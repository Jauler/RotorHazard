''' Heat generator for ladders '''

import logging
import RHUtils
import random
from HeatGenerator import HeatGenerator
from Database import ProgramMethod

logger = logging.getLogger(__name__)

def registerHandlers(args):
    if 'registerFn' in args:
        for generator in discover():
            args['registerFn'](generator)

def __(arg): # Replaced with outer language.__ during initialize()
    return arg

def initialize(**kwargs):
    if 'Events' in kwargs:
        kwargs['Events'].on('HeatGenerator_Initialize', 'HeatGenerator_register_ladder', registerHandlers, {}, 75)
    if '__' in kwargs:
        __ = kwargs['__']

def getTotalPilots(RHAPI, generate_args):
    input_class_id = generate_args.get('input_class')

    if input_class_id:
<<<<<<< HEAD
        race_class = RHAPI.db.raceclass_by_id(input_class_id)
        class_results = RHAPI.db.raceclass_results(race_class)
        if class_results and type(class_results) == dict:
            # fill from available results
            # TODO: Check class finalized status
            total_pilots = len(class_results['by_race_time'])
            
            if 'total_pilots' in generate_args:
                total_pilots = min(total_pilots, int(generate_args['total_pilots']))
        else:
            all_pilots = RHAPI.db.pilots

            if 'total_pilots' in generate_args:
                total_pilots = min(all_pilots, int(generate_args['total_pilots']))
=======
        if 'total_pilots' in generate_args:
            total_pilots = int(generate_args['total_pilots'])
        else:
            race_class = RHData.get_raceClass(input_class_id)
            class_results = RHData.get_results_raceClass(race_class)
            if class_results and type(class_results) == dict:
                # fill from available results
                total_pilots = len(class_results['by_race_time'])
>>>>>>> f7f73d3f
            else:
                # fall back to all pilots
                total_pilots = len(RHData.get_pilots())
    else:
<<<<<<< HEAD
        # use total number of pilots
        total_pilots = len(RHAPI.db.pilots)
=======
        # use all pilots
        total_pilots = len(RHData.get_pilots())
>>>>>>> f7f73d3f

    return total_pilots

def generateLadder(RHAPI, generate_args=None):
    available_nodes = generate_args.get('available_nodes')
    suffix = __(generate_args.get('suffix', 'Main'))

    if 'qualifiers_per_heat' in generate_args and 'advances_per_heat' in generate_args:
        qualifiers_per_heat = int(generate_args['qualifiers_per_heat'])
        advances_per_heat = int(generate_args['advances_per_heat'])
    elif 'advances_per_heat' in generate_args:
        advances_per_heat = int(generate_args['advances_per_heat'])
        qualifiers_per_heat = available_nodes - advances_per_heat
    elif 'qualifiers_per_heat' in generate_args:
        qualifiers_per_heat = int(generate_args['qualifiers_per_heat'])
        advances_per_heat = available_nodes - qualifiers_per_heat
    else:
        qualifiers_per_heat = available_nodes - 1
        advances_per_heat = 1

    if qualifiers_per_heat < 1 or advances_per_heat < 1:
        if not ('advances_per_heat' in generate_args and generate_args['advances_per_heat'] == 0):
            logger.warning('Unable to seed ladder: provided qualifiers and advances must be > 0')
            return False

    total_pilots = getTotalPilots(RHAPI, generate_args)

    if total_pilots == 0:
        logger.warning('Unable to seed ladder: no pilots available')
        return False

    letters = __('ABCDEFGHIJKLMNOPQRSTUVWXYZ')
    heats = []

    if 'seed_offset' in generate_args:
        seed_offset = max(int(generate_args['seed_offset']) - 1, 0)
    else:
        seed_offset = 0

    unseeded_pilots = list(range(seed_offset, total_pilots+seed_offset))
    heat_pilots = 0

    while len(unseeded_pilots):
        if heat_pilots == 0:
            heat = {
                'name': letters[len(heats)] + ' ' + suffix,
                'slots': []
                }

        if heat_pilots < qualifiers_per_heat:
            # slot qualifiers
            heat['slots'].append({
                    'method': 'input',
                    'seed_rank': unseeded_pilots.pop(0) + 1
                })

            heat_pilots += 1
        else:
            if len(unseeded_pilots) <= advances_per_heat:
                # slot remainder as qualifiers
                for seed in unseeded_pilots:
                    heat['slots'].append({
                            'method': 'input',
                            'seed_rank': seed + 1
                        })

                unseeded_pilots = [] # empty after using

            else:
                # slot advances
                for adv_idx in range(advances_per_heat):
                    heat['slots'].append({
                            'method': ProgramMethod.HEAT_RESULT,
                            'seed_heat_id': -len(heats) - 2,
                            'seed_rank': adv_idx + 1,
                        })

            heats = [heat, *heats] # insert at front
            heat_pilots = 0

    if heat_pilots: # insert final heat
        heats = [heat, *heats]

    return heats

def generateBalancedHeats(RHAPI, generate_args=None):
    available_nodes = generate_args.get('available_nodes')
    suffix = __(generate_args.get('suffix', 'Qualifier'))

    if 'qualifiers_per_heat' in generate_args:
        qualifiers_per_heat = generate_args['qualifiers_per_heat']
    else:
        qualifiers_per_heat = available_nodes

    if qualifiers_per_heat < 1:
        logger.warning('Unable to seed ladder: provided qualifiers must be > 1')
        return False

    total_pilots = getTotalPilots(RHAPI, generate_args)

    if total_pilots == 0:
        logger.warning('Unable to seed heats: no pilots available')
        return False

    total_heats = (total_pilots // qualifiers_per_heat)
    if total_pilots % qualifiers_per_heat:
        total_heats += 1

    letters = __('ABCDEFGHIJKLMNOPQRSTUVWXYZ')
    heats = []

    for idx in range(total_heats):
        heats.append({
            'name': letters[idx] + ' ' + suffix,
            'slots': []
            })

    if 'seed_offset' in generate_args:
        seed_offset = max(int(generate_args['seed_offset']) - 1, 0)
    else:
        seed_offset = 0

    unseeded_pilots = list(range(seed_offset, total_pilots+seed_offset))
    random.shuffle(unseeded_pilots)

    heatNum = 0
    while len(unseeded_pilots):
        if heatNum >= len(heats):
            heatNum = 0

        heats[heatNum]['slots'].append({
                'method': 'input',
                'seed_rank': unseeded_pilots.pop(0) + 1
                })
        heatNum += 1

    return heats

def discover(*_args, **_kwargs):
    # returns array of exporters with default arguments
    return [
        HeatGenerator(
            'ladder_0a',
            'Ranked fill',
            generateLadder,
            {
                'advances_per_heat': 0,
            },
            [
                {
                    'id': 'qualifiers_per_heat',
                    'label': "Maximum pilots per heat",
                    'fieldType': 'basic_int',
                    'placeholder': "Auto",
                },
                {
                    'id': 'total_pilots',
                    'label': "Maxiumum pilots in class",
                    'desc': "Used only with input class",
                    'fieldType': 'basic_int',
                    'placeholder': "Auto",
                },
                {
                    'id': 'seed_offset',
                    'label': "Seed from rank",
                    'fieldType': 'basic_int',
                    'value': 1,
                },
                {
                    'id': 'suffix',
                    'label': "Heat title suffix",
                    'fieldType': 'text',
                    'value': 'Main',
                },
            ],
        ),
        HeatGenerator(
            'balanced_fill',
            'Balanced random fill',
            generateBalancedHeats,
            None,
            [
                {
                    'id': 'qualifiers_per_heat',
                    'label': "Maximum pilots per heat",
                    'fieldType': 'basic_int',
                    'placeholder': "Auto",
                },
                {
                    'id': 'total_pilots',
                    'label': "Maxiumum pilots in class",
                    'desc': "Used only with input class",
                    'fieldType': 'basic_int',
                    'placeholder': "Auto",
                },
                {
                    'id': 'seed_offset',
                    'label': "Seed from rank",
                    'fieldType': 'basic_int',
                    'value': 1,
                },
                {
                    'id': 'suffix',
                    'label': "Heat title suffix",
                    'fieldType': 'text',
                    'value': 'Qualifier',
                },
            ]
        ),
        HeatGenerator(
            'ladder_params',
            'Ladder',
            generateLadder,
            None,
            [
                {
                    'id': 'advances_per_heat',
                    'label': "Advances per heat",
                    'desc': "Blank for auto",
                    'fieldType': 'basic_int',
                    'placeholder': "Auto",
                },
                {
                    'id': 'qualifiers_per_heat',
                    'label': "Seeded slots per heat",
                    'desc': "Blank for auto",
                    'fieldType': 'basic_int',
                    'placeholder': "Auto",
                },
                {
                    'id': 'total_pilots',
                    'label': "Pilots in class",
                    'desc': "Used only with input class",
                    'fieldType': 'basic_int',
                    'placeholder': "Auto",
                },
                {
                    'id': 'seed_offset',
                    'label': "Seed from rank",
                    'fieldType': 'basic_int',
                    'value': 1,
                },
                {
                    'id': 'suffix',
                    'label': "Heat title suffix",
                    'fieldType': 'text',
                    'value': 'Main',
                },
            ]
        ),

    ]<|MERGE_RESOLUTION|>--- conflicted
+++ resolved
@@ -26,42 +26,20 @@
     input_class_id = generate_args.get('input_class')
 
     if input_class_id:
-<<<<<<< HEAD
-        race_class = RHAPI.db.raceclass_by_id(input_class_id)
-        class_results = RHAPI.db.raceclass_results(race_class)
-        if class_results and type(class_results) == dict:
-            # fill from available results
-            # TODO: Check class finalized status
-            total_pilots = len(class_results['by_race_time'])
-            
-            if 'total_pilots' in generate_args:
-                total_pilots = min(total_pilots, int(generate_args['total_pilots']))
-        else:
-            all_pilots = RHAPI.db.pilots
-
-            if 'total_pilots' in generate_args:
-                total_pilots = min(all_pilots, int(generate_args['total_pilots']))
-=======
         if 'total_pilots' in generate_args:
             total_pilots = int(generate_args['total_pilots'])
         else:
-            race_class = RHData.get_raceClass(input_class_id)
-            class_results = RHData.get_results_raceClass(race_class)
+            race_class = RHAPI.db.raceclass_by_id(input_class_id)
+            class_results = RHAPI.db.raceclass_results(race_class)
             if class_results and type(class_results) == dict:
                 # fill from available results
                 total_pilots = len(class_results['by_race_time'])
->>>>>>> f7f73d3f
             else:
                 # fall back to all pilots
                 total_pilots = len(RHData.get_pilots())
     else:
-<<<<<<< HEAD
         # use total number of pilots
         total_pilots = len(RHAPI.db.pilots)
-=======
-        # use all pilots
-        total_pilots = len(RHData.get_pilots())
->>>>>>> f7f73d3f
 
     return total_pilots
 
