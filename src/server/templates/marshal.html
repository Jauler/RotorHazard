--- conflicted
+++ resolved
@@ -71,22 +71,6 @@
 		graph.streamTo(graph_canvas, 1);
 		graph.stop();
 
-<<<<<<< HEAD
-		socket.emit('load_data', {'load_types': [
-			'all_languages',
-			'language',
-			'heat_data',
-			'enter_and_exit_at_levels',
-			'race_formats',
-			'race_list'
-		]});
-
-		socket.on('all_languages', function (msg) {
-			rotorhazard.language_strings = msg.languages;
-		});
-
-=======
->>>>>>> 2ba7173d
 		socket.on('language', function (msg) {
 			if (msg.language) {
 				rotorhazard.interface_language = msg.language;
