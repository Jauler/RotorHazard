{% extends "layout.html" %} {% block title %}Settings{% endblock %} {% block head %}
<script type="text/javascript" src="./static/Blob.js"></script>
<script type="text/javascript" src="./static/FileSaver.min.js"></script>

<script type="text/javascript" charset="utf-8">
	var data_dependencies = [
		'all_languages',
		'language',
		'node_data',
		'environmental_data',
		'frequency_data',
		'heat_data',
		'class_data',
		'pilot_data',
		'race_format',
		'node_tuning',
		'enter_and_exit_at_levels',
		'start_thresh_lower_amount',
		'start_thresh_lower_duration',
		'min_lap',
		'race_status',
		'team_racing_mode',
		'led_effects',
		'led_effect_setup',
		'cluster_status',
		'vrx_list',
		'backups_list'
	];

	var logsl = new LogSlider({maxpos: 12, minval: 0.0001, maxval: 1});
	var volume_logsl = new LogSlider({maxpos: 100, minval: 0.01, maxval: 1});
	var brightness_logsl = new LogSlider({maxpos: 25, minval: 5, maxval: 255});
	var heat_to_unlock = null;
	var class_to_unlock = null;

	$(document).ready(function () {
		socket.on('language', function (msg) {
			$('#set_language').empty();
			$('#set_language').append('<option value="">English</option>')
			for (var i = 0; i < msg.languages.length; i++) {
				$('#set_language').append('<option value="' + msg.languages[i].id +'">' + msg.languages[i].name + '</option>')
			}

			$('#set_voice_string_language').empty();
			$('#set_voice_string_language').append('<option value="match-timer">' + __('(Match Timer Language)') + '</option>')
			$('#set_voice_string_language').append('<option value="">English</option>')
			for (var i = 0; i < msg.languages.length; i++) {
				$('#set_voice_string_language').append('<option value="' + msg.languages[i].id +'">' + msg.languages[i].name + '</option>')
			}
			$('#set_voice_string_language').val(rotorhazard.voice_string_language);

			if (msg.language) {
				rotorhazard.interface_language = msg.language;
				$('#set_language').val(msg.language);
			} else {
				$('#set_language').selectedIndex = 0;
			}
		});

		var heartbeatCounter = 0;

		// set admin flag
		rotorhazard.admin = true;
		rotorhazard.saveData();
		$('nav li').removeClass('admin-hide');

		// populate voice controls
		$('#voice_callsign').val(rotorhazard.voice_callsign);
		$('#voice_lap_count').val(rotorhazard.voice_lap_count);
		$('#voice_team_lap_count').val(rotorhazard.voice_team_lap_count);
		$('#voice_lap_time').val(rotorhazard.voice_lap_time);
		$('#voice_race_timer').val(rotorhazard.voice_race_timer);
		$('#voice_race_winner').val(rotorhazard.voice_race_winner);
		$('#voice_split_timer').val(rotorhazard.voice_split_timer);
		$().articulate('volume', rotorhazard.voice_volume);
		$('#set_voice_volume').val(volume_logsl.position(rotorhazard.voice_volume));
		$('#voice_volume_value').html($('#set_voice_volume').val());
		$().articulate('rate', rotorhazard.voice_rate);
		$('#voice_rate_value').html(rotorhazard.voice_rate.toFixed(2));
		$('#set_voice_rate').val(rotorhazard.voice_rate);
		$().articulate('pitch', rotorhazard.voice_pitch);
		$('#voice_pitch_value').html(rotorhazard.voice_pitch.toFixed(2));
		$('#set_voice_pitch').val(rotorhazard.voice_pitch);
		$('#set_tone_volume').val(volume_logsl.position(rotorhazard.tone_volume));
		$('#tone_volume_value').html($('#set_tone_volume').val());
		$('#beep_crossing_entered').prop("checked", rotorhazard.beep_crossing_entered);
		$('#beep_crossing_exited').prop("checked", rotorhazard.beep_crossing_exited);
		$('#beep_manual_lap_button').prop("checked", rotorhazard.beep_manual_lap_button);
		$('#beep_cluster_connect').prop("checked", rotorhazard.beep_cluster_connect);
		$('#use_mp3_tones').prop("checked", rotorhazard.use_mp3_tones);
		$('#beep_on_first_pass_button').prop("checked", rotorhazard.beep_on_first_pass_button);
		$('#set_indicator_volume').val(volume_logsl.position(rotorhazard.indicator_beep_volume));
		$('#indicator_volume_value').html($('#set_indicator_volume').val());

		if ('{{ getOption('ledBrightness') }}' != 'False') {
			$('#set_led_brightness').val(brightness_logsl.position( {{ getOption('ledBrightness') }} ));
			$('#led_brightness_value').html($('#set_led_brightness').val());
		}

		if ('{{ getOption('calibrationMode') }}' == '1') {
			$('#set_calibrationMode').val(1);
		}

		if ('{{ getOption('pilotSort') }}' == 'callsign') {
			$('#set_pilotSort').val('callsign');
		}

		if ('{{ getOption('nextHeatBehavior') }}' == '1') {
			$('#set_next_heat_behavior').val(1);
		}

		$('#unlock_race_format_button').html(svg_asset.lock);

		// populate frequency selects
		$('.frequency_table').each(function(){
			$(this).html(freq.buildSelect());
		});

		// set up node local store
		for (var i = 0; i < {{ num_nodes }}; i++) {
			rotorhazard.nodes[i] = new nodeModel();
			// start RSSI graphing
			rotorhazard.nodes[i].canvas = document.getElementById('rssi-graph-' + i);
			rotorhazard.nodes[i].setup(rotorhazard.nodes[i].canvas);
		}

		socket.on('race_status', function (msg) {
			switch (msg.race_status) {
				case 1: // Race running
				case 2: // Race stopped, clear or save laps
				case 3: // Race staging
					$('#set_race_format').prop('disabled', true);
					$('#add_race_format').prop('disabled', true);
					$('#unlock_race_format_button').prop('disabled', true);
					$('#delete_race_format_button').prop('disabled', true);
					$('#set_format_name').prop('disabled', true);
					$('#set_race_mode').prop('disabled', true);
					$('#set_fix_race_time').prop('disabled', true);
					$('#set_start_delay_min').prop('disabled', true);
					$('#set_start_delay_max').prop('disabled', true);
					$('#set_staging_tones').prop('disabled', true);
					$('#set_start_behavior').prop('disabled', true);
					$('#set_number_laps_win').prop('disabled', true);
					$('#set_win_condition').prop('disabled', true);
					$('#set_team_racing_mode').prop('disabled', true);
					break;
				default: // Waiting to start new race
					$('#set_race_format').prop('disabled', false);
					$('#add_race_format').prop('disabled', false);
					$('#unlock_race_format_button').prop('disabled', false);
					$('#delete_race_format_button').prop('disabled', false);
					$('#set_format_name').prop('disabled', false);
					$('#set_race_mode').prop('disabled', false);
					$('#set_fix_race_time').prop('disabled', false);
					$('#set_start_delay_min').prop('disabled', false);
					$('#set_start_delay_max').prop('disabled', false);
					$('#set_staging_tones').prop('disabled', false);
					$('#set_start_behavior').prop('disabled', false);
					$('#set_number_laps_win').prop('disabled', false);
					$('#set_win_condition').prop('disabled', false);
					$('#set_team_racing_mode').prop('disabled', false);

					socket.emit('load_data', {'load_types': [
						'race_format',
					]});
			}
		});

		socket.on('heartbeat', function (msg) {
			if (++heartbeatCounter >= 2) {   //do these updates less often than speak-queue checks
				heartbeatCounter = 0;
				for (var i = 0; i < msg.current_rssi.length; i++) {
					var rssiValue = msg.current_rssi[i];

					if (rotorhazard.nodes[i].frequency == 0) {
						rssiValue = 0;
					}

					$('.current_rssi_' + i).html(rssiValue);

					if (msg.crossing_flag[i]) {
						$('.crossing_flag_' + i).addClass('is-crossing').html(__('Crossing'));
					}
					else {
						$('.crossing_flag_' + i).removeClass('is-crossing').html(__('Clear'));
					}

					rotorhazard.nodes[i].graph.options.maxValue = Math.max(
						rssiValue,
						rotorhazard.nodes[i].node_peak_rssi + 1,
						rotorhazard.nodes[i].enter_at_level + 10,
					);

					rotorhazard.nodes[i].graph.options.minValue = Math.max(0, Math.min(
						rssiValue,
						rotorhazard.nodes[i].node_nadir_rssi - 1,
						rotorhazard.nodes[i].exit_at_level - 10,
					));

					if (rotorhazard.nodes[i].graphing) {
						rotorhazard.nodes[i].series.append(new Date().getTime(), rssiValue);
					} else {
						if (rssiValue) {
							rotorhazard.nodes[i].graphing = true;
							rotorhazard.nodes[i].graph.options.maxValue = rssiValue + 100;
							rotorhazard.nodes[i].graph.options.minValue = Math.max(0, rssiValue - 10);
							rotorhazard.nodes[i].series.append(new Date().getTime(), rssiValue);
						}
					}
				}
			}
		});
		socket.on('environmental_data', function (msg) {
			env_table_html = '';
			for (i=0; i<msg.length; i++) {
				var sensor = msg[i];
				var name = Object.keys(sensor)[0];
				var data = sensor[name];
				var values = '';
				var br = '';
				for (var reading in data) {
					var value = data[reading].value;
					var units = data[reading].units;
					values += br;
					if (reading == 'voltage') {
						values += __('Voltage: ') + Number(value).toFixed(2)+units;
					} else if(reading == 'current') {
						values += __('Current: ') + Number(value).toFixed(0)+units;
					} else if(reading == 'power') {
						values += __('Power: ') + Number(value).toFixed(0)+units;
					} else if(reading == 'temperature') {
						values += __('Temperature: ') + Number(value).toFixed(1)+units;
					} else if(reading == 'humidity') {
						values += __('Humidity: ') + Number(value).toFixed(1)+units;
					} else if(reading == 'pressure') {
						values += __('Pressure: ') + Number(value).toFixed(1)+units;
					} else if(reading == 'capacity') {
						values += __('Capacity: ') + Number(value).toFixed(0)+units;
					} else {
						values += __('Unknown: ') + value;
					}
					br = '<br/>';
				}
				env_table_html += '<tr>';
				env_table_html += '<td>' + name + '</td>';
				env_table_html += '<td>' + values + '</td>';
				env_table_html += '</tr>';
			}
			if (env_table_html) {
				$('#env-data-table').html('<table><tr><th>'+__('Sensor')+'</th><th>'+__('Readings')+'</th></tr>' + env_table_html + '</table><br />');
			}
		});
		socket.on('cluster_status', function (msg) {
			cluster_table_html = '';
			if (msg.slaves && msg.slaves.length > 0) {
				cluster_table_html += '<tr><th style="text-align:center">' + __('Address') + '</th><th>' + __('Latency:') + '</th><th>' + __('min') + '</th><th>' + __('avg') + '</th><th>' + __('max') + '</th><th>' + __('last') + '</th><th>' + __('Disconns') + '</th><th>' + __('Contacts') + '</th><th>' + __('TimeDiff') + '</th><th>' + __('UpSecs') + '</th><th>' + __('DownSecs') + '</th><th>' + __('Avail') + '</th><th>' + __('LastContact') + '</th></tr>';
				for (i=0; i < msg.slaves.length; i++) {
					cluster_table_html += '<tr>';
					cluster_table_html += '<td style="text-align:center"><a href="' + msg.slaves[i].address + '">' + msg.slaves[i].address + '</a></td>';
					cluster_table_html += '<td style="text-align:left">' + msg.slaves[i].modeIndicator + '</td>';
					cluster_table_html += '<td style="text-align:center">' + msg.slaves[i].minLatencyMs + '</td>';
					cluster_table_html += '<td style="text-align:center">' + msg.slaves[i].avgLatencyMs + '</td>';
					cluster_table_html += '<td style="text-align:center">' + msg.slaves[i].maxLatencyMs + '</td>';
					cluster_table_html += '<td style="text-align:center">' + msg.slaves[i].lastLatencyMs + '</td>';
					cluster_table_html += '<td style="text-align:center">' + msg.slaves[i].numDisconnects + '</td>';
					cluster_table_html += '<td style="text-align:center">' + msg.slaves[i].numContacts + '</td>';
					cluster_table_html += '<td style="text-align:center">' + msg.slaves[i].timeDiffMs + '</td>';
					cluster_table_html += '<td style="text-align:center">' + msg.slaves[i].upTimeSecs + '</td>';
					cluster_table_html += '<td style="text-align:center">' + msg.slaves[i].downTimeSecs + '</td>';
					cluster_table_html += '<td style="text-align:center">' + msg.slaves[i].availability + '%</td>';
					cluster_table_html += '<td style="text-align:center">' + msg.slaves[i].last_contact + '</td>';
					cluster_table_html += '</tr>';
				}
			}
			if (cluster_table_html) {
				$('#cluster-status-table').html(__('Cluster Status:') + '<table>' + cluster_table_html + '</table><br />');
			}
		});

		/* Send Message */
		$('button#send_message').click(function (event) {
			var data = {
				message: $('#message_body').val(),
				interrupt: $('#message_interrupt').prop('checked')
			};
			socket.emit('broadcast_message', data);

			$('#message_body').val('');
			$('#message_interrupt').prop('checked', false);
			return false;
		});

		/* Profiles */
		socket.on('node_tuning', function (msg) {
			$('#set_profile').empty();
			for (var i = 0; i < msg.profile_ids.length; i++) {
				$('#set_profile').append('<option value="' + msg.profile_ids[i] +'">' + msg.profile_names[i] + '</option>')
			}
			$('#set_profile').val(msg.current_profile);
			$('#set_profile_name').val( msg.profile_name);
		});

		$('#set_profile').change(function (event) {
			var data = {
				profile: parseInt($(this).val())
			};
			socket.emit('set_profile', data);
		});

		$('button#add_profile').click(function (event) {
			socket.emit('add_profile');
			return false;
		});

		$('button#delete_profile').click(function (event) {
			socket.emit('delete_profile');
			return false;
		});

		$('#set_profile_name').change(function (event) {
			var data = {
				profile_name: $(this).val()
			};
			socket.emit('alter_profile', data);
		})

		/* Frequency Setup */
		socket.on('frequency_data', function (msg) {
			for (var i = 0; i < msg.frequency.length; i++) {
				$('#s_channel_' + i).val(msg.frequency[i]);
				rotorhazard.nodes[i].frequency = msg.frequency[i];
				freq.updateSelects();
				freq.updateBlocks();
			}
		});

		function show_imd_rating(val) {
			$('#imd_rating_label').html(__('Frequency set IMD rating (100=best)') +
				  ': ' + val + ' &nbsp; <a href="/imdtabler">View with IMDTabler</a>');
		};

		function show_imd_rating_dashes() {
			if ($.trim($('#imd_rating_label').html()) != '') {
				show_imd_rating('---');
			}
		};

		socket.on('imdtabler_rating', function (msg) {
			if (msg.imd_rating) {
				show_imd_rating(msg.imd_rating);
			}
			else {
				$('#imd_rating_label').empty();
			}
		});

		$('button.set_frequency_preset').click(function (event) {
			show_imd_rating_dashes();
			var data = {
				preset: $(this).data('preset')
			};
			socket.emit('set_frequency_preset', data);
		});

		socket.on('vrx_list', function (msg) {
			if (msg.enabled) {
				vrx_by_node = {}

				for (var vrx_id in msg.vrx) {
					var vrx = msg.vrx[vrx_id]
					if (vrx.dev == 'rx' && vrx.valid_rx) {
						seat_num = vrx.seat_number

						if (!vrx_by_node[seat_num]) {
							vrx_by_node[seat_num] = [];
						}
						vrx_by_node[seat_num].push(vrx_id)
					}
				}

				// Frequency panel
				for (i = 0; i < {{ num_nodes }}; i++) {
					var header = $('.node[data-node=' + i + '] .vrx-header');
					header.empty();

					var locks = 0;
					if (i in vrx_by_node) {
						for (j in vrx_by_node[i]) {
							var vrx_id = vrx_by_node[i][j];
							var vrx = msg.vrx[vrx_id];
							if (vrx.lock_status == 'L') {
								locks++;
							}
						}

						if (locks == vrx_by_node[i].length) {
							header.removeClass('has-unlocked')
						} else {
							header.addClass('has-unlocked')
						}

						header.append(__('VRx locks') + ': ' + locks + '/' + vrx_by_node[i].length);
					} else {
						header.removeClass('has-unlocked')
						header.append(__('VRx locks') + ': 0/0');
					}
				}

				if (msg.connection) {
					$('.vrx-warning').html(__("WARNING: Video receivers connected.") + " " + __("Changes may cause pilots to lose video."));
				} else {
					$('.vrx-warning').empty();
				}

				// VRx Control Panel
				if (msg.connection) {
					$('#vrx-control-setup').empty();

					vrx_header = '<h3>' + __('Connected Receivers') + '</h3>';

					var vrx_list = $('<ul class="vrx-list">')
					for (var vrx_id in msg.vrx) {
						var vrx = msg.vrx[vrx_id]
						if (vrx_id != 'VRxController') {
							var li = $('<li>')
							var table = $('<table>');

							table_items = {};

							table_items['ID'] = vrx_id;

							if (vrx.nn) {
								table_items['Name'] = vrx.nn;
							}

							if (vrx.dev == 'rx') {
								if (vrx.valid_rx) {
									table_items['Status'] = __("Connected");

									if ('seat_number' in vrx) {
										var selectbox = '<select class="vrx-node" data-vrx-id="' + vrx_id + '">'
										for (var i = 0; i < {{ num_nodes }}; i++) {
											var opt = '<option value="' + i + '"';
											if (i == vrx.seat_number) {
												opt += 'selected="selected"';
											}
											opt += '>' + (parseInt(i)+1) + '</option>';
											selectbox += opt;
										}
										table_items['Seat'] = selectbox;
									}

									if ('cam_forced_or_auto' in vrx
										&& 'chosen_camera_type' in vrx) {
										var cam_labels = {
											"A": __("Auto"),
											"F": __("Forced")
										}
										var cam_types = {
											"N": __("NTSC"),
											"P": __("PAL")
										}

										table_items['Format'] = cam_labels[vrx.cam_forced_or_auto] + ": " + cam_types[vrx.chosen_camera_type];
									}

									if ('lock_status' in vrx) {
										if(vrx.lock_status == 'L') {
											table_items['Lock'] = __('Locked');
										} else {
											table_items['Lock'] = __('Unlocked');
										}
									}

								} else {
									table_items['Status'] = __("No receiver");
								}
							} else {
								table_items['Status'] = __("No connection");
							}

							for (var item in table_items) {
								if (item == 'ID' && vrx.ip) {
									table.append('<tr><th>' + __(item) + '</th><td><a href="http://' + vrx.ip + '">' + table_items[item] + '</a></td></tr>');
								} else {
									table.append('<tr><th>' + __(item) + '</th><td>' + table_items[item] + '</td></tr>');
								}
							}

							li.append(table)
							vrx_list.append(li);
						}
					}

					$('#vrx-control-setup').append(vrx_header)
					$('#vrx-control-setup').append(vrx_list)
				} else {
					$('#vrx-control-setup').html('<p class="form-note">' + __("No connection to VRx communications server (MQTT)") + '</p>');
				}
			} else {
				$('.vrx-warning').empty();
			}
		});

		$(document).on('change', '.vrx-node', function (msg) {
			var vrx_id = $(this).data('vrx-id');
			var node = parseInt($(this).val());
			socket.emit('set_vrx_node', {
				'vrx_id': vrx_id,
				'node': node
			});
		});

		/* Nodes */
		socket.on('node_data', function (msg) {
			for (var i = 0; i < msg.node_peak_rssi.length; i++) {
				$('.node_peak_rssi_' + i).html(msg.node_peak_rssi[i]);
				$('.node_nadir_rssi_' + i).html(msg.node_nadir_rssi[i]);
				$('.pass_peak_rssi_' + i).html(msg.pass_peak_rssi[i]);
				$('.pass_nadir_rssi_' + i).html(msg.pass_nadir_rssi[i]);
				$('.debug_pass_count_' + i).html(msg.debug_pass_count[i]);

				rotorhazard.nodes[i].node_peak_rssi = msg.node_peak_rssi[i];
				rotorhazard.nodes[i].node_nadir_rssi = msg.node_nadir_rssi[i];
				rotorhazard.nodes[i].pass_peak_rssi = msg.pass_peak_rssi[i];
				rotorhazard.nodes[i].pass_nadir_rssi = msg.pass_nadir_rssi[i];

				$('#node_notice_' + i).html(rotorhazard.nodes[i].checkValues());
				rotorhazard.nodes[i].updateThresholds();
			}
		});

		$('.frequency_table').change(function (event) {
			if ($(this).val() != "n/a") {
				var node = $(this).data('node');
				var frequency = parseInt($(this).val());
				$('#s_channel_' + node).val(frequency).trigger('change');
			}
		});

		socket.on('enter_and_exit_at_levels', function (msg) {
			for (var i = 0; i < msg.enter_at_levels.length; i++) {
				$('#set_enter_at_level_' + i).val(msg.enter_at_levels[i]);
				rotorhazard.nodes[i].enter_at_level = msg.enter_at_levels[i];
				$('#set_exit_at_level_' + i).val(msg.exit_at_levels[i]);
				rotorhazard.nodes[i].exit_at_level = msg.exit_at_levels[i];

				$('#node_notice_' + i).html(rotorhazard.nodes[i].checkValues());
				rotorhazard.nodes[i].updateThresholds();
			}
		});

		socket.on('node_enter_at_level', function (msg) {
			$('#set_enter_at_level_' + msg.node_index).val(msg.level);
			rotorhazard.nodes[msg.node_index].enter_at_level = msg.level;

			$('#node_notice_' + i).html(rotorhazard.nodes[msg.node_index].checkValues());
			rotorhazard.nodes[msg.node_index].updateThresholds();
		});

		socket.on('node_exit_at_level', function (msg) {
			$('#set_exit_at_level_' + msg.node_index).val(msg.level);
			rotorhazard.nodes[msg.node_index].exit_at_level = msg.level;

			$('#node_notice_' + i).html(rotorhazard.nodes[msg.node_index].checkValues());
			rotorhazard.nodes[msg.node_index].updateThresholds();
		});

		$('button.pause_graph').click(function (event) {
			var node = rotorhazard.nodes[parseInt($(this).data('node'))]
			if (node.graphPaused) {
				node.graph.options.scaleSmoothing = 0.125;
				node.graph.removeTimeSeries(node.pauseSeries)
				node.graph.addTimeSeries(node.series, {lineWidth:1.7,
					strokeStyle:'hsl(214, 53%, 60%)',
					fillStyle:'hsla(214, 53%, 60%, 0.4)'
				});
				node.graph.start();
			} else {
				node.graph.stop();
				node.graphPausedTime = new Date().getTime();
				node.pauseSeries = node.series;
				node.graph.options.scaleSmoothing = 1;
				node.graph.removeTimeSeries(node.series)
				node.graph.addTimeSeries(node.pauseSeries, {lineWidth:1.7,
					strokeStyle:'hsl(214, 53%, 60%)',
					fillStyle:'hsla(214, 53%, 60%, 0.4)'
				});
				node.graph.render(node.canvas, node.graphPausedTime);
			}
			node.graphPaused = !node.graphPaused;
		});

		$('.set_frequency').change(function (event) {
			show_imd_rating_dashes();
			var data = {
				node: parseInt($(this).data('node')),
				frequency: parseInt($(this).val()),
			};
			socket.emit('set_frequency', data);

			var freqExists = $('#f_table_' + $(this).data('node') + ' option[value=' + $(this).val() + ']').length;
			if (freqExists) {
				$('#f_table_' + $(this).data('node')).val($(this).val());
			} else {
				$('#f_table_' + $(this).data('node')).val('n/a');
			}
		});

		$('.set_enter_at_level').change(function (event) {
			var data = {
				node: parseInt($(this).data('node')),
				enter_at_level: parseInt($(this).val()),
			};
			if (!Number.isNaN(data.enter_at_level)) {
				socket.emit('set_enter_at_level', data);
				rotorhazard.nodes[data.node].enter_at_level = data.enter_at_level;
				rotorhazard.nodes[data.node].updateThresholds();
			}
		});

		$('.set_exit_at_level').change(function (event) {
			var data = {
				node: parseInt($(this).data('node')),
				exit_at_level: parseInt($(this).val()),
			};
			if (!Number.isNaN(data.exit_at_level)) {
				socket.emit('set_exit_at_level', data);
				rotorhazard.nodes[data.node].exit_at_level = data.exit_at_level;
				rotorhazard.nodes[data.node].updateThresholds();
			}
		});

		$('button.cap_enter_at_btn').click(function (event) {
			var data = {
				node_index: parseInt($(this).data('node_index')),
			};
			$('#set_enter_at_level_' + data.node_index).val('');
			socket.emit('cap_enter_at_btn', data);
			return false;
		});

		$('button.cap_exit_at_btn').click(function (event) {
			var data = {
				node_index: parseInt($(this).data('node_index')),
			};
			$('#set_exit_at_level_' + data.node_index).val('');
			socket.emit('cap_exit_at_btn', data);
			return false;
		});

		socket.on('start_thresh_lower_amount', function (msg) {
			$('#set_start_thresh_lower_amount').val(msg.start_thresh_lower_amount);
		});

		$('#set_start_thresh_lower_amount').change(function (event) {
			var start_thresh_lower_amount_val = parseInt($(this).val());
			var data = {
				start_thresh_lower_amount: start_thresh_lower_amount_val
			};
			socket.emit('set_start_thresh_lower_amount', data);
		})

		socket.on('start_thresh_lower_duration', function (msg) {
			$('#set_start_thresh_lower_duration').val(msg.start_thresh_lower_duration);
		});

		$('#set_start_thresh_lower_duration').change(function (event) {
			var start_thresh_lower_duration_val = parseInt($(this).val());
			var data = {
				start_thresh_lower_duration: start_thresh_lower_duration_val
			};
			socket.emit('set_start_thresh_lower_duration', data);
		})

		$('#set_next_heat_behavior').change(function (event) {
			var data = {
				next_heat_behavior: parseInt($(this).val())
			};
			socket.emit('set_next_heat_behavior', data);
		})

		/* Heats */
		socket.on('heat_data', function (msg) {
			$(".heats").empty();
			for (var i in msg.heats) {
				var heats = msg.heats[i];

				if (heats.note) {
					heat_note = heats.note
				} else {
					heat_note = __('Heat') + ' ' + heats.heat_id
				}

				var el = $('<li>');

				var header = $('<h3>Heat ' + heats.heat_id + '</h3>')

				if (!heats.locked) {
					header.append('<button class="delete_heat btn-danger" data-id="' + heats.heat_id + '" title="Delete Heat ' + heats.heat_id + '">&#215;</button>');
				}
				el.append(header);

				var input = $('<input type="text" id="heat-note-' + heats.heat_id + '" class="set_heat_note" data-heat="' + heats.heat_id + '" placeholder="' + __('Name') + ' (' + __('Heat') + ' ' + heats.heat_id + ')" maxlength="80">');
				input.val(heats.note);
				el.append(input);
				var nodelist = $('<ol>');

				// nodes
				for (j in heats.pilots) {
					var heatpilot = heats.pilots[j];
					var slot = $('<li>');
					slot.append('<div class="channel-block" data-node="' + j + '"><span class="ch"></span> <span class="fr"></span></div>');
					var pilot = $('<div class="pilot-name">');
					// pilot selectors
					var selectbox = $('<select class="set_pilot_position" id="heat_' + heats.heat_id + '_node_' + j + '" data-heat="' + heats.heat_id + '" data-node="' + j + '" >')
					selectbox.append('<option value="0">None</option>')
						for (var k in msg.pilot_data) {
							if (msg.pilotSort == 'callsign') {
								selectbox.append('<option value="' + msg.pilot_data[k].pilot_id + '">' + msg.pilot_data[k].callsign + ' (' + msg.pilot_data[k].name + ')</option>')

							} else {
								selectbox.append('<option value="' + msg.pilot_data[k].pilot_id + '">' + msg.pilot_data[k].name + ' (' + msg.pilot_data[k].callsign + ')</option>')
							}
						}
					selectbox.val(heatpilot);
					selectbox.prop('disabled', heats.locked);
					pilot.append(selectbox);
					slot.append(pilot);
					nodelist.append(slot);
				}
				el.append(nodelist);

				// update class selector
				if (msg.classes.length) {
					var selectbox = $('<select class="set_heat_class" id="class_heat_' + heats.heat_id + '" data-heat="' + heats.heat_id + '">')
						selectbox.append('<option value="0">' + __('Unclassified') + '</option>')
						for (var k in msg.classes) {
							if (msg.classes[k].name) {
								selectbox.append('<option value="' + msg.classes[k].id + '">' + msg.classes[k].name + '</option>')
							} else {
								selectbox.append('<option value="' + msg.classes[k].id + '">' + __('Class') + ' ' + msg.classes[k].id + '</option>')
							}
						}
					if (heats.class_id > 0) {
						selectbox.val(heats.class_id);
					} else {
						selectbox.val(0);
					}
					selectbox.prop('disabled', heats.locked);
					el.append(selectbox);
				}

				if (heats.locked) {
					el.append('<button class="btn-danger open-mfp-popup unlock unlock_heat" data-mfp-src="#heat_unlock_confirm" data-id="' + heats.heat_id + '" title="' + __('Force Modify Heat') + ': ' + heat_note + '">' + svg_asset.lock + '</button>');
				}

				el.append('<button class="duplicate_heat" data-id="' + heats.heat_id + '" title="' + __('Duplicate Heat') + ': ' + heat_note + '">+</button>');

				el.appendTo($('.heats'));
			}
			freq.updateBlocks();
			init_popup_generics();
		});

		$(document).on("change", '.set_heat_note', function (event) {
			var data = {
				heat: parseInt($(this).data('heat')),
				note: $(this).val(),
			};
			socket.emit('alter_heat', data);
		});

		$(document).on("change", '.set_pilot_position', function (event) {
			var data = {
				heat: parseInt($(this).data('heat')),
				node: parseInt($(this).data('node')),
				pilot: parseInt($(this).val())
			};
			socket.emit('alter_heat', data);
		});

		$(document).on("change", '.set_heat_class', function (event) {
			var data = {
				heat: parseInt($(this).data('heat')),
				class: $(this).val(),
			};
			socket.emit('alter_heat', data);
		});

		$('button#add_heat').click(function (event) {
			socket.emit('add_heat');
			return false;
		});

		$(document).on("click", '.delete_heat', function (event) {
			var data = {
				heat: parseInt($(this).data('id')),
			};
			socket.emit('delete_heat', data);
		});

		$(document).on("click", '.unlock_heat', function (event) {
			heat_to_unlock = $(this).data('id');
		});

		$(document).on("click", '#unlock_heat', function (event) {
			$.magnificPopup.close();
			var heat = $('[data-heat=' + heat_to_unlock + ']');
			$(heat).prop('disabled', false);
		});

		$(document).on("click", '.duplicate_heat', function (event) {
			var data = {
				heat: parseInt($(this).data('id')),
			};
			socket.emit('duplicate_heat', data);
		});

		$('button#generate_heats').click(function (event) {
			var data = {
				input_class: parseInt($('#generator_input_class').val()),
				output_class: parseInt($('#generator_output_class').val()),
				suffix: $('#generator_suffix').val(),
				pilots_per_heat: parseInt($('#generator_pilots_per_heat').val()),
			};
			$('button#generate_heats').prop('disabled', true);
			socket.emit('generate_heats', data);
			return false;
		});

		socket.on('heat_generate_done', function (msg) {
			$('button#generate_heats').prop('disabled', false);
		});

		/* Classes */
		function update_class_selectors() {
			var class_data = rotorhazard.class_data;

			var input_val = $('#generator_input_class').val();
			var output_val = $('#generator_output_class').val();

			$('#generator_input_class').empty().append($('<option value="0">' + __('Randomize All') + '</option>'));
			$('#generator_output_class').empty().append($('<option value="0">' + __('Unclassified') + '</option>'));

			if (class_data.classes.length) {
				for (var i in class_data.classes) {
					var race_class = class_data.classes[i];

					if (race_class.name) {
						race_class_name = race_class.name
					} else {
						race_class_name = __('Class') + ' ' + race_class.id
					}

					if (race_class.name) {
						$('#generator_input_class').append($('<option value="' + race_class.id + '">' + race_class.name + ' (' + __('Class') + ' ' + race_class.id + ')</option>'));
						$('#generator_output_class').append($('<option value="' + race_class.id + '">' +race_class.name + ' (' + __('Class') + ' ' + race_class.id + ')</option>'));
					} else {
						$('#generator_input_class').append($('<option value="' + race_class.id + '">' + __('Class') + ' ' + race_class.id + '</option>'));
						$('#generator_output_class').append($('<option value="' + race_class.id + '">' + __('Class') + ' ' + race_class.id + '</option>'));
					}
				}
			}

			if ($('#generator_input_class option[value="' + input_val + '"]').length) {
				$('#generator_input_class').val(input_val);
			}
			if ($('#generator_output_class option[value="' + output_val + '"]').length) {
				$('#generator_output_class').val(output_val);
			}
		}

		socket.on('class_data', function (msg) {
			rotorhazard.class_data = msg;

			$(".race_classes").empty();

			if (msg.classes.length) {
				$('.race_classes').append('<p class="form-note">' + __('Duplicating a class also duplicates its assigned heats.') + '</p>');

				var classlist = $('<ol>');
				for (var i in msg.classes) {
					var race_class = msg.classes[i];

					if (race_class.name) {
						race_class_name = race_class.name
					} else {
						race_class_name = __('Class') + ' ' + race_class.id
					}

					var el = $('<li>');
					var header = $('<h3>' + __('Class') + ' ' + race_class.id + '</h3>')

					if (!race_class.locked) {
						header.append('<button class="delete_class btn-danger" data-id="' + race_class.id + '" title="Delete Class '+ race_class.id +'">&#215;</button>');
					}
					el.append(header);

					var input = $('<input type="text" id="race_class_name-' + race_class.id + '" class="set_race_class_name" data-class_id="' + race_class.id + '" placeholder="' + __('Name') + ' (' + __('Class') + ' ' + race_class.id + ')" maxlength="80">');
					input.val(race_class.name);
					el.append(input);

					var input = $('<textarea id="race_class_description-' + race_class.id + '" class="set_race_class_description" data-class_id="' + race_class.id + '" placeholder="' + __('Class Description') + '" maxlength="256">');
					input.val(race_class.description);
					el.append(input);

					var selectbox = $('<select class="set_race_class_format" id="class_format_' + race_class.id + '" data-class_id="' + race_class.id + '">')
					selectbox.append('<option value="0">' + __('-None-') + '</option>')
					for (var j in msg.formats) {
						selectbox.append('<option value="' + msg.formats[j].id +'">' + msg.formats[j].name + '</option>')
					}
					selectbox.val(race_class.format);
					selectbox.prop('disabled', race_class.locked);
					el.append(selectbox);

					if (race_class.locked) {
						el.append('<button class="btn-danger open-mfp-popup unlock unlock_class" data-mfp-src="#class_unlock_confirm" data-id="' + race_class.id + '" title="' + __('Force Modify class') + ': ' + race_class_name + '">' + svg_asset.lock + '</button>');
					}

					el.append('<button class="duplicate duplicate_class" data-id="' + race_class.id + '" title="Duplicate ' + race_class_name + '">+</button>');

					el.appendTo(classlist);
				}
				classlist.appendTo($('.race_classes'));
			} else {
				$('.race_classes').append('<p class="form-note">' + __('No classes are defined; this will be a single-class event.') + '</p>');
			}

			init_popup_generics();
			update_class_selectors();
		});

		$(document).on("change", '.set_race_class_name', function (event) {
			var data = {
				class_id: parseInt($(this).data('class_id')),
				class_name: $(this).val(),
			};
			socket.emit('alter_race_class', data);

			for (var i in rotorhazard.class_data.classes) {
				var race_class = rotorhazard.class_data.classes[i];
				if (race_class['id'] == data.class_id) {
					race_class.name = data.class_name;
					break;
				}
			}
			update_class_selectors();
		});

		$(document).on("change", '.set_race_class_format', function (event) {
			var data = {
				class_id: parseInt($(this).data('class_id')),
				class_format: $(this).val(),
			};
			socket.emit('alter_race_class', data);
		});

		$(document).on("change", '.set_race_class_description', function (event) {
			var data = {
				class_id: parseInt($(this).data('class_id')),
				class_description: $(this).val(),
			};
			socket.emit('alter_race_class', data);
		});

		$(document).on("click", '.unlock_class', function (event) {
			class_to_unlock = $(this).data('id');
		});

		$(document).on("click", '#unlock_class', function (event) {
			$.magnificPopup.close();
			var race_class = $('[data-class_id=' + class_to_unlock + ']');
			$(race_class).prop('disabled', false);
		});

		$('button#add_race_class').click(function (event) {
			socket.emit('add_race_class');
			return false;
		});

		$(document).on("click", '.delete_class', function (event) {
			var data = {
				class: parseInt($(this).data('id')),
			};
			socket.emit('delete_class', data);
		});

		$(document).on("click", '.duplicate_class', function (event) {
			var data = {
				class: parseInt($(this).data('id')),
			};
			socket.emit('duplicate_race_class', data);
		});

		/* Pilots */
		socket.on('pilot_data', function (msg) {
			$(".pilots").empty();
			for (var i in msg.pilots) {
				var pilot = msg.pilots[i];
				if (pilot.pilot_id != 0) {
					var el = $('<li data-id="' + pilot.pilot_id + '">');
					el.append('<label for="name_' + pilot.pilot_id + '" class="screen-reader-text">' + __('Name') + '</label>');
					el.append('<input type="text" class="set_pilot_name" id="name_' + pilot.pilot_id + '" data-pilot_id="' + pilot.pilot_id + '" value="' + pilot.name + '" placeholder="' + __('Name') +'">');
					el.append('<label for="callsign_' + pilot.pilot_id + '" class="screen-reader-text">' + __('Callsign') + '</label>');
					el.append('<input type="text" class="set_pilot_callsign" id="callsign_' + pilot.pilot_id + '" data-pilot_id="' + pilot.pilot_id + '" value="' + pilot.callsign + '" placeholder="' + __('Callsign') +'">');
					el.append('<label for="phonetic_' + pilot.pilot_id + '" class="screen-reader-text">' + __('Phonetic') +'</label>');
					var phonetic = $('<div class="phonetic">');
					phonetic.append('<input type="text" class="set_pilot_phonetic" id="phonetic_' + pilot.pilot_id + '" data-pilot_id="' + pilot.pilot_id + '" value="' + pilot.phonetic + '" placeholder="' + __('Phonetic') + '">');
					phonetic.append('<button class="speak_pilot" data-pilot_id="' + pilot.pilot_id + '">&#9658;&#65038; <span class="screen-reader-text">' + __('Play') + '</span></button>');
					el.append(phonetic);
					el.append('<div class="pilot-team"><label for="set_pilot_team_' + pilot.pilot_id + '">' + __('Team') + '</label><select class="set_pilot_team" id="set_pilot_team_' + pilot.pilot_id + '" data-pilot_id="' + pilot.pilot_id + '">' + pilot.team_options + '</select></div>');

					if (!pilot.locked) {
						el.append('<button class="delete_pilot btn-danger" data-id="' + pilot.pilot_id + '" title="Delete Pilot ' + pilot.callsign + '">&#215;</button>');
					}

					el.appendTo($('.pilots'));
				}
			}

			msg.pilots.sort(function(a, b){
				if (a.name < b.name)
					return -1;
				if (a.name > b.name)
					return 1;
				return 0;
			});

			$('.set_pilot_position').each(function(){
				$(this).empty();

				for (var i in msg.pilots) {
					$(this).append('<option value="'+ msg.pilots[i].id + '">' + msg.pilots[i].callsign + ' (' + msg.pilots[i].name + ')</option>');
				}
			});
		});

		$(document).on("focus", '.set_pilot_name', function(){
			$(this).select();
		});

		$(document).on("change", '.set_pilot_name', function (event) {
			var data = {
				pilot_id: parseInt($(this).data('pilot_id')),
				name: $(this).val()
			};
			socket.emit('alter_pilot', data);
		})

		$(document).on("focus", '.set_pilot_callsign', function(){
			$(this).select();
		});

		$(document).on("change", '.set_pilot_callsign', function (event) {
			var data = {
				pilot_id: parseInt($(this).data('pilot_id')),
				callsign: $(this).val()
			};
			socket.emit('alter_pilot', data);
		})

		$(document).on("change", '.set_pilot_team', function (event) {
			var data = {
				pilot_id: parseInt($(this).data('pilot_id')),
				team_name: $(this).val()
			};
			socket.emit('alter_pilot', data);
		})

		$(document).on("focus", '.set_pilot_phonetic', function(){
			$(this).select();
		});

		$(document).on("change", '.set_pilot_phonetic', function (event) {
			var data = {
				pilot_id: parseInt($(this).data('pilot_id')),
				phonetic: $(this).val()
			};
			socket.emit('alter_pilot', data);
		})

		$(document).on("click", 'button.speak_pilot', function (event) {
			var el = $(this).closest('li');
			var callsign = el.find('.set_pilot_callsign').val()
			var phonetic = el.find('.set_pilot_phonetic').val()

			var ttstext = callsign;
			if (phonetic)
				ttstext = phonetic;

			speak('<div class="speech">' + ttstext + '</div>');
			return false;
		});

		$('button#add_pilot').click(function (event) {
			socket.emit('add_pilot');
			return false;
		});

		$(document).on("click", '.delete_pilot', function (event) {
			var data = {
				pilot: parseInt($(this).data('id')),
			};
			socket.emit('delete_pilot', data);
		});

		/* Voice */
		$('#beep_on_first_pass_button').prop('disabled', rotorhazard.beep_crossing_exited);

		$(document).on('change', '#set_voice_language', function (event) {
			rotorhazard.voice_language = $(this).val();
			rotorhazard.saveData();
		});

		// construct language selection
		$('#voice_select').after('<select id="set_voice_language">');
		var voices = $().articulate('getVoices');

		for (var i in voices) {
			$('#set_voice_language').append('<option>'+ voices[i].name + '</option>');
		}
		$('#set_voice_language').val(rotorhazard.voice_language);

		$('#set_voice_string_language').change(function (event) {
			rotorhazard.voice_string_language = $(this).val();
			rotorhazard.saveData();
		});

		$('#voice_callsign').change(function (event) {
			rotorhazard.voice_callsign = parseInt($(this).val());
			rotorhazard.saveData();
		});

		$('#voice_lap_count').change(function (event) {
			rotorhazard.voice_lap_count = parseInt($(this).val());
			rotorhazard.saveData();
		});

		$('#voice_team_lap_count').change(function (event) {
			rotorhazard.voice_team_lap_count = parseInt($(this).val());
			rotorhazard.saveData();
		});

		$('#voice_lap_time').change(function (event) {
			rotorhazard.voice_lap_time = parseInt($(this).val());
			rotorhazard.saveData();
		});

		$('#voice_race_timer').change(function (event) {
			rotorhazard.voice_race_timer = parseInt($(this).val());
			rotorhazard.saveData();
		});

		$('#voice_race_winner').change(function (event) {
			rotorhazard.voice_race_winner = parseInt($(this).val());
			rotorhazard.saveData();
		});

		$('#voice_split_timer').change(function (event) {
			rotorhazard.voice_split_timer = parseInt($(this).val());
			rotorhazard.saveData();
		});

		$('#set_voice_volume').on('input', function (event) {
			var val = volume_logsl.value($(this).val());
			$().articulate('volume', val);
			$('#voice_volume_value').html($(this).val());
		});

		$('#set_voice_volume').change(function (event) {
			var val = volume_logsl.value($(this).val());
			rotorhazard.voice_volume = val;
			rotorhazard.saveData();
		});

		$('#set_voice_rate').on('input', function (event) {
			val = parseFloat($(this).val())
			$().articulate('rate', val);
			$('#voice_rate_value').html(val.toFixed(2));
		});

		$('#set_voice_rate').on('change', function (event) {
			rotorhazard.voice_rate = parseFloat($(this).val());
			rotorhazard.saveData();
		});

		$('#set_voice_pitch').on('input', function (event) {
			val = parseFloat($(this).val())
			$().articulate('pitch', val);
			$('#voice_pitch_value').html(val.toFixed(2));
		});

		$('#set_voice_pitch').on('change', function (event) {
			rotorhazard.voice_pitch = parseFloat($(this).val());
			rotorhazard.saveData();
		});

		$('#set_tone_volume').on('input', function (event) {
			var val = volume_logsl.value($(this).val());
			rotorhazard.tone_volume = val;
			$('#tone_volume_value').html($(this).val());
		});

		$('#set_tone_volume').change(function (event) {
			var val = volume_logsl.value($(this).val());
			rotorhazard.tone_volume = val;
			rotorhazard.saveData();
		});

		$('#beep_crossing_entered').change(function (event) {
			rotorhazard.beep_crossing_entered = $(this).prop('checked');
			rotorhazard.saveData();
		});

		$('#beep_crossing_exited').change(function (event) {
			rotorhazard.beep_crossing_exited = $(this).prop('checked');
			$('#beep_on_first_pass_button').prop('disabled', rotorhazard.beep_crossing_exited);
			rotorhazard.saveData();
		});

		$('#beep_manual_lap_button').change(function (event) {
			rotorhazard.beep_manual_lap_button = $(this).prop('checked');
			rotorhazard.saveData();
		});

		$('#beep_cluster_connect').change(function (event) {
			rotorhazard.beep_cluster_connect = $(this).prop('checked');
			rotorhazard.saveData();
		});

		$('#use_mp3_tones').change(function (event) {
			rotorhazard.use_mp3_tones = $(this).prop('checked');
			rotorhazard.saveData();
		});

		$('#beep_on_first_pass_button').change(function (event) {
			rotorhazard.beep_on_first_pass_button = $(this).prop('checked');
			rotorhazard.saveData();
		});

		$('#set_indicator_volume').on('input', function (event) {
			var val = volume_logsl.value($(this).val());
			rotorhazard.indicator_beep_volume = val;
			$('#indicator_volume_value').html($(this).val());
		});

		$('#set_indicator_volume').change(function (event) {
			var val = volume_logsl.value($(this).val());
			rotorhazard.indicator_beep_volume = val;
			rotorhazard.saveData();
		});

		$('#play_voice_test').click(function (event) {
			speak('<div class="speech">' + $('#voice_test_text').val() + '</div>');
			return false;
		});

		$("#voice_test_text").keyup(function(event) {
			if (event.keyCode === 13) {  // make 'Enter' key on input field trigger button
				$("#play_voice_test").click();
			}
		});

		/* Race Format */
		socket.on('min_lap', function (msg) {
			$('#set_min_lap').val(msg.min_lap);
			$('#set_min_lap_behavior').val(msg.min_lap_behavior);
			rotorhazard.min_lap = msg.min_lap;
		});

		$('#set_min_lap').change(function (event) {
			var min_lap_val = parseInt($(this).val());
			rotorhazard.min_lap = min_lap_val;
			var data = {
				min_lap: min_lap_val
			};
			socket.emit('set_min_lap', data);
		})

		$('#set_min_lap_behavior').change(function (event) {
			var data = {
				min_lap_behavior: parseInt($(this).val())
			};
			socket.emit('set_min_lap_behavior', data);
		})

		$('#set_team_racing_mode').change(function (event) {
			var data = {
				team_racing_mode: parseInt($(this).val())  // 0=disabled, 1=enabled
			};
			socket.emit('alter_race_format', data);
		})

		function update_race_format_ui() {
			var rf = rotorhazard.race_format;

			$('#format-race-duration-field').toggle(rf.race_mode == 0);
			$('#format-laps-to-win-field').toggle(rf.win_condition == 2);

			var issues = []

			if (rf.win_condition == 1 && rf.race_mode == 1) {
				issues.push('"Most Laps in Fastest Time" is typically used with "Fixed Time"');
			}

			if (rf.win_condition == 2 && rf.race_mode == 0) {
				issues.push('"First to X Laps" is typically used with "No Time Limit"');
			}

			if (rf.win_condition == 6 && rf.race_mode == 1) {
				issues.push('"Most Laps Only with Overtime" is typically used with "Fixed Time"');
			}

			if (rf.start_behavior == 2 && rf.race_mode == 0) {
				issues.push('"Staggered Start" is typically used with "No Time Limit"');
			}

			if (issues.length) {
				var output = $('<ul>')
				for (item in issues) {
					output.append('<li>' + __(issues[item]) + '</li>');
				}
				$('#race_format_suggestions').html(output);
			} else {
				$('#race_format_suggestions').empty();
			}
		}

		socket.on('race_format', function (msg) {
			rotorhazard.race_format = msg;

			$('#set_race_format').empty();
			for (var i = 0; i < msg.format_ids.length; i++) {
				$('#set_race_format').append('<option value="' + msg.format_ids[i] +'">' + msg.format_names[i] + '</option>')
			}
			$('#unlock_race_format').toggle(msg.locked);
			$('#delete_race_format_button').prop('disabled', msg.locked);
			$('#set_race_format').val(msg.current_format);
			$('#set_format_name').val(msg.format_name);
			$('#set_format_name').prop('disabled', msg.locked);
			$('#set_race_mode').val(msg.race_mode);
			$('#set_race_mode').prop('disabled', msg.locked);
			$('#set_fix_race_time').val(msg.race_time_sec);
			$('#set_fix_race_time').prop('disabled', msg.locked);
			$('#set_hide_stage_timer').val(msg.hide_stage_timer);
			$('#set_hide_stage_timer').prop('disabled', msg.locked);
			$('#set_start_delay_min').val(msg.start_delay_min);
			$('#set_start_delay_min').prop('disabled', msg.locked);
			$('#set_start_delay_max').val(msg.start_delay_max);
			$('#set_start_delay_max').prop('disabled', msg.locked);
			$('#set_staging_tones').val(msg.staging_tones);
			$('#set_staging_tones').prop('disabled', msg.locked);
			$('#set_start_behavior').val(msg.start_behavior);
			$('#set_start_behavior').prop('disabled', msg.locked);
			$('#set_number_laps_win').val(msg.number_laps_win);
			$('#set_number_laps_win').prop('disabled', msg.locked);
			$('#set_win_condition').val(msg.win_condition);
			$('#set_win_condition').prop('disabled', msg.locked);
			$('#set_team_racing_mode').val(msg.team_racing_mode);
			$('#set_team_racing_mode').prop('disabled', msg.locked);

			update_race_format_ui();
		});

		$('#set_race_format').change(function (event) {
			var data = {
				race_format: $(this).val()
			};
			socket.emit('set_race_format', data);
		});

		$('button#add_race_format').click(function (event) {
			socket.emit('add_race_format');
			return false;
		});

		$(document).on("click", '#unlock_race_format', function (event) {
			$.magnificPopup.close();
			$('#race_formats *').prop('disabled', false);
		});

		$('button#delete_race_format').click(function (event) {
			$.magnificPopup.close();
			socket.emit('delete_race_format');
			return false;
		});

		$('#set_format_name').change(function (event) {
			var data = {
				format_name: $(this).val()
			};
			socket.emit('alter_race_format', data);
		})

		$('#set_race_mode').change(function (event) {
			var data = {
				race_mode: parseInt($(this).val())
			};
			socket.emit('alter_race_format', data);
			rotorhazard.race_format.race_mode = parseInt($(this).val());
			update_race_format_ui();
		})

		$('#set_fix_race_time').change(function (event) {
			var data = {
				race_time: parseInt($(this).val())
			};
			socket.emit('alter_race_format', data);
		})

		$('#set_start_delay_min').change(function (event) {
			var data = {
				start_delay_min: parseInt($(this).val())
			};
			socket.emit('alter_race_format', data);
		})

		$('#set_start_delay_max').change(function (event) {
			var data = {
				start_delay_max: parseInt($(this).val())
			};
			socket.emit('alter_race_format', data);
		})

		$('#set_number_laps_win').change(function (event) {
			var data = {
				number_laps_win: parseInt($(this).val())
			};
			socket.emit('alter_race_format', data);
		})

		$('#set_staging_tones').change(function (event) {
			var data = {
				staging_tones: parseInt($(this).val())
			};
			socket.emit('alter_race_format', data);
		})

		$('#set_start_behavior').change(function (event) {
			var data = {
				start_behavior: parseInt($(this).val())
			};
			socket.emit('alter_race_format', data);
			rotorhazard.race_format.start_behavior = parseInt($(this).val());
			update_race_format_ui();
		})

		$('#set_win_condition').change(function (event) {
			var data = {
				win_condition: parseInt($(this).val())
			};
			socket.emit('alter_race_format', data);
			rotorhazard.race_format.win_condition = parseInt($(this).val());
			update_race_format_ui();
		})

		$('button#backup_database').click(function (event) {
			socket.emit('backup_database');
			return false;
		});

		socket.on('database_bkp_done', function (msg) {
			msgArray = atob(msg.file_data);  // decode Base64 string
			// convert decoded data to byte array
			var byteNumbers = new Array(msgArray.length);
			for (var i = 0; i < msgArray.length; i++) {
				byteNumbers[i] = msgArray.charCodeAt(i);
			}
			var byteArray = new Uint8Array(byteNumbers);
			// construct blob from byte array and initiate browser save-as
			saveAs(new Blob([byteArray], {type: "application/octet-stream"}), msg.file_name);
		});

		socket.on('backups_list', function (msg) {
			$('#database_list').empty();
			if ('backup_files' in msg && msg.backup_files && msg.backup_files.length) {
				for (file in msg.backup_files) {
					dbfile = msg.backup_files[file];
					$('#database_list').append('<option value="' + dbfile + '">' + dbfile + '</option>');
				}
			} else {
				$('#database_list').append('<option value="-">' + __('No Saved Databases') + '</option>');
			}
		});

		$('button#restore_database').click(function (event) {
			$.magnificPopup.close();
			var data = {
				backup_file: $('#database_list').val()
			};
			socket.emit('restore_database', data);
			return false;
		});

		$('button#delete_database').click(function (event) {
			$.magnificPopup.close();
			var data = {
				backup_file: $('#database_list').val()
			};
			socket.emit('delete_database', data);
			return false;
		});

		/* Database Reset */
		socket.on('reset_confirm', function () {
			standard_message_queue.push(__('Data Cleared'));
			if (standard_message_queue.length == 1) {
				get_standard_message()
			}
		});

		$('button#reset_database').click(function (event) {
			$.magnificPopup.close();
			var data = {
				reset_type: $('#reset_type').val()
			};
			socket.emit('reset_database', data);
			return false;
		});

		/* System */
		$('button#shutdown_pi').click(function (event) {
			socket.emit('shutdown_pi');
			return false;
		});

		$('button#reboot_pi').click(function (event) {
			socket.emit('reboot_pi');
			return false;
		});

		$('button#download_logs').click(function (event) {
			socket.emit('download_logs', {'emit_fn_name': 'settings_save_logs'});
			return false;
		});

		socket.on('settings_save_logs', function (msg) {
			msgArray = atob(msg.file_data);  // decode Base64 string
			// convert decoded data to byte array
			var byteNumbers = new Array(msgArray.length);
			for (var i = 0; i < msgArray.length; i++) {
				byteNumbers[i] = msgArray.charCodeAt(i);
			}
			var byteArray = new Uint8Array(byteNumbers);
			// construct blob from byte array and initiate browser save-as
			saveAs(new Blob([byteArray], {type: "application/octet-stream"}), msg.file_name);
		});

		socket.on('set_option', function (msg) {
			$('.set_option[data-option="' + msg.label +'"]').val(msg.value);
		});

		$('.set-option').change(function (event) {
			var data = {
				option: $(this).data('option'),
				value: $(this).val()
			};
			socket.emit('set_option', data);
			return false;
		});

		$('#set_language').change(function (event) {
			var data = {
				language: $(this).val()
			};
			socket.emit('set_language', data);
			location.reload(true);
		});

		socket.on('node_crossing_change', function (msg) {
			if (msg.crossing_flag) {
				if (rotorhazard.beep_crossing_entered) {
					if( rotorhazard.use_mp3_tones){
						sound_enter.play();
					}
					else {
						play_beep(25, node_tone[msg.node_index], rotorhazard.indicator_beep_volume, 'square');
					}
				}
			}
			else {
				if (rotorhazard.beep_crossing_exited) {
					if( rotorhazard.use_mp3_tones){
						sound_exit.play();
					}
					else {
						play_beep(35, node_tone[msg.node_index], rotorhazard.indicator_beep_volume, 'sawtooth', 0.02);
						setTimeout(function(tone){
							play_beep(35, node_tone[tone], rotorhazard.indicator_beep_volume, 'sawtooth');
						}, 70, msg.node_index);
					}
				}
			}
		});

		socket.on('cluster_connect_change', function (msg) {
			if (rotorhazard.beep_cluster_connect) {
				if (msg.connect_flag) {
					if( rotorhazard.use_mp3_tones){
						sound_cconnect.play();
					}
					else {
						play_beep(120, 225, rotorhazard.indicator_beep_volume, 'square');
						setTimeout(function(tone){
							play_beep(110, 250, rotorhazard.indicator_beep_volume, 'square');
						}, 120, 0);
					}
				}
				else {
					if( rotorhazard.use_mp3_tones){
						sound_cdisconnect.play();
					}
					else {
						play_beep(80, 200, rotorhazard.indicator_beep_volume, 'square');
						setTimeout(function(tone){
							play_beep(220, 100, rotorhazard.indicator_beep_volume, 'square');
						}, 80, 0);
					}
				}
			}
		});

		function calcContrasts(option_index) {
			var hue = $('html').css('--hue_' + option_index);
			var sat = $('html').css('--sat_' + option_index);
			var lum_low = $('html').css('--lum_' + option_index + '_low');
			var lum_high = $('html').css('--lum_' + option_index + '_high');

			var hex_low = hslToHex(hue, sat, lum_low);
			var contrast_low = contrastColor(hex_low);
			$('html').css('--contrast_' + option_index + '_low', contrast_low);

			var hex_high = hslToHex(hue, sat, lum_high);
			var contrast_high = contrastColor(hex_high);
			$('html').css('--contrast_' + option_index + '_high', contrast_high);

			return {
				'low': contrast_low,
				'high': contrast_high
			}
		}

		$.cssNumber.hue_0 = true;
		$.cssNumber.hue_1 = true;
		$.cssNumber.sat_0 = true;
		$.cssNumber.sat_1 = true;

		$('.hue-control').on('input', function (event) {
			var option = $(this).data('option');
			var value = $(this).val();
			$('html').css('--' + option, value);
			var option_index = option.split('_')[1];
			calcContrasts(option_index);
		});

		$('.hue-control').on('change', function (event) {
			var option = $(this).data('option');
			var value = $(this).val();
			$('html').css('--' + option, value);
			var option_index = option.split('_')[1];
			var contrasts = calcContrasts(option_index);

			var data = {
				option: option,
				value: value
			};
			socket.emit('set_option', data);

			var data = {
				option: 'contrast_' + option_index + '_low',
				value: contrasts.low
			};
			socket.emit('set_option', data);

			var data = {
				option: 'contrast_' + option_index + '_high',
				value: contrasts.high
			};
			socket.emit('set_option', data);

			return false;
		});

		$('.sat-control').on('input', function (event) {
			var option = $(this).data('option');
			var value = $(this).val();
			$('html').css('--' + option, value + '%');
			var option_index = option.split('_')[1];
			calcContrasts(option_index);
		});

		$('.sat-control').on('change ', function (event) {
			var option = $(this).data('option');
			var value = $(this).val();
			$('html').css('--' + option, value + '%');
			var option_index = option.split('_')[1];
			var contrasts = calcContrasts(option_index);

			var data = {
				option: option,
				value: value
			};
			socket.emit('set_option', data);

			var data = {
				option: 'contrast_' + option_index + '_low',
				value: contrasts.low
			};
			socket.emit('set_option', data);

			var data = {
				option: 'contrast_' + option_index + '_high',
				value: contrasts.high
			};
			socket.emit('set_option', data);

			return false;
		});

		/* LED Controls */
		socket.on('led_effects', function (msg) {
			var led_html = $('<div class="control-set">');

			var led_select = $('<select id="led-effects-select"></select>');

			const effects = msg.effects.slice().sort((a, b) => (a.label > b.label) ? 1 : -1);

			for (var i in effects) {
				var effect = effects[i];

				var led_select_option = $('<option value="' + effect.name + '">' + effect.label + '</option>')

				led_select.append(led_select_option);
			}

			led_html.append($('<label for="led-effects">' + __('Effect') + '</label>'));
			led_html.append(' ');
			led_html.append(led_select);
			led_html.append(' ');
			led_html.append($('<button id="use-led-effect">' + __('Go') + '</button>'));

			$('#LED-effects').append(led_html);
		});

		$(document).on('click', '#use-led-effect', function (event) {
			var data = {
				effect: $('#led-effects-select').val()
			};
			socket.emit('use_led_effect', data);
		});

		$('button.LED-color').click(function (event) {
				var colors = convertColor($(this).data('rgb'));
				var data = {
					red: colors.r,
					green: colors.g,
					blue: colors.b,
				};
				socket.emit('LED_solid', data);
				return false;
		});

		$('#set_led_color').change(function (event) {
				var colors = convertColor($(this).val());
				var data = {
					red: colors.r,
					green: colors.g,
					blue: colors.b,
				};
				socket.emit('LED_solid', data);
				return false;
		});

		socket.on('led_effect_setup_data', function (msg) {
			var led_html = $('<ol class="form">');

			for (var i in msg.events) {
				var led_event = msg.events[i];
				var valid_selection = false;

				var led_select = $('<select id="led-event-' + led_event.event + '" data-event="' + led_event.event + '" class="led-event-select"></select>');

				const effects = led_event.effects.slice().sort((a, b) => (a.label > b.label) ? 1 : -1);
				for (var opt in effects) {
					var effect = effects[opt];

					var led_select_option = $('<option value="' + effect.name + '">' + effect.label + '</option>')

					led_select.append(led_select_option);

					if (effect.name == led_event.selected)
						valid_selection = true;
				}

				var led_event_block = $('<li>');
				led_event_block.append($('<div class="label-block"><label for="led-event-' + led_event.event + '">' + __(led_event.label) + '</label></div>'));
				led_event_block.append(led_select);

				if (valid_selection) {
					led_select.val(led_event.selected);
				}

				led_html.append(led_event_block);
			}

			$('#LED-effect-setup').append(led_html);
		});

		$(document).on('change', '.led-event-select', function(event) {
			var data = {
				event: $(this).data('event'),
				effect: $(this).val()
			};
			socket.emit('set_led_event_effect', data);
		});

		$('#set_led_brightness').on('input', function (event) {
			var val = brightness_logsl.value($(this).val());
			$('#led_brightness_value').html($(this).val());
		});

		$('#set_led_brightness').change(function (event) {
			var val = brightness_logsl.value($(this).val());
			// emit data
			var data = {
				brightness: Math.round(val),
			};
			socket.emit('LED_brightness', data);
		});
	});

	function speak(obj) {
		$(obj).articulate('setVoice','name', rotorhazard.voice_language).articulate('speak');
	};
</script>
{% endblock %} {% block content %}
<main class="page-settings">

{% if ConfigFile == -1 %}
	<div class="config-bad">
		<p><strong>{{ __('The config.json file is invalid. Falling back to default configuration.') | safe }}</strong></p>
		<p>{{ __('To ensure your config.json file is valid JSON format, consider using a validator such as <a href="https://jsonlint.com/">JSONLint</a>.') | safe }}</p>
	</div>
{% elif ConfigFile == 0 %}
	<div class="config-none">
		<p><strong>{{ __('No configuration file was loaded. Falling back to default configuration.') | safe }}</strong></p>
		<p>{{ __('Copy <em>server/config-dist.json</em> to <em>server/config.json</em> and then update settings for your server port number, admin username/password, and LED configuration.') | safe }}</p>
	</div>
{% endif %}

<!--Client Messaging-->
<div class="panel collapsing">
	<div class="panel-header">
		<h2>{{ __('Send Message') }}</h2>
	</div>
	<div class="panel-content">
		<p><label for="message_body" class="screen-reader-text">{{ __('Message Body') }}</label>
		<input type="text" id="message_body" maxlength="256" placeholder="Message">{{ getOption('eventDescription') }}</textarea></p>
		<p><label><input type="checkbox" id="message_interrupt"> {{ __('Pop-up Alert') }}{% if vrx_enabled %} {{ __('and Send to VRx') }}{% endif %}</label></p>
		<p><button id="send_message">{{ __('Send Message') }}</button></p>
	</div>
</div>

<!--Frequency Setup-->
<div class="panel collapsing">
	<div class="panel-header">
		<h2>{{ __('Frequency Setup') }}</h2>
	</div>
	<div class="panel-content">
		<div class="control-set">
			<label for="set_profile">{{ __('Profile') }}:</label>
			<select id="set_profile">
				<option>{{ __('Loading...') }}</option>
			</select>
			<button id="add_profile">+ {{ __('Add Profile') }}</button>
			<button class="btn-danger" id="delete_profile">&#215; {{ __('Remove') }}</button>
		</div>

		<ol class="form">
			<li>
				<div class="label-block">
					<label for="set_profile_name">{{ __('Name') }}</label>
				</div>
				<input type="text" id="set_profile_name">
			</li>
		</ol>
		<p class="form-note">{{ __('Stores frequency settings and sensor tuning values.') }}</p>

		<!--Apply preset-->
		<div class="control-set">
			{{ __('Preset') }}:
			<button class="set_frequency_preset" data-preset="All-N1">{{ __('Apply Node 1') }}</button>
			<button class="set_frequency_preset" data-preset="RB-4">{{ __('R1367') }}</button>
			<button class="set_frequency_preset" data-preset="IMD5C">{{ __('IMD5C') }}</button>
			<button class="set_frequency_preset" data-preset="IMD6C">{{ __('IMD6C') }}</button>
			<button class="set_frequency_preset" data-preset="RB-8">{{ __('Raceband 8') }}</button>
		</div>

		<div class="node-list">
			{% for node in range(num_nodes) %}
				<div class="node" data-node="{{ node }}">
					{% if vrx_enabled %}
						<div class="vrx-header"></div>
					{% endif %}
					<h3><label for="set_freq_node_{{ node }}">{{ __('Node') }} {{ node + 1 }}</label></h3>
					<select class="frequency_table" id="f_table_{{ node }}" data-node="{{ node }}"></select>
					<label for="s_channel_{{ node }}" class="screen-reader-text">Frequency</label>
					<input type="number" id="s_channel_{{ node }}" class="set_frequency" data-node="{{ node }}" min="5000" max="6001">
				</div>
			{% endfor %}
		</div>
		<div class="control-set" id="imd_rating_label"></div>
		<div class="control-set vrx-warning"></div>
	</div>
</div>

<!--Sensor Tuning-->
<div class="panel collapsing">
	<div class="panel-header">
		<h2>{{ __('Sensor Tuning') }}</h2>
	</div>
	<div class="panel-content full-width">
		<ul class="graph-key">
			<li><span style="background-color: hsl(214, 53%, 60%)"></span> {{ __('RSSI') }}</li>
			<li><span style="background-color: hsl(8.2, 86.5%, 53.7%)"></span> {{ __('EnterAt') }}</li>
			<li><span style="background-color: hsl(25, 85%, 55%)"></span> {{ __('ExitAt') }}</li>
		</ul>
		<div class="node-list">
			{% for node in range(num_nodes) %}
			<div class="node" data-node="{{ node }}">
				<h3>{{ __('Node') }} {{ node + 1 }}</h3>
				<div class="channel-block" data-node="{{ node }}"><span class="ch"></span> <span class="fr"></span></div>
				<div class="rssi-graph">
					<button class="pause_graph" data-node="{{ node }}">&#x23ef;&#xFE0E;<span class="screen-reader-text"> {{ __('Pause/Resume Graph') }}</span></button>
					<canvas id="rssi-graph-{{ node }}">
					</canvas>
				</div>
				<div class="crossing crossing_flag_{{ node }}">{{ __('Clear') }}</div>
				<div class="node-controls">
					<div class="enter-exit-control">
						<label for="set_enter_at_level_{{ node }}">{{ __('EnterAt') }}</label>
						<input type="number" id="set_enter_at_level_{{ node }}" class="set_enter_at_level" data-node="{{ node }}" min="0" max="999">
						<button class="cap_enter_at_btn" data-node_index="{{ node }}">{{ __('Capture') }}</button>
					</div>

					<div class="enter-exit-control">
						<label for="set_exit_at_level_{{ node }}">{{ __('ExitAt') }}</label>
						<input type="number" id="set_exit_at_level_{{ node }}" class="set_exit_at_level" data-node="{{ node }}" min="0" max="999">
						<button class="cap_exit_at_btn" data-node_index="{{ node }}">{{ __('Capture') }}</button>
					</div>
				</div>
				<table>
					<tr class="datarow">
						<td>{{ __('RSSI') }}</td>
						<td>
							<span class="current_rssi_{{ node }}"></span>
						</td>
					</tr>
					<tr class="datarow">
						<td>{{ __('NodePeak') }}</td>
						<td>
							<span class="node_peak_rssi_{{ node }}"></span>
						</td>
					</tr>
					<tr class="datarow">
						<td>{{ __('NodeNadir') }}</td>
						<td>
							<span class="node_nadir_rssi_{{ node }}"></span>
						</td>
					</tr>
					<tr class="datarow">
						<td>{{ __('PassPeak') }}</td>
						<td>
							<span class="pass_peak_rssi_{{ node }}"></span>
						</td>
					</tr>
					<tr class="datarow">
						<td>{{ __('PassNadir') }}</td>
						<td>
							<span class="pass_nadir_rssi_{{ node }}"></span>
						</td>
					</tr>
					<tr class="datarow">
						<td>{{ __('PassCount') }}</td>
						<td>
							<span class="debug_pass_count_{{ node }}"></span>
						</td>
					</tr>
				</table>
				<div id="node_notice_{{ node }}"></div>
			</div>
			{% endfor %}
		</div>

		<!--Edit system tuning values-->
		<ol class="form">
			<li>
				<div class="label-block">
					<label for="set_calibrationMode">{{ __('Calibration Mode') }}</label>
				</div>
				<select id="set_calibrationMode" class="set-option" data-option="calibrationMode">
					<option value="0">{{ __('Manual') }}</option>
					<option value="1">{{ __('Adaptive') }}</option>
				</select>
			</li>
			<li>
				<div class="label-block">
					<label for="set_start_thresh_lower_amount">{{ __('Start of race EnterAt/ExitAt lowering amount (percent)') }}</label>
				</div>
				<input type="number" id="set_start_thresh_lower_amount" min="0" max="200" value="{{ getOption('start_thresh_lower_amount') }}">
			</li>
			<li>
				<div class="label-block">
					<label for="set_start_thresh_lower_duration">{{ __('Start of race EnterAt/ExitAt lowering duration (seconds)') }}</label>
				</div>
				<input type="number" id="set_start_thresh_lower_duration" min="0" max="999" value="{{ getOption('start_thresh_lower_duration') }}">
			</li>
		</ol>

		<p class="form-note"><a href="/docs?d=Tuning%20Parameters.md">{{ __("View Calibration and Tuning Guide") }}</a></p>
	</div>
</div>

<!--Event and Class info-->
<div class="panel collapsing">
	<div class="panel-header">
		<h2>{{ __('Event and Classes') }}</h2>
	</div>
	<div class="panel-content">
		<ol class="form">
			<li>
				<div class="label-block">
					<label for="set_event_name">{{ __('Event Name') }}</label>
				</div>
				<input type="text" id="set_event_name" class="set-option" data-option="eventName" value="{{ getOption('eventName') }}">
			</li>
			<li>
				<div class="label-block">
					<label for="set_event_description">{{ __('Event Description') }}</label>
				</div>
				<textarea id="set_event_description" class="set-option" data-option="eventDescription" maxlength="256">{{ getOption('eventDescription') }}</textarea>
			</li>
		</ol>

		<div id="race_classes" class="race_classes item-blocks">
			<p class="form-note">{{ __('Loading...') }}</p>
		</div>
		<div class="control-set">
			<button id="add_race_class">+ {{ __('Add Class') }}</button>
		</div>

		<div id="class_unlock_confirm" class="priority-message-interrupt mfp-hide popup">
			<h2>{{ __('Alert') }}</h2>
			<div class="popup-content">
				<p>{{ __('Modifying a locked class retroactively changes saved race data.') }}</p>
				<p><button class="btn-danger" id="unlock_class">{{ __('Unlock') }}</button>
				<button class="cancel">{{ __('Cancel') }}</button></p>
			</div>
		</div>
	</div>
</div>

<!--Heats list for editing-->
<div class="panel collapsing">
	<div class="panel-header">
		<h2>{{ __('Heats') }}</h2>
	</div>
	<div class="panel-content">
		<ol id="heats" class="heats item-blocks">
			<li>{{ __('Loading...') }}</li>
		</ol>
		<div class="control-set">
			<button id="add_heat">+ {{ __('Add Heat') }}</button>
		</div>

		<ol class="form">
			<li>
				<div class="label-block">
					<label for="set_next_heat_behavior">{{ __('Next Heat Behavior') }}</label>
				</div>
				<select id="set_next_heat_behavior">
					<option value="0">{{ __('Auto-Switch After Race Save') }}</option>
					<option value="1">{{ __('Manually Switch Heats') }}</option>
				</select>
			</li>
		</ol>

		<h3>Heat generator</h3>
		<ol class="form">
			<li>
				<div class="label-block">
					<label for="generator_input_class">{{ __('Input (Class)') }}</label>
				</div>
				<select id="generator_input_class">
					<option>{{ __('Loading...') }}</option>
				</select>
			</li>
			<li>
				<div class="label-block">
					<label for="generator_pilots_per_heat">{{ __('Pilots per Heat') }}</label>
				</div>
				<input type="number" id="generator_pilots_per_heat" min="1" max="{{ num_nodes }}" value="{{ num_nodes }}" />
			</li>
			<li>
				<div class="label-block">
					<label for="generator_suffix">{{ __('Suffix') }}</label>
				</div>
				<input type="text" id="generator_suffix" value="{{ __('Main') }}" />
			</li>
			<li>
				<div class="label-block">
					<label for="generator_output_class">{{ __('Output Class') }}</label>
				</div>
				<select id="generator_output_class">
					<option>{{ __('Loading...') }}</option>
				</select>
			</li>
		</ol>
		<div class="control-set">
			<button id="generate_heats">{{ __('Generate Heats') }}</button>
		</div>

		<div id="heat_unlock_confirm" class="priority-message-interrupt mfp-hide popup">
			<h2>{{ __('Alert') }}</h2>
			<div class="popup-content">
				<p>{{ __('Modifying a locked heat retroactively changes saved race data.') }}</p>
				<p><button class="btn-danger" id="unlock_heat">{{ __('Unlock') }}</button>
				<button class="cancel">{{ __('Cancel') }}</button></p>
			</div>
		</div>
	</div>
</div>

<!--Pilots list for editing-->
<div class="panel collapsing">
	<div class="panel-header">
		<h2>{{ __('Pilots') }}</h2>
	</div>
	<div class="panel-content">
		<ul class="pilots">
			<li>{{ __('Loading...') }}</li>
		</ul>

		<div class="control-set">
			<button id="add_pilot">+ {{ __('Add Pilot') }}</button>
		</div>

		<ol class="form">
			<li>
				<div class="label-block">
					<label for="set_pilotSort">{{ __('Pilot Sort') }}</label>
				</div>
				<select id="set_pilotSort" class="set-option" data-option="pilotSort">
					<option value="name">{{ __('Name') }}</option>
					<option value="callsign">{{ __('Callsign') }}</option>
				</select>
			</li>
		</ol>
	</div>
</div>

<!--Voice Settings-->
<div class="panel collapsing">
	<div class="panel-header">
		<h2>{{ __('Audio Control') }}</h2>
	</div>
	<div class="panel-content">
		<p class="form-note">{{ __('Voice settings apply to this device only.') }}</p>
		<ol class="form">
			<li>
				<div class="label-block">
					<label for="set_voice_language">{{ __('Voice Select') }}</label>
				</div>
				<div id="voice_select"></div>
			</li>
			<li>
				<div class="label-block">
					<label for="set_voice_string_language">{{ __('Voice Language') }}</label>
				</div>
				<select id="set_voice_string_language">
					<option>{{ __('Loading...') }}</option>
				</select>
			</li>
			<li>
				<div class="label-block">
					{{ __('Voice Test') }} &nbsp; &nbsp;
				</div>
				<input type="text" id="voice_test_text" value="{{ getOption('timerName') }}">
				<button class="button" id="play_voice_test">&#9658;&#65038; <span class="screen-reader-text">{{ __('Play') }}</span></button>
			</li>
			<li>
				<div class="label-block">
					{{ __('Announcements') }}
				</div>
				<li>
					<div class="label-block">
						<label for="voice_callsign">{{ __('Pilot Callsign') }}</label>
					</div>
					<select id="voice_callsign">
						<option value="0">{{ __('Never') }}</option>
						<option value="1">{{ __('Always') }}</option>
						<option value="2">{{ __('Only on Non-team Races') }}</option>
					</select>
				</li>
				<li>
					<div class="label-block">
						<label for="voice_lap_count">{{ __('Pilot Lap Number') }}</label>
					</div>
					<select id="voice_lap_count">
						<option value="0">{{ __('Never') }}</option>
						<option value="1">{{ __('Always') }}</option>
						<option value="2">{{ __('Only on Non-team Races') }}</option>
					</select>
				</li>
				<li>
					<div class="label-block">
						<label for="voice_lap_time">{{ __('Pilot Lap Time') }}</label>
					</div>
					<select id="voice_lap_time">
						<option value="0">{{ __('Never') }}</option>
						<option value="1">{{ __('Always') }}</option>
						<option value="2">{{ __('Only on Non-team Races') }}</option>
					</select>
				</li>
				<li>
					<div class="label-block">
						<label for="voice_race_timer">{{ __('Race Clock') }}</label>
					</div>
					<select id="voice_race_timer">
						<option value="0">{{ __('Never') }}</option>
						<option value="1">{{ __('Always') }}</option>
						<option value="2">{{ __('Only on Fixed-time Races') }}</option>
					</select>
				</li>
				<li>
					<div class="label-block">
						<label for="voice_team_lap_count">{{ __('Team Lap Total') }}</label>
					</div>
					<select id="voice_team_lap_count">
						<option value="0">{{ __('Never') }}</option>
						<option value="1">{{ __('On Team Races') }}</option>
					</select>
				</li>
				<li>
					<div class="label-block">
						<label for="voice_race_winner">{{ __('Race Winner') }}</label>
					</div>
					<select id="voice_race_winner">
						<option value="0">{{ __('Never') }}</option>
						<option value="1">{{ __('Always') }}</option>
					</select>
				</li>
				{% if cluster_has_slaves %}
				<li>
					<!--
					Split Timer:
					Pilot Name, Split ID, Split Time
					    0          0         0   ~>  000 = 0  :  None
					    1          0         0   ~>  001 = 1  :  Pilot Name
					    1          1         0   ~>  011 = 3  :  Pilot Name, Split ID
					    1          0         1   ~>  101 = 5  :  Pilot Name, Split Time
					    1          1         1   ~>  111 = 7  :  Pilot Name, Split ID, Split Time
					    0          1         0   ~>  010 = 2  :  Split ID
					    0          0         1   ~>  100 = 4  :  Split Time
					    0          1         1   ~>  110 = 6  :  Split ID, Split Time

					SPLMSK_PILOT_NAME = 0x01
					SPLMSK_SPLIT_ID = 0x02
					SPLMSK_SPLIT_TIME = 0x04
					-->
					<div class="label-block">
						<label for="voice_split_timer">{{ __('Cluster/Split Timer') }}</label>
					</div>
					<select id="voice_split_timer">
						<option value="0">{{ __('None') }}</option>
						<option value="1">{{ __('Pilot Name') }}</option>
						<option value="5">{{ __('Pilot Name, Split Time') }}</option>
						<option value="3">{{ __('Pilot Name, Split ID') }}</option>
						<option value="7">{{ __('Pilot Name, Split ID, Split Time') }}</option>
						<option value="2">{{ __('Split ID') }}</option>
						<option value="4">{{ __('Split Time') }}</option>
						<option value="6">{{ __('Split ID, Split Time') }}</option>
					</select>
				</li>
				{% endif %}
			</li>
			<li>
				<div class="label-block">
					<label for="set_voice_volume">{{ __('Voice Volume') }}</label>
					<p class="desc">{{ __('Volume') }}: <span id="voice_volume_value"></span></p>
				</div>
				<input type="range" id="set_voice_volume" min="1" max="100">
			</li>
			<li>
				<div class="label-block">
					<label for="set_voice_rate">{{ __('Voice Rate') }}</label>
					<p class="desc">{{ __('Rate') }}: <span id="voice_rate_value"></span></p>
				</div>
				<input type="range" id="set_voice_rate" min="0" max="2.0" step="0.01">
			</li>
			<li>
				<div class="label-block">
					<label for="set_voice_pitch">{{ __('Voice Pitch') }}</label>
					<p class="desc">{{ __('Pitch') }}: <span id="voice_pitch_value"></span></p>
				</div>
				<input type="range" id="set_voice_pitch" min="0" max="2.0" step="0.01">
			</li>
			<li>
				<div class="label-block">
					<label for="set_tone_volume">{{ __('Tone Volume') }}</label>
					<p class="desc">{{ __('Volume') }}: <span id="tone_volume_value"></span></p>
				</div>
				<input type="range" id="set_tone_volume" min="1" max="100">
			</li>
			<li>
				<div class="label-block">
					{{ __('Indicator Beeps') }}
				</div>
				<ul>
					<li><label><input type="checkbox" id="beep_on_first_pass_button"> {{ __('On First Pass') }}</label></li>
					<li><label><input type="checkbox" id="beep_crossing_entered"> {{ __('Crossing Entered') }}</label></li>
					<li><label><input type="checkbox" id="beep_crossing_exited"> {{ __('Crossing Exited') }}</label></li>
					<li><label><input type="checkbox" id="beep_manual_lap_button"> {{ __('Manual Lap Button') }}</label></li>
					{% if cluster_has_slaves %}
					<li><label><input type="checkbox" id="beep_cluster_connect"> {{ __('Cluster Timer Connect / Disconnect') }}</label></li>
					{% endif %}
					<li><label><input type="checkbox" id="use_mp3_tones"> {{ __('Use MP3 Tones instead of synthetic tones') }}</label></li>
				</ul>
			</li>
			<li>
				<div class="label-block">
					<label for="set_indicator_volume">{{ __('Indicator Beeps Volume') }}</label>
					<p class="desc">{{ __('Volume') }}: <span id="indicator_volume_value"></span></p>
				</div>
				<input type="range" id="set_indicator_volume" min="1" max="100">
			</li>
		</ol>
	</div>
</div>

<!--Race Format-->
<div class="panel collapsing">
	<div class="panel-header">
		<h2>{{ __('Race Format') }}</h2>
	</div>
	<div class="panel-content">
		<p class="form-note">{{ __('Format cannot be changed while a race is running.') }}</p>

		<div class="control-set">
			<label for="set_race_format">{{ __('Format:') }}</label>
			<select id="set_race_format">
				<option>{{ __('Loading...') }}</option>
			</select>
			<button id="add_race_format" title="{{ __('Duplicate Format') }}">+</button>
			<button class="btn-danger open-mfp-popup unlock" id="unlock_race_format_button" data-mfp-src="#format_unlock_confirm" title="{{ __('Force Modify Format') }}"></button>
			<button class="btn-danger open-mfp-popup" id="delete_race_format_button" data-mfp-src="#format_delete_confirm" title="{{ __('Remove') }}">&#215;</button>
		</div>

		<div id="format_unlock_confirm" class="priority-message-interrupt mfp-hide popup">
			<h2>{{ __('Alert') }}</h2>
			<div class="popup-content">
				<p>{{ __('Modifying a locked format retroactively changes saved race data.') }}</p>
				<p><button class="btn-danger" id="unlock_race_format">{{ __('Unlock') }}</button>
				<button class="cancel">{{ __('Cancel') }}</button></p>
			</div>
		</div>

		<div id="format_delete_confirm" class="priority-message-interrupt mfp-hide popup">
			<h2>{{ __('Alert') }}</h2>
			<div class="popup-content">
				<p>{{ __('Deleting a race format cannot be undone.') }}</p>
				<p><button class="btn-danger" id="delete_race_format">{{ __('Delete') }}</button>
				<button class="cancel">{{ __('Cancel') }}</button></p>
			</div>
		</div>

		<ol class="form" id="race_formats">
			<li>
				<div class="label-block">
					<label for="set_format_name">{{ __('Name') }}</label>
				</div>
				<input type="text" id="set_format_name">
			</li>
			<li>
				<div class="label-block">
					<label for="set_race_mode">{{ __('Race Clock Mode') }}</label>
				</div>
				<select id="set_race_mode">
					<option value="1">{{ __('No Time Limit') }}</option>
					<option value="0">{{ __('Fixed Time') }}</option><!--  / Finish Lap -->
					<!-- <option value="2">{{ __('Fixed Time / End Immediately') }}</option> -->
				</select>
			</li>
			<li id="format-race-duration-field">
				<div class="label-block">
					<label for="set_fix_race_time">{{ __('Timer Duration (seconds)') }}</label>
				</div>
				<input type="number" id="set_fix_race_time" min="0" max="99999">
			</li>
			<li>
				<div class="label-block">
					<label for="set_start_delay_min">{{ __('Minimum Start Delay') }}</label>
					<p class="desc">{{ __('Minimum time before race begins') }}</p>
				</div>
				<input type="number" id="set_start_delay_min" min="0" max="999">
			</li>
			<li>
				<div class="label-block">
					<label for="set_start_delay_max">{{ __('Maximum Start Delay') }}</label>
					<p class="desc">{{ __('Maximum time before race begins') }}<br />
						{{ __('Staging timer is hidden unless value matches Minimum Start Delay') }}</p>
				</div>
				<input type="number" id="set_start_delay_max" min="0" max="999">
			</li>
			<li>
				<div class="label-block">
					<label for="set_staging_tones">{{ __('Staging Tones') }}</label>
				</div>
				<select id="set_staging_tones">
					<option value="2">{{ __('Each Second') }}</option>
					<option value="1">{{ __('One') }}</option>
					<option value="0">{{ __('None') }}</option>
				</select>
			</li>
			<li>
				<div class="label-block">
					<label for="set_start_behavior">{{ __('First Crossing') }}</label>
				</div>
				<select id="set_start_behavior">
					<option value="0">{{ __('Hole Shot') }}</option>
					<option value="1">{{ __('First Lap') }}</option>
					<option value="2">{{ __('Staggered Start') }}</option>
				</select>
			</li>
			<li>
				<div class="label-block">
					<label for="set_win_condition">{{ __('Win Condition') }}</label>
				</div>
				<select id="set_win_condition">
					<option value="1">{{ __('Most Laps in Fastest Time') }}</option>
					<option value="5">{{ __('Most Laps Only') }}</option>
					<option value="6">{{ __('Most Laps Only with Overtime') }}</option>
					<option value="2">{{ __('First to X Laps') }}</option>
					<option value="3">{{ __('Fastest Lap') }}</option>
					<option value="4">{{ __('Fastest 3 Consecutive Laps') }}</option>
					<option value="0">{{ __('None') }}</option>
				</select>
			</li>
			<li id="format-laps-to-win-field">
				<div class="label-block">
					<label for="set_number_laps_win">{{ __('Number of Laps to Win') }}</label>
				</div>
				<input type="number" id="set_number_laps_win" min="0" max="999">
			</li>
			<li>
				<div class="label-block">
					<label for="set_team_racing_mode">{{ __('Team Racing Mode') }}</label>
				</div>
				<select id="set_team_racing_mode">
					<option value="0">{{ __('Team Racing Disabled') }}</option>
					<option value="1">{{ __('Team Racing Enabled') }}</option>
				</select>
			</li>
		</ol>

		<div id="race_format_suggestions" class="form-note emphasis"></div>

		<hr />

		<ol class="form">
			<li>
				<div class="label-block">
					<label for="set_min_lap">{{ __('Minimum Lap Time') }}</label>
					<p class="desc">{{ __('In seconds') }}</p>
				</div>
				<input type="number" id="set_min_lap" min="0" max="999" value="{{ getOption('MinLapSec') }}">
			</li>
			<li>
				<div class="label-block">
					<label for="set_min_lap_behavior">{{ __('Minimum Lap Behavior') }}</label>
				</div>
				<select id="set_min_lap_behavior">
					<option value="0">{{ __('Highlight Short Laps') }}</option>
					<option value="1">{{ __('Discard New Short Laps') }}</option>
				</select>
			</li>

		</ol>
	</div>
</div>

<!--LED controls-->
{% if led_events_enabled %}
<div class="panel collapsing">
	<div class="panel-header">
		<h2>{{ __('LED Events') }}</h2>
	</div>
	<div class="panel-content">
		<div id="LED-effect-setup"></div>
	</div>
</div>
{% endif %}

{% if led_enabled %}
<div class="panel collapsing">
	<div class="panel-header">
		<h2>{{ __('LED Control') }}</h2>
	</div>
	<div class="panel-content">
		<div class="control-set">
			<button class="LED-color" data-rgb="#000000">{{ __('Turn Off') }}</button>
		</div>

		<div class="control-set">
			<button class="LED-color" data-rgb="#001fff"><span style="background-color:#001fff"></span></button>
			<button class="LED-color" data-rgb="#ff3f00"><span style="background-color:#ff3f00"></span></button>
			<button class="LED-color" data-rgb="#7fff00"><span style="background-color:#7fff00"></span></button>
			<button class="LED-color" data-rgb="#ffff00"><span style="background-color:#ffff00"></span></button>
			<button class="LED-color" data-rgb="#7f00ff"><span style="background-color:#7f00ff"></span></button>
			<button class="LED-color" data-rgb="#ff007f"><span style="background-color:#ff007f"></span></button>
			<button class="LED-color" data-rgb="#3fff3f"><span style="background-color:#3fff3f"></span></button>
			<button class="LED-color" data-rgb="#00bfff"><span style="background-color:#00bfff"></span></button>
		</div>

		<ol class="form">
			<li>
				<div class="label-block">
					<label for="set_led_brightness">{{ __('LED Brightness') }}</label>
					<p class="desc">{{ __('Level') }}: <span id="led_brightness_value"></span></p>
				</div>
				<input type="range" id="set_led_brightness" min="1" max="25">
			</li>
			<li>
				<div class="label-block">
					<label for="set_led_color">{{ __('LED Color') }}</label>
				</div>
				<input type="color" id="set_led_color" />
			</li>
		</ol>

		<div id="LED-effects"></div>
	</div>
</div>
{% endif %}

<!--VRx Control-->
{% if vrx_enabled %}
<div class="panel collapsing">
	<div class="panel-header">
		<h2>{{ __('VRx Control') }}</h2>
	</div>
	<div class="panel-content">
		<div id="vrx-control-setup"></div>

		<div class="control-set vrx-warning"></div>

		<ol class="form">
			<li>
				<div class="label-block">
					<label for="set_osd_pos_header">{{ __('OSD Rank Prefix') }}</label>
				</div>
				<input type="text" id="set_osd_pos_header" class="set-option" data-option="osd_positionHeader" value="{{ getOption('osd_positionHeader') }}">
			</li>
			<li>
				<div class="label-block">
					<label for="set_osd_lap_header">{{ __('OSD Lap Prefix') }}</label>
				</div>
				<input type="text" id="set_osd_lap_header" class="set-option" data-option="osd_lapHeader" value="{{ getOption('osd_lapHeader') }}">
			</li>
		</ol>
	</div>
</div>
{% endif %}

<!--Reset database-->
<div class="panel collapsing">
	<div class="panel-header">
		<h2>{{ __('Database') }}</h2>
	</div>
	<div class="panel-content">
		<div class="control-set">
			<button id="backup_database">{{ __('Backup Database') }}</button>
			{% if Debug %}<a href="/database" class="debug button-like">{{ __('View Database') }}</a>{% endif %}
		</div>
		<div class="control-set">
			<select id="reset_type">
				<option value="races">{{ __('Races') }}</option>
				<option value="heats">{{ __('Races and Heats') }}</option>
				<option value="classes">{{ __('Races, Heats, and Classes') }}</option>
				<option value="pilots">{{ __('Races, Heats, and Pilots') }}</option>
				<option value="all">{{ __('Races, Heats, Classes, and Pilots') }}</option>
			</select>
			<button class="btn-danger open-mfp-popup" data-mfp-src="#clear_data_confirm">{{ __('Clear Data') }}</button>
		</div>
		<div class="control-set">
			<select id="database_list">
				<option value="-">{{ __('No Saved Databases') }}</option>
			</select>
			<button data-mfp-src="#database_restore_confirm" class="btn-danger open-mfp-popup">{{ __('Restore Data') }}</button>
			<button data-mfp-src="#database_delete_confirm" class="btn-danger open-mfp-popup">{{ __('Delete Data') }}</button>
		</div>

		<div id="clear_data_confirm" class="priority-message-interrupt mfp-hide popup">
			<h2>{{ __('Alert') }}</h2>
			<div class="popup-content">
				<p>{{ __('Current race data is not recoverable. Are you sure?') }}</p>
				<p><button class="btn-danger" id="reset_database">{{ __('Clear Data') }}</button>
				<button class="cancel">{{ __('Cancel') }}</button></p>
			</div>
<<<<<<< HEAD
		</div>

		<div id="database_restore_confirm" class="priority-message-interrupt mfp-hide popup">
			<h2>{{ __('Alert') }}</h2>
			<div class="popup-content">
				<p>{{ __('Restoring overwrites all current data. Are you sure?') }}</p>
				<p><button class="btn-danger" id="restore_database">{{ __('Restore Data') }}</button>
				<button class="cancel">{{ __('Cancel') }}</button></p>
			</div>
		</div>

=======
		</div>

		<div id="database_restore_confirm" class="priority-message-interrupt mfp-hide popup">
			<h2>{{ __('Alert') }}</h2>
			<div class="popup-content">
				<p>{{ __('Restoring overwrites all current data. Are you sure?') }}</p>
				<p><button class="btn-danger" id="restore_database">{{ __('Restore Data') }}</button>
				<button class="cancel">{{ __('Cancel') }}</button></p>
			</div>
		</div>

>>>>>>> 2ba7173d
		<div id="database_delete_confirm" class="priority-message-interrupt mfp-hide popup">
			<h2>{{ __('Alert') }}</h2>
			<div class="popup-content">
				<p>{{ __('Deleted database files are not recoverable. Are you sure?') }}</p>
				<p><button class="btn-danger" id="delete_database">{{ __('Delete Data') }}</button>
				<button class="cancel">{{ __('Cancel') }}</button></p>
			</div>
		</div>

	</div>
</div>

<!-- System -->
<div class="panel collapsing">
	<div class="panel-header">
		<h2>{{ __('System') }}</h2>
	</div>
	<div class="panel-content">
		<div id="env-data-table" class="control-set">
		</div>
		<div id="cluster-status-table" class="control-set">
		</div>
		<div class="control-set">
			<button data-mfp-src="#shutdown_confirm" class="btn-danger open-mfp-popup">{{ __('Shut Down') }}</button>
			<button data-mfp-src="#reboot_confirm" class="btn-danger open-mfp-popup">{{ __('Reboot') }}</button>
			<a href="/hardwarelog" class="debug button-like">{{ __('Server Log') }}</a>
			<button id="download_logs">{{ __('Download Logs') }}</button>
		</div>

		<div id="shutdown_confirm" class="priority-message-interrupt mfp-hide popup">
			<h2>{{ __('Alert') }}</h2>
			<div class="popup-content">
				<p>{{ __('Shut down server?') }}</p>
				<p><button class="btn-danger" id="shutdown_pi">{{ __('Shut Down') }}</button>
				<button class="cancel">{{ __('Cancel') }}</button></p>
			</div>
		</div>

		<div id="reboot_confirm" class="priority-message-interrupt mfp-hide popup">
			<h2>{{ __('Alert') }}</h2>
			<div class="popup-content">
				<p>{{ __('Reboot server?') }}</p>
				<p><button class="btn-danger" id="reboot_pi">{{ __('Reboot') }}</button>
				<button class="cancel">{{ __('Cancel') }}</button></p>
			</div>
		</div>

		<ol class="form">
			<li>
				<div class="label-block">
					<label for="set_language">{{ __('Language') }}</label>
				</div>
				<select id="set_language">
					<option>{{ __('Loading...') }}</option>
				</select>
			</li>

			<li>
				<div class="label-block">
					<label for="set_timer_name">{{ __('Timer Name') }}</label>
				</div>
				<input type="text" id="set_timer_name" class="set-option" data-option="timerName" value="{{ getOption('timerName') }}">
			</li>
			<li>
				<div class="label-block">
					<label for="set_timer_logo">{{ __('Timer Logo') }}</label>
					<p class="desc">{{ __('File path relative to RotorHazard/server/static/user') }}</p>
				</div>
				<input type="text" id="set_timer_logo" class="set-option" data-option="timerLogo" value="{{ getOption('timerLogo') }}" placeholder="group-logo.png">
			</li>
			<li>
				<div class="label-block">
					<label for="set_hue_primary">{{ __('Primary Hue') }}</label>
				</div>
				<input type="range" id="set_hue_primary" class="hue-control" data-option="hue_0" value="{{ getOption('hue_0') }}" min="0" max="359">
			</li>
			<li>
				<div class="label-block">
					<label for="set_sat_primary">{{ __('Primary Saturation') }}</label>
				</div>
				<input type="range" id="set_sat_primary" class="sat-control" data-option="sat_0" value="{{ getOption('sat_0') }}" min="0" max="100">
			</li>
			<li>
				<div class="label-block">
					<label for="set_hue_secondary">{{ __('Secondary Hue') }}</label>
				</div>
				<input type="range" id="set_hue_secondary" class="hue-control" data-option="hue_1" value="{{ getOption('hue_1') }}" min="0" max="359">
			</li>
			<li>
				<div class="label-block">
					<label for="set_sat_secondary">{{ __('Secondary Saturation') }}</label>
				</div>
				<input type="range" id="set_sat_secondary" class="sat-control" data-option="sat_1" value="{{ getOption('sat_1') }}" min="0" max="100">
			</li>
		</ol>

		<div class="control-set">
			<div class="swatch primary-color">{{ __('Primary Color') }}</div>
			<div class="swatch secondary-color">{{ __('Secondary Color') }}</div>
		</div>
	</div>
</div>

</main>
{% endblock %}<|MERGE_RESOLUTION|>--- conflicted
+++ resolved
@@ -2608,7 +2608,6 @@
 				<p><button class="btn-danger" id="reset_database">{{ __('Clear Data') }}</button>
 				<button class="cancel">{{ __('Cancel') }}</button></p>
 			</div>
-<<<<<<< HEAD
 		</div>
 
 		<div id="database_restore_confirm" class="priority-message-interrupt mfp-hide popup">
@@ -2620,20 +2619,7 @@
 			</div>
 		</div>
 
-=======
-		</div>
-
-		<div id="database_restore_confirm" class="priority-message-interrupt mfp-hide popup">
-			<h2>{{ __('Alert') }}</h2>
-			<div class="popup-content">
-				<p>{{ __('Restoring overwrites all current data. Are you sure?') }}</p>
-				<p><button class="btn-danger" id="restore_database">{{ __('Restore Data') }}</button>
-				<button class="cancel">{{ __('Cancel') }}</button></p>
-			</div>
-		</div>
-
->>>>>>> 2ba7173d
-		<div id="database_delete_confirm" class="priority-message-interrupt mfp-hide popup">
+      <div id="database_delete_confirm" class="priority-message-interrupt mfp-hide popup">
 			<h2>{{ __('Alert') }}</h2>
 			<div class="popup-content">
 				<p>{{ __('Deleted database files are not recoverable. Are you sure?') }}</p>
