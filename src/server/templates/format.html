{% extends "layout.html" %} {% block title %}{{ __('Format') }}{% endblock %} {% block head %}
<script type="text/javascript" src="./static/Blob.js"></script>
<script type="text/javascript" src="./static/FileSaver.min.js"></script>

<script type="text/javascript" charset="utf-8">
	// TODO: UI for heat order
	// TODO: UI for class order

	var data_dependencies = [
		'language',
		{
			'type': 'ui',
			'value': 'format'
		},
		'frequency_data',
		'pilot_data',
		'heat_data',
		'class_data',
		'format_data',
		'min_lap',
		'race_status',
		'backups_list',
		'exporter_list',
		'heatgenerator_list',
	];

	var heat_to_unlock = null;
	var class_to_unlock = null;

	$(document).ready(function () {
		socket.on('language', function (msg) {
			$('#set_language').empty();
			$('#set_language').append('<option value="">English</option>')
			for (var i = 0; i < msg.languages.length; i++) {
				$('#set_language').append('<option value="' + msg.languages[i].id +'">' + msg.languages[i].name + '</option>')
			}

			$('#set_voice_string_language').empty();
			$('#set_voice_string_language').append('<option value="match-timer">' + __('(Match Timer Language)') + '</option>')
			$('#set_voice_string_language').append('<option value="">English</option>')
			for (var i = 0; i < msg.languages.length; i++) {
				$('#set_voice_string_language').append('<option value="' + msg.languages[i].id +'">' + msg.languages[i].name + '</option>')
			}
			$('#set_voice_string_language').val(rotorhazard.voice_string_language);

			if (msg.language) {
				rotorhazard.interface_language = msg.language;
				$('#set_language').val(msg.language);
			} else {
				$('#set_language').selectedIndex = 0;
			}
		});

		// set admin flag
		rotorhazard.admin = true;
		rotorhazard.saveData();
		$('nav li').removeClass('admin-hide');

		if ('{{ getOption('pilotSort') }}' == 'callsign') {
			$('#set_pilotSort').val('callsign');
		}

		if (parseInt('{{ getOption('ledColorMode') }}')) {
			$('#set_ledColorMode').val('{{ getOption('ledColorMode') }}');
		}

		$('#unlock_race_format_button').html(svg_asset.lock);

		// set up node local store
		for (var i = 0; i < {{ num_nodes }}; i++) {
			rotorhazard.nodes[i] = new nodeModel();
		}

		socket.on('ui', function (msg) {
			$('#custom-ui').empty();

			for (var i in msg) {
				var panel = msg[i];

				var panel_el = $('<div class="panel collapsing active">');
				var panel_header_el = $('<div class="panel-header">');
				panel_header_el.append('<h2><button class="no-style">' + panel.panel.label + '</button></h2>');
				var panel_content_el = $('<div class="panel-content">');
				panel_content_el.hide();

				var form_el = $('<ol>');

				for (var f_idx in panel.settings) {
					settings = panel.settings[f_idx];

					settings.wrapperEl = 'li';

					// TODO: adjust incoming data
					settings.fieldType = settings.fieldtype;
					settings.id = settings.name;
					settings.genericOption = settings.name;

					var field = rhui.buildField(settings);

					panel_content_el.append(field);
				}
				panel_el.append(panel_header_el);
				panel_el.append(panel_content_el);
				$('#custom-ui').append(panel_el);
			}
		});

		socket.on('frequency_data', function (msg) {
			if (msg.fdata.length) {
				for (var i in msg.fdata) {
					var fObj = freq.getFObjbyFData(msg.fdata[i]);
					rotorhazard.nodes[i].fObj = fObj;
					$('#s_channel_' + i).val(fObj.frequency);
					$('#f_table_' + i).val(fObj.fString);
					freq.updateBlock(fObj, i);
				}
			}
		});

		socket.on('race_status', function (msg) {
			rotorhazard.event.race_status = msg;
			display_format();
			display_classes();
			display_unclassified_heats();

			if (rotorhazard.event.race_status.race_status) {
				$('#active_race_lock').show();
			} else {
				$('#active_race_lock').hide();
			}
		});

		socket.on('race_saved', function (msg) {
			if (typeof rotorhazard.event.classes != "undefined") {
				var race_class = rotorhazard.event.classes.find(obj => {return obj.id == msg.class_id});
				if (race_class) {
					race_class.locked = true;
				}
			}

			if (typeof rotorhazard.event.heats != "undefined") {
				var heat = rotorhazard.event.heats.find(obj => {return obj.id == msg.heat_id});
				if (heat) {
					heat.locked = true;
				}
			}

			if (typeof rotorhazard.event.race_formats != "undefined") {
				var format = rotorhazard.event.race_formats.find(obj => {return obj.id == msg.format_id});
				if (format) {
					format.locked = true;
				}
			}

			if (typeof rotorhazard.event.pilots != "undefined") {
				for (var p in msg.pilot_ids) {
					var pilot_id = msg.pilot_ids[p]
					var pilot = rotorhazard.event.pilots.find(obj => {return obj.pilot_id == pilot_id});
					if (pilot_id) {
						pilot.locked = true	;
					}
				}
			}
			display_format();
			display_classes();
			display_unclassified_heats();
			display_pilots();
		});

		/* Event */
		$('#set_consecutives_count').change(function (event) {
			var data = {
				count: $(this).val()
			};
			socket.emit('set_consecutives_count', data);
		});

		/* Classes */
		function update_class_selectors() {
			var class_data = rotorhazard.event;

			var input_val = $('#generator_input_class').val();
			var output_val = $('#generator_output_class').val();

			$('#generator_input_class').empty().append($('<option value="0">-' + __('All Pilots') + '-</option>'));
			$('#generator_output_class').empty().append($('<option value="">-' + __('New Class') + '-</option>'));

			if (class_data.classes.length) {
				class_data.classes.sort((a, b) => a.order - b.order || a.id - b.id);
				for (var i in class_data.classes) {
					var race_class = class_data.classes[i];

					if (race_class.name) {
						$('#generator_input_class').append($('<option value="' + race_class.id + '">' + race_class.name + '</option>'));
						$('#generator_output_class').append($('<option value="' + race_class.id + '">' + race_class.name + '</option>'));
					} else {
						$('#generator_input_class').append($('<option value="' + race_class.id + '">' + __('Class') + ' ' + race_class.id + '</option>'));
						$('#generator_output_class').append($('<option value="' + race_class.id + '">' + __('Class') + ' ' + race_class.id + '</option>'));
					}
				}
			}

			$('#generator_output_class').append($('<option value="0">(' + __('Unclassified') + ')</option>'));

			if ($('#generator_input_class option[value="' + input_val + '"]').length) {
				$('#generator_input_class').val(input_val);
			}
			if ($('#generator_output_class option[value="' + output_val + '"]').length) {
				$('#generator_output_class').val(output_val);
			}
		}

		socket.on('class_data', function (msg) {
			rotorhazard.event.classes = msg.classes;
			display_classes();
			freq.updateBlocks();
		});

		function display_classes() {
			if (typeof rotorhazard.event.classes != "undefined" &&
				typeof rotorhazard.event.heats != "undefined" &&
				typeof rotorhazard.event.pilots != "undefined" &&
				typeof rotorhazard.event.race_formats != "undefined") {
				$(".race_classes").empty();

				var classlist = $('<ol>');
				rotorhazard.event.classes.sort((a, b) => a.order - b.order || a.id - b.id);
				rotorhazard.event.heats.sort((a, b) => a.order - b.order || a.id - b.id);
				if (rotorhazard.event.classes.length) {
					for (var i in rotorhazard.event.classes) {
						var race_class = rotorhazard.event.classes[i];

						var el = $('<li>');
						var header = $('<h3>' + __('Class') + ' ' + race_class.id + '</h3>');

						el.append(header);

						var locked = race_class.locked;
						var active = false;
						if (rotorhazard.event.race_status && rotorhazard.event.race_status.race_status && rotorhazard.event.race_status.race_class_id == race_class.id) {
							active = true;
							locked = true;
						}

						var input = $('<input type="text" id="race_class_name-' + race_class.id + '" class="set_race_class_name" data-class_id="' + race_class.id + '" placeholder="' + __('Name') + ' (' + __('Class') + ' ' + race_class.id + ')" maxlength="80">');
						input.val(race_class.name);
						el.append(input);

						var actions = $('<div class="actions">');
						actions.append('<button class="duplicate duplicate_class" data-id="' + race_class.id + '" title="Duplicate ' + race_class.displayname + '">+</button>');
						if (locked) {
							if (!active) {
								actions.append('<button class="btn-warning open-mfp-popup unlock unlock_class" data-mfp-src="#class_unlock_confirm" data-id="' + race_class.id + '" title="' + __('Force Modify class') + ': ' + race_class.displayname + '">' + svg_asset.lock + '</button>');
							}
						} else {
							actions.append('<button class="delete_class btn-danger" data-id="' + race_class.id + '" title="Delete Class '+ race_class.id +'">&#215;</button>');
						}
						el.append(actions);

						var input = $('<textarea id="race_class_description-' + race_class.id + '" class="set_race_class_description" data-class_id="' + race_class.id + '" placeholder="' + __('Class Description') + ' (' + __('Accepts Markdown') + ')" maxlength="256">');
						input.val(race_class.description);
						el.append(input);

						var field = $('<div class="field field-format">');
						field.append('<label for="class_format_' + race_class.id + '">' + __('Race Format') + '</label>');
						var selectbox = $('<select class="set_race_class_format" id="class_format_' + race_class.id + '" data-class_id="' + race_class.id + '">')
						selectbox.append('<option value="0">-' + __('Unrestricted') + '-</option>');
						for (var j in rotorhazard.event.race_formats) {
							selectbox.append('<option value="' + rotorhazard.event.race_formats[j].id +'">' + rotorhazard.event.race_formats[j].name + '</option>');
						}
						selectbox.val(race_class.format);
						selectbox.prop('disabled', locked);
						field.append(selectbox);
						el.append(field);

						var field = $('<div class="field field-ranking">');
						field.append('<label for="class_win_condition_' + race_class.id + '">' + __('Ranking') + '</label>');
						var selectbox = $('<select class="set_race_class_win_condition" id="class_win_condition_' + race_class.id + '" data-class_id="' + race_class.id + '">')
						selectbox.append('<option value="0">' + __('From Race Format') + '</option>');
						/*
						selectbox.append('<option value="1">Laps/Time</option>');
						selectbox.append('<option value="2">Fastest Lap</option>');
						selectbox.append('<option value="3">Fastest Consecutive</option>');
						*/
						selectbox.append('<option value="4">Best Round (Laps/Time)</option>');
						selectbox.append('<option value="5">Best 2 Rounds (Laps/Time)</option>');
						selectbox.append('<option value="6">Best 3 Rounds (Laps/Time)</option>');
						selectbox.append('<option value="7">Best 4 Rounds (Laps/Time)</option>');
						selectbox.append('<option value="8">Best 5 Rounds (Laps/Time)</option>');
						
						selectbox.val(race_class.win_condition);
						selectbox.prop('disabled', locked);
						field.append(selectbox);
						el.append(field);

						var field = $('<div class="field field-rounds">');
						field.append('<label for="race_class_rounds-' + race_class.id + '">' + __('Rounds') + '</label>');
						var input = $('<input type="number" id="race_class_rounds-' + race_class.id + '" class="set_race_class_rounds" data-class_id="' + race_class.id + '" step="1" min="0">');
						input.val(race_class.rounds);
						field.append(input);
						el.append(field);

						var field = $('<div class="field field-advance">');
						field.append('<label for="class_heat_advance_' + race_class.id + '">' + __('Advance Heat') + '</label>');
						var selectbox = $('<select class="set_race_class_heat_advance" id="class_heat_advance_' + race_class.id + '" data-class_id="' + race_class.id + '">')
						selectbox.append('<option value="1">' + __('Always') + '</option>');
						selectbox.append('<option value="2">' + __('After All Rounds') + '</option>');
						selectbox.append('<option value="0">' + __('Never') + '</option>');

						selectbox.val(race_class.heat_advance);
						field.append(selectbox);
						el.append(field);
						
						var input = $('<input hidden type="number" id="race_class_order-' + race_class.id + '" class="set_race_class_order" data-class_id="' + race_class.id + '" step="1" min="0">');
						input.val(race_class.order);
						el.append(input);

						var heats_el = $('<ol class="heats">');
						for (var i in rotorhazard.event.heats) {
							var heat = rotorhazard.event.heats[i];
							if (heat.class_id == race_class.id) {
								heats_el.append(create_heat_ui(heat));
							}
						}
						heats_el.append('<li class="new_heat_container"><button class="add_heat" data-id="' + race_class.id + '">' + __('Add Heat') + '</button></li>');
						el.append(heats_el);

						el.appendTo(classlist);
					}
				}
				classlist.appendTo($('.race_classes'));
				freq.updateBlocks();
				init_popup_generics();
				update_class_selectors();
			}
		}

		function display_unclassified_heats() {
			if (rotorhazard.event.heats) {
				$("#unclassified_heats").empty();
				var uc_ol = $('<ol>');
				var unclassified_el = $('<li>');
				var header = $('<h3>' + __('Unclassified Heats') + '</h3>');
				unclassified_el.append(header);

				var heats_el = $('<ol class="heats">');
				rotorhazard.event.heats.sort((a, b) => a.order - b.order || a.id - b.id);
				for (var i in rotorhazard.event.heats) {
					var heat = rotorhazard.event.heats[i];
					if (heat.class_id == 0) {
						heats_el.append(create_heat_ui(heat));
					}
				}

				heats_el.append('<li class="new_heat_container"><button class="add_heat" data-id="0">' + __('Add Heat') + '</button></li>');
				unclassified_el.append(heats_el);

				unclassified_el.append(heats_el);

				uc_ol.append(unclassified_el);
				$("#unclassified_heats").append(uc_ol);
			}
			freq.updateBlocks();
		}

		$(document).on("change", '.set_race_class_name', function (event) {
			var data = {
				class_id: parseInt($(this).data('class_id')),
				class_name: $(this).val(),
			};
			socket.emit('alter_race_class', data);

			var race_class = rotorhazard.event.classes.find(obj => {return obj.id == data.class_id});
			if (race_class) {
				race_class.name = data.class_name;
			}
			update_class_selectors();
		});

		$(document).on("change", '.set_race_class_description', function (event) {
			var data = {
				class_id: parseInt($(this).data('class_id')),
				class_description: $(this).val(),
			};
			socket.emit('alter_race_class', data);

			var race_class = rotorhazard.event.classes.find(obj => {return obj.id == data.class_id});
			if (race_class) {
				race_class.description = data.class_description;
			}
		});

		$(document).on("change", '.set_race_class_format', function (event) {
			var data = {
				class_id: parseInt($(this).data('class_id')),
				class_format: $(this).val(),
			};
			socket.emit('alter_race_class', data);

			var race_class = rotorhazard.event.classes.find(obj => {return obj.id == data.class_id});
			if (race_class) {
				race_class.format = data.class_format;
			}
		});

		$(document).on("change", '.set_race_class_win_condition', function (event) {
			var data = {
				class_id: parseInt($(this).data('class_id')),
				win_condition: parseInt($(this).val()),
			};
			socket.emit('alter_race_class', data);

			var race_class = rotorhazard.event.classes.find(obj => {return obj.id == data.class_id});
			if (race_class) {
				race_class.win_condition = data.win_condition;
			}
		});

		$(document).on("change", '.set_race_class_rounds', function (event) {
			var data = {
				class_id: parseInt($(this).data('class_id')),
				rounds: parseInt($(this).val()),
			};
			socket.emit('alter_race_class', data);

			var race_class = rotorhazard.event.classes.find(obj => {return obj.id == data.class_id});
			if (race_class) {
				race_class.rounds = data.rounds;
			}
		});

		$(document).on("change", '.set_race_class_heat_advance', function (event) {
			var data = {
				class_id: parseInt($(this).data('class_id')),
				heat_advance: parseInt($(this).val()),
			};
			socket.emit('alter_race_class', data);

			var race_class = rotorhazard.event.classes.find(obj => {return obj.id == data.class_id});
			if (race_class) {
				race_class.heat_advance = data.heat_advance;
			}
		});

		$(document).on("change", '.set_race_class_order', function (event) {
			var data = {
				class_id: parseInt($(this).data('class_id')),
				order: parseInt($(this).val()),
			};
			socket.emit('alter_race_class', data);

			var race_class = rotorhazard.event.classes.find(obj => {return obj.id == data.class_id});
			if (race_class) {
				race_class.order = data.order;
			}
		});

		$(document).on("click", '.unlock_class', function (event) {
			class_to_unlock = $(this).data('id');
		});

		$(document).on("click", '#unlock_class', function (event) {
			$.magnificPopup.close();
			var race_class = $('[data-class_id=' + class_to_unlock + ']');
			$(race_class).prop('disabled', false);
		});

		$('button#add_race_class').click(function (event) {
			socket.emit('add_race_class');
		});

		$(document).on("click", '.delete_class', function (event) {
			var data = {
				class: parseInt($(this).data('id')),
			};
			socket.emit('delete_class', data);
		});

		$(document).on("click", '.duplicate_class', function (event) {
			var data = {
				class: parseInt($(this).data('id')),
			};
			socket.emit('duplicate_race_class', data);
		});

		$(document).on("click", 'button.add_heat', function (event) {
			var data = {
				class: parseInt($(this).data('id')),
			};
			socket.emit('add_heat', data);
		});

		/* Heats */
		socket.on('heat_data', function (msg) {
			rotorhazard.event.heats = msg.heats;
			display_classes();
			display_unclassified_heats();
			if (rotorhazard.generators) {
				$('#generate_heats_2').prop('disabled', false);
			}
			$('#generating-message').prop('hidden', true);
		});

		function create_heat_ui(heat) {
			var el = $('<li class="rh-heat" data-heat="' + heat.id + '">');

			if (heat.status == 2) {
				el.addClass('is-confirmed');
			}

			var locked = heat.locked;
			var active = false
			if (rotorhazard.event.race_status && rotorhazard.event.race_status.race_status && rotorhazard.event.race_status.race_heat_id == heat.id) {
				active = true;
				locked = true;
			}

			var header = $('<h4>Heat ' + heat.id + '</h4>');
			el.append(header);

			var input = $('<input type="text" id="heat-note-' + heat.id + '" class="set_heat_note" data-heat="' + heat.id + '" placeholder="' + __('Name') + ' (' + __('Heat') + ' ' + heat.id + ')" maxlength="80">');
			input.val(heat.note);
			el.append(input);

			var actions = $('<div class="actions">');
			actions.append('<button class="duplicate_heat" data-id="' + heat.id + '" title="' + __('Duplicate Heat') + ': ' + heat.displayname + '">+</button>');
			if (locked) {
				if (!active) {
					actions.append('<button class="btn-warning open-mfp-popup unlock unlock_heat" data-mfp-src="#heat_unlock_confirm" data-id="' + heat.id + '" title="' + __('Force Modify Heat') + ': ' + heat.displayname + '">' + svg_asset.lock + '</button>');
				}
			} else if (Object.keys(rotorhazard.event.heats).length > 1) {
				actions.append('<button class="delete_heat btn-danger" data-id="' + heat.id + '" title="Delete Heat ' + heat.id + '">&#215;</button>');
			}
			el.append(actions);

			// nodes
			if (heat.auto_frequency && heat.status != 2) {
				heat.slots.sort((a,b) => {
					if (a.method === -1 || (a.method === 0 && !a.pilot_id)) return 1;
					if (b.method === -1 || (b.method === 0 && !b.pilot_id)) return -1;
					return (a.method > b.method) ? 1 : -1
					});
			} else {
				heat.slots.sort((a,b) => {
					if (a.node_index === null) return 1;
					if (b.node_index === null) return -1;
					return (a.node_index > b.node_index) ? 1 : -1
					});
			}

			var nodelist = $('<ol>');
			for (j in heat.slots) {
				var slot = heat.slots[j];
				var heatpilot = heat.slots[j].pilot_id;

				var slot_el = $('<li>');
				slot_el.append('<div class="channel-block" data-node="' + slot.node_index + '"><span class="ch"></span> <span class="fr"></span></div>');

				// method
				var selectmethod = $('<select class="set_method" id="heat_' + heat.id + '_node_' + j + '" data-heat="' + heat.id + '" data-slot="' + slot.id + '" >')
				// selectmethod.append('<option value="-1">None</option>');
				selectmethod.append('<option value="0">Pilot</option>');
				selectmethod.append('<option value="1">Heat</option>');
				selectmethod.append('<option value="2">Class</option>');
				if (slot.method > 0) {
					selectmethod.val(slot.method);
				} else {
					selectmethod.val(0);
				}
				selectmethod.prop('disabled', locked);
				slot_el.append(selectmethod);

				// method-heat
				var selectheat = $('<select class="set_heat" id="heat_' + heat.id + '_node_' + j + '" data-heat="' + heat.id + '" data-slot="' + slot.id + '" >')
				selectheat.append('<option value="0">-' + __('None') + '-</option>');
				for (var k in rotorhazard.event.heats) {
					var h = rotorhazard.event.heats[k];
					selectheat.append('<option value="' + h.id + '">' + h.displayname + '</option>');
				}
				if (slot.method == 1 && slot.seed_id) {
					var heat_arr = Array.from(selectheat[0].options)
					var selected_heat = heat_arr.find(obj => {return obj.value == slot.seed_id});
					if (!selected_heat) {
						selectheat.addClass('value-invalid');
						selectheat.append('<option value="' + slot.seed_id + '" data-valid="false">&#9888;&#xFE0E; ' + __('Deleted Heat') + ' ' + slot.seed_id + '</option>');
					}

					selectheat.val(slot.seed_id);
				} else {
					selectheat.val(0);
				}
				selectheat.prop('disabled', locked);
				slot_el.append(selectheat);

				// method-class
				var selectclass = $('<select class="set_class" id="heat_' + heat.id + '_node_' + j + '" data-heat="' + heat.id + '" data-slot="' + slot.id + '" >')
				selectclass.append('<option value="0">-' + __('None') + '-</option>');
				for (var k in rotorhazard.event.classes) {
					var c = rotorhazard.event.classes[k];
					selectclass.append('<option value="' + c.id + '">' + c.displayname + '</option>');
				}
				if (slot.method == 2 && slot.seed_id) {
					var class_arr = Array.from(selectclass[0].options)
					var selected_class = class_arr.find(obj => {return obj.value == slot.seed_id});
					if (!selected_class) {
						selectclass.addClass('value-invalid');
						selectclass.append('<option value="' + slot.seed_id + '" data-valid="false">&#9888;&#xFE0E; ' + __('Deleted Class') + ' ' + slot.seed_id + '</option>');
					}

					selectclass.val(slot.seed_id);
				} else {
					selectclass.val(0);
				}
				selectclass.prop('disabled', locked);
				slot_el.append(selectclass);

				// rank
				var input = $('<input type="number" class="set_rank" id="heat_' + heat.id + '_node_' + j + '" data-heat="' + heat.id + '" data-slot="' + slot.id + '" step="1" min="1" placeholder="Rank" required>'); // TODO: Proper labels
				input.val(slot.seed_rank);
				input.prop('disabled', locked);
				slot_el.append(input);

				// pilot selectors
				var selectbox = $('<select class="set_pilot_position" id="heat_' + heat.id + '_node_' + j + '" data-heat="' + heat.id + '" data-slot="' + slot.id + '">')
				selectbox.append('<option value="0">-' + __('None') + '-</option>');
				for (var k in rotorhazard.event.pilots) {
					var pilot = rotorhazard.event.pilots[k];
					if (rotorhazard.options.pilotSort == 'callsign') {
						selectbox.append('<option value="' + pilot.pilot_id + '">' + pilot.callsign + ' (' + pilot.name + ')</option>');
					} else {
						selectbox.append('<option value="' + pilot.pilot_id + '">' + pilot.name + ' (' + pilot.callsign + ')</option>');
					}
				}
				selectbox.val(heatpilot);
				if (slot.method == -1 || !heatpilot) {
					selectbox.val(0);
				}
				selectbox.prop('disabled', locked);
				slot_el.append(selectbox);

				nodelist.append(slot_el);
			}
			el.append(nodelist);

			var afc = $('<div class="autofrequency-control">');
			var input = $('<input type="checkbox" id="heat-autofrequency-' + heat.id + '" class="set_heat_autofrequency" data-heat="' + heat.id + '">');
			var label = $('<label class="auto_frequency">');
			label.append(input);
			label.append(__('Auto Frequency'));
			input.prop('checked', heat.auto_frequency);
			input.prop('disabled', locked);
			afc.append(label);
			el.append(afc);

			el.append('<button class="btn-danger plan-reset" data-id="' + heat.id + '">' + __('Revert to Plan') + '</button>');
			el.append('<button class="plan-calc" data-id="' + heat.id + '">' + __('Seed Now') + '</button>');

			update_heat_ui(el, heat.id);
			return el;
		}

		function update_heat_ui(el, heat_id) {
			var heat = rotorhazard.event.heats.find(obj => {return obj.id == heat_id});

			is_dynamic = heat.slots.some(obj => obj.method > 0)

			// option selector visibility
			if (heat.status == 2) {
				el.find('.channel-block').prop('hidden', false);
				el.find('.set_method').prop('hidden', true);
				el.find('.set_class').prop('hidden', true);
				el.find('.set_heat').prop('hidden', true);
				el.find('.set_rank').prop('hidden', true);
				el.find('.autofrequency-control').prop('hidden', true);
			} else {
				el.find('.autofrequency-control').prop('hidden', false);
				el.find('.channel-block').prop('hidden', heat.auto_frequency);

				el.find('li').each(function(){
					var method = parseInt($(this).find('.set_method').val());
					if (method == -1) { // None
						$(this).find('.set_class').prop('hidden', true);
						$(this).find('.set_heat').prop('hidden', true);
						$(this).find('.set_rank').prop('hidden', true);
						$(this).find('.set_pilot_position').prop('hidden', true);
					} else if (method == 0) { // Pilot
						$(this).find('.set_class').prop('hidden', true);
						$(this).find('.set_heat').prop('hidden', true);
						$(this).find('.set_rank').prop('hidden', true);
						$(this).find('.set_pilot_position').prop('hidden', false);
					} else if (method == 1) { // Heat
						$(this).find('.set_class').prop('hidden', true);
						$(this).find('.set_heat').prop('hidden', false);
						$(this).find('.set_rank').prop('hidden', false);
						$(this).find('.set_pilot_position').prop('hidden', true);
					} else if (method == 2) { // Class
						$(this).find('.set_class').prop('hidden', false);
						$(this).find('.set_heat').prop('hidden', true);
						$(this).find('.set_rank').prop('hidden', false);
						$(this).find('.set_pilot_position').prop('hidden', true);
					}
				});
			}

			// pilot visibility
			el.find('li').each(function(){
				if ((is_dynamic || heat.auto_frequency) && heat.status == 2){
					if ($(this).find('.set_pilot_position').val() == 0) {
						$(this).prop('hidden', true);
					} else {
						$(this).prop('hidden', false);
						$(this).find('.set_pilot_position').prop('disabled', true);
					}
				} else {
					$(this).prop('hidden', false);
				}

			});

			// plan buttons
			if ((is_dynamic || heat.auto_frequency) && heat.locked == false) {
				if (heat.status == 2) {
					el.find('.plan-reset').prop('hidden', false);
					el.find('.plan-calc').prop('hidden', true);
				} else {
					el.find('.plan-reset').prop('hidden', true);
					el.find('.plan-calc').prop('hidden', false);
				}
			} else {
				el.find('.plan-reset').prop('hidden', true);
				el.find('.plan-calc').prop('hidden', true);
			}
		}

		$(document).on("change", '.set_heat_note', function (event) {
			var heat_id = parseInt($(this).data('heat'));
			var note = $(this).val();

			var data = {
				heat: heat_id,
				note: note,
			};

			var heat = rotorhazard.event.heats.find(obj => {return obj.id == heat_id});
			if (heat) {
				heat.note = note;
				heat.displayname = note;
			}

			socket.emit('alter_heat', data);
		});

		$(document).on("change", '.set_pilot_position', function (event) {
			var heat_id = parseInt($(this).data('heat'));
			var slot_id = parseInt($(this).data('slot'));
			var pilot_id = parseInt($(this).val());

			var data = {
				heat: heat_id,
				slot_id: slot_id,
				pilot: pilot_id
			};

			// switch none to pilot if needed
			var heat = rotorhazard.event.heats.find(obj => {return obj.id == heat_id});
			var slot = heat.slots.find(obj => {return obj.id == slot_id});
			if (heat && slot) {
				slot.pilot_id = pilot_id;
				if (slot.method == -1) {
					data.method = 0;
				}
			}

			socket.emit('alter_heat', data);
		});

		$(document).on("change", '.set_method', function (event) {
			var heat_id = parseInt($(this).data('heat'));
			var slot_id = parseInt($(this).data('slot'));
			var method = parseInt($(this).val());

			var data = {
				heat: heat_id,
				slot_id: slot_id,
				method: method,
				seed_heat_id: parseInt($(this).val()),
				seed_class_id: parseInt($(this).val())
			};
			socket.emit('alter_heat', data);

			var heat_idx = rotorhazard.event.heats.findIndex(obj => {return obj.id == heat_id});
			var slot_idx = rotorhazard.event.heats[heat_idx].slots.findIndex(obj => {return obj.id == slot_id});
			rotorhazard.event.heats[heat_idx].slots[slot_idx].method = method;

			update_heat_ui($(this).closest('li.rh-heat'), parseInt($(this).data('heat')));
		});

		$(document).on("change", '.set_heat', function (event) {
			var option = $(this).find('option:selected');
			if (option.attr('data-valid') == "false") {
				$(this).addClass('value-invalid');
			} else {
				$(this).removeClass('value-invalid');
			}

			var data = {
				heat: parseInt($(this).data('heat')),
				slot_id: parseInt($(this).data('slot')),
				seed_heat_id: parseInt($(this).val())
			};
			socket.emit('alter_heat', data);
		});

		$(document).on("change", '.set_class', function (event) {
			var option = $(this).find('option:selected');
			if (option.attr('data-valid') == "false") {
				$(this).addClass('value-invalid');
			} else {
				$(this).removeClass('value-invalid');
			}

			var data = {
				heat: parseInt($(this).data('heat')),
				slot_id: parseInt($(this).data('slot')),
				seed_class_id: parseInt($(this).val())
			};
			socket.emit('alter_heat', data);
		});

		$(document).on("change", '.set_rank', function (event) {
			var data = {
				heat: parseInt($(this).data('heat')),
				slot_id: parseInt($(this).data('slot')),
				seed_rank: parseInt($(this).val())
			};
			socket.emit('alter_heat', data);
		});

		$(document).on("change", '.set_heat_class', function (event) {
			var data = {
				heat: parseInt($(this).data('heat')),
				class: $(this).val(),
			};
			socket.emit('alter_heat', data);
		});

		$(document).on("change", '.set_heat_autofrequency', function (event) {
			var heat_id = parseInt($(this).data('heat'));
			var auto_frequency = $(this).prop("checked");

			var data = {
				heat: heat_id,
				auto_frequency: auto_frequency
			};
			socket.emit('alter_heat', data);

			var heat_idx = rotorhazard.event.heats.findIndex(obj => {return obj.id == heat_id});
			rotorhazard.event.heats[heat_idx].auto_frequency = auto_frequency;

			update_heat_ui($(this).closest('li.rh-heat'), parseInt($(this).data('heat')));
		});

		$(document).on("click", 'button.plan-calc', function (event) {
			var data = {
				heat: parseInt($(this).data('id')),
			};
			socket.emit('calc_pilots', data);
		});

		$(document).on("click", 'button.plan-reset', function (event) {
			var data = {
				heat: parseInt($(this).data('id')),
			};
			socket.emit('calc_reset', data);
		});

		socket.on('heat_plan_result', function (msg) {
			display_race_plan_result(msg);
			// TODO: store data locally; wait for rotorhazard.event.heats population
		});

		function display_race_plan_result(msg) {
			var plan_dialog_el = $('<div class="heat-plan-result popup">');
			plan_dialog_el.append('<h2>' + __('Heat Plan') + ': ' + msg.displayname + '</h2>');
			var message_content = $('<div class="popup-content dialog-content">');
			plan_dialog_el.append(message_content);

			if (msg.calc_result.calc_success == false) {
				var message_el = $('<div class="notice warning">');
				message_el.append('&#9888;&#xFE0E; ' + __("Heat plan is invalid"));
				message_content.append(message_el);
			} else if (msg.calc_result.unassigned_slots > 0) {
				var message_el = $('<div class="notice">');
				message_el.append('&#9888;&#xFE0E; ' + __("Heat contains empty slots"));
				message_content.append(message_el);
			}

			var heat_el = $('<div class="heat-plan">');
			var nodelist = $('<table>');
			for (idx in msg.slots) {
				var slot = msg.slots[idx];
				var slot_el = $('<tr>');

				if (slot.method == 0 && slot.pilot_id ||
					slot.method > 0 && slot.seed_id) {
					var method_text = get_method_descriptor(slot.method, slot.seed_id, slot.seed_rank)
					slot_el.append('<td class="method">' + method_text + '</td>');

					if (Number.isInteger(slot.node_index)) {
						if (slot.frequency_change) {
							slot_el.addClass('freq-change');
							slot_el.append('<td class="calc_to">&#x25c8;<span class="screen-reader-text">' + __('frequency change') + '</span></td>');
						} else {
							slot_el.append('<td class="calc_to">&#x2192;</td>');
						}

						slot_el.append('<td class="channel"><div class="channel-block" data-node="' + slot.node_index + '"><span class="ch"></span> <span class="fr"></span></div></td>');
					} else {
						slot_el.addClass('no-freq');
						slot_el.append('<td class="calc_to">&#x00D7;</td>');
						slot_el.append('<td class="channel"><div class="channel-block"><span class="ch">—</span> <span class="fr">None</span></div></td>');
					}

					if (slot.pilot_id) {
						/*
						// rotorhazard.event.pilots not currently requested
						var pilot = rotorhazard.event.pilots.find(obj => {return obj.pilot_id == slot.pilot_id});
						*/
						var pilot = slot.callsign;

						if (pilot) {
							// var callsign = pilot.callsign;
							var callsign = pilot;
						} else {
							var callsign = "(" + __("Pilot") + " " + slot.pilot_id + ")"
						}
						slot_el.append('<td class="pilot-name">' + callsign + '</td>');
					} else {
						slot_el.addClass('no-pilot');
						slot_el.append('<td class="pilot-name">' + __('(None)') + '</td>');
					}

					nodelist.append(slot_el);
				}
			}
			heat_el.append(nodelist);

			message_content.append(heat_el);

			var actions_el = $('<div class="dialog-actions">');
			actions_el.append('<button class="cancel">' + __('Cancel') + '</button>');
			actions_el.append('<button class="btn-danger confirm-heat-plan" data-heat_id="' + msg.heat + '">' + __('Confirm') + '</button>');
			message_content.append(actions_el);

			$.magnificPopup.open({
				items: {
					src: plan_dialog_el,
					type: 'inline',
				}
			});

			freq.updateBlocks();
		}

		$(document).on("click", '.confirm-heat-plan', function (event) {
			$.magnificPopup.close();
			var data = {
				heat_id: parseInt($(this).data('heat_id')),
			};
			socket.emit('confirm_heat_plan', data);
		});

		function get_method_descriptor (method, seed, rank) {
			if (method == 0) { // pilot
				return __("Pilot");
			} else if (method == 1) { // heat
				var heat = rotorhazard.event.heats.find(obj => {return obj.id == seed});

				if (heat) {
					if (rank) {
						return heat.displayname + " " + __('Rank') + " " + rank;
					} else {
						return heat.displayname + " -" + __('Undefined Rank') + "-";
					}
				} else {
					return '(' + __('Deleted Heat') + ')';
				}
			} else if (method == 2) { // class
				var race_class = rotorhazard.event.classes.find(obj => {return obj.id == seed});

				if (race_class) {
					if (rank) {
						return race_class.displayname + " " + __('Rank') + " " + rank;
					} else {
						return race_class.displayname + " -" + __('Undefined Rank') + "-";
					}
				} else {
					return '(' + __('Deleted Class') + ')';
				}
			}
			return '(' + __('Undefined') + ')';
		}

		$('button#add_heat').click(function (event) {
			socket.emit('add_heat');
		});

		$(document).on("click", '.delete_heat', function (event) {
			var data = {
				heat: parseInt($(this).data('id')),
			};
			socket.emit('delete_heat', data);
		});

		$(document).on("click", '.unlock_heat', function (event) {
			heat_to_unlock = $(this).data('id');
		});

		$(document).on("click", '#unlock_heat', function (event) {
			$.magnificPopup.close();
			var heat_idx = rotorhazard.event.heats.findIndex(obj => {return obj.id == heat_to_unlock });

			var el = $('.rh-heat[data-heat="' + heat_to_unlock + '"]')
			update_heat_ui(el, heat_to_unlock);

			el.find('li').each(function(){
				$(this).prop('hidden', false);
				$(this).find('.set_pilot_position').prop('disabled', false);
			});

			freq.updateBlocks();

			// var heat_els = $('[data-heat=' + heat_to_unlock + ']');
			// $(heat_els).prop('disabled', false);
		});

		$(document).on("click", '.duplicate_heat', function (event) {
			var data = {
				heat: parseInt($(this).data('id')),
			};
			socket.emit('duplicate_heat', data);
		});

		$('button#generate_heats').click(function (event) {
			var data = {
				input_class: parseInt($('#generator_input_class').val()),
				output_class: parseInt($('#generator_output_class').val()),
				suffix: $('#generator_suffix').val(),
				pilots_per_heat: parseInt($('#generator_pilots_per_heat').val()),
			};
			$('button#generate_heats').prop('disabled', true);
			socket.emit('generate_heats', data);
		});

		/* Pilots */
		socket.on('pilot_data', function (msg) {
			rotorhazard.event.pilot_attributes = msg.attributes;
			rotorhazard.event.pilots = msg.pilots;
			rotorhazard.options.pilotSort = msg.pilotSort;
			display_pilots();
			display_classes();
			display_unclassified_heats();
		});

		function display_pilots() {
			if (rotorhazard.event.pilots) {
				$(".pilots").empty();
				for (var i in rotorhazard.event.pilots) {
					var pilot = rotorhazard.event.pilots[i];
					if (pilot.pilot_id != 0) {
						var el = $('<li data-id="' + pilot.pilot_id + '">');
						el.append('<label for="name_' + pilot.pilot_id + '" class="screen-reader-text">' + __('Name') + '</label>');
						el.append('<input type="text" class="set_pilot_name" id="name_' + pilot.pilot_id + '" data-pilot_id="' + pilot.pilot_id + '" value="' + pilot.name + '" placeholder="' + __('Name') +'">');
						if ('color' in pilot) {
							el.append('<label for="color_' + pilot.pilot_id + '" class="screen-reader-text">' + __('Color') + '</label>');
							el.append('<button class="set_pilot_color color-picker" id="color_' + pilot.pilot_id + '" data-pilot_id="' + pilot.pilot_id + '" data-color="' + pilot.color + '" style="background-color:' + pilot.color + '">');
						}
						el.append('<label for="callsign_' + pilot.pilot_id + '" class="screen-reader-text">' + __('Callsign') + '</label>');
						el.append('<input type="text" class="callsign set_pilot_callsign" id="callsign_' + pilot.pilot_id + '" data-pilot_id="' + pilot.pilot_id + '" value="' + pilot.callsign + '" placeholder="' + __('Callsign') +'">');
						el.append('<label for="phonetic_' + pilot.pilot_id + '" class="screen-reader-text">' + __('Phonetic') +'</label>');
						var phonetic = $('<div class="phonetic">');
						phonetic.append('<input type="text" class="set_pilot_phonetic" id="phonetic_' + pilot.pilot_id + '" data-pilot_id="' + pilot.pilot_id + '" value="' + pilot.phonetic + '" placeholder="' + __('Phonetic') + '">');
						phonetic.append('<button class="speak_pilot" data-pilot_id="' + pilot.pilot_id + '">&#9658;&#65038; <span class="screen-reader-text">' + __('Play') + '</span></button>');
						el.append(phonetic);
						el.append('<div class="pilot-team"><label for="set_pilot_team_' + pilot.pilot_id + '">' + __('Team') + '</label><select class="set_pilot_team" id="set_pilot_team_' + pilot.pilot_id + '" data-pilot_id="' + pilot.pilot_id + '">' + pilot.team_options + '</select></div>');

						for (var attr_idx in rotorhazard.event.pilot_attributes) {
							var pilot_attr = rotorhazard.event.pilot_attributes[attr_idx];
							var attr_label = $('<label class="pilot_attr" for="attr_' + pilot_attr.name + '_' + pilot.pilot_id + '">' + __(pilot_attr.label) + '</label>');
							var attr_field = $('<input type="text" class="set_pilot_attr" id="attr_' + pilot_attr.name + '_' + pilot.pilot_id + '" data-pilot_id="' + pilot.pilot_id + '" data-attr="' + pilot_attr.name + '">');

							if (pilot[pilot_attr.name] != undefined) {
								attr_field.val(pilot[pilot_attr.name])
							}

							el.append(attr_label);
							el.append(attr_field);
						}

						if (!pilot.locked) {
							el.append('<button class="delete_pilot btn-danger" data-id="' + pilot.pilot_id + '" title="Delete Pilot ' + pilot.callsign + '">&#215;</button>');
						}

						el.appendTo($('.pilots'));
					}
				}

				rotorhazard.event.pilots.sort(function(a, b){
					if (a.name < b.name)
						return -1;
					if (a.name > b.name)
						return 1;
					return 0;
				});

				$('.set_pilot_position').each(function(){
					$(this).empty();

					for (var i in rotorhazard.event.pilots) {
						$(this).append('<option value="'+ rotorhazard.event.pilots[i].id + '">' + rotorhazard.event.pilots[i].callsign + ' (' + rotorhazard.event.pilots[i].name + ')</option>');
					}
				});

			}
		}

		$(document).on("focus", '.set_pilot_name', function(){
			$(this).select();
		});

		$(document).on("change", '.set_pilot_name', function (event) {
			var pilot_id = parseInt($(this).data('pilot_id'));
			var pilot_name = $(this).val();
			var data = {
				pilot_id: pilot_id,
				name: pilot_name
			};
			socket.emit('alter_pilot', data);
			var pilot = rotorhazard.event.pilots.find(obj => {return obj.pilot_id == pilot_id});
			pilot.name = pilot_name;
			display_classes();
			display_unclassified_heats();
		});

		$(document).on("focus", '.set_pilot_callsign', function(){
			$(this).select();
		});

		$(document).on("change", '.set_pilot_callsign', function (event) {
			var pilot_id = parseInt($(this).data('pilot_id'));
			var pilot_callsign = $(this).val();
			var data = {
				pilot_id: pilot_id,
				callsign: pilot_callsign
			};
			socket.emit('alter_pilot', data);
			var pilot = rotorhazard.event.pilots.find(obj => {return obj.pilot_id == pilot_id});
			pilot.callsign = pilot_callsign;
			display_classes();
			display_unclassified_heats();
		});

		$(document).on("click", '.set_pilot_color', function (event) {
			pilot_id = parseInt($(event.target).data('pilot_id'));
			src_hexcolor = $(event.target).data('color');

			color_picker(src_hexcolor, function(h, s, l){
				hexcolor = hslToHex(h, s, l)
				var data = {
					pilot_id: pilot_id,
					color: hexcolor
				};
				socket.emit('alter_pilot', data);
				$('#color_' + pilot_id).data('color', hexcolor).css('background-color', hexcolor);
			})
		});

		$(document).on("change", '.set_pilot_team', function (event) {
			var data = {
				pilot_id: parseInt($(this).data('pilot_id')),
				team_name: $(this).val()
			};
			socket.emit('alter_pilot', data);
		});

		$(document).on("focus", '.set_pilot_phonetic', function(){
			$(this).select();
		});

		$(document).on("change", '.set_pilot_phonetic', function (event) {
			var data = {
				pilot_id: parseInt($(this).data('pilot_id')),
				phonetic: $(this).val()
			};
			socket.emit('alter_pilot', data);
		});

		$(document).on("click", 'button.speak_pilot', function (event) {
			var el = $(this).closest('li');
			var callsign = el.find('.set_pilot_callsign').val()
			var phonetic = el.find('.set_pilot_phonetic').val()

			var ttstext = callsign;
			if (phonetic)
				ttstext = phonetic;

			doSpeak('<div class="speech">' + ttstext + '</div>');
		});

		$(document).on("focus", '.set_pilot_attr', function(){
			$(this).select();
		});

		$(document).on("change", '.set_pilot_attr', function (event) {
			var pilot_id = parseInt($(this).data('pilot_id'));
			var pilot_attr = $(this).data('attr');
			var value = $(this).val();
			var data = {
				pilot_id: pilot_id,
				pilot_attr: pilot_attr,
				value: value
			};
			socket.emit('alter_pilot', data);
			var pilot = rotorhazard.event.pilots.find(obj => {return obj.pilot_id == pilot_id});
			pilot[pilot_attr] = value;
			// display_classes();
			// display_unclassified_heats();
		})

		$('button#add_pilot').click(function (event) {
			socket.emit('add_pilot');
		});

		$(document).on("click", '.delete_pilot', function (event) {
			var data = {
				pilot: parseInt($(this).data('id')),
			};
			socket.emit('delete_pilot', data);
		});

		/* Race Format */
		socket.on('format_data', function (msg) {
			rotorhazard.event.race_formats = msg.formats;
			update_race_formats();
			display_classes();
			display_unclassified_heats();
		});

		function update_race_formats() {
			if (rotorhazard.event.race_formats) {
				$('#set_race_format').empty();
				for (var i = 0; i < rotorhazard.event.race_formats.length; i++) {
					$('#set_race_format').append('<option value="' + rotorhazard.event.race_formats[i].id +'">' + rotorhazard.event.race_formats[i].name + '</option>')
				}
				$('#set_race_format').val($('#set_race_format option:last').val());
				display_format();
			}
		}

		function display_format() {
			if (rotorhazard.event.race_formats) {
				var format_id = parseInt($('#set_race_format').val());
				var rf = rotorhazard.event.race_formats.find(obj => {return obj.id == format_id});
				var locked = rf.locked;
	
				if (rotorhazard.event.race_status && rotorhazard.event.race_status.race_status && rotorhazard.event.race_status.race_format_id == format_id) {
					locked = true;
					$('#unlock_race_format_button').prop('disabled', true);
					$('#delete_race_format_button').prop('disabled', true);
					$('#current_race_format_lock').show();
				} else {
					$('#unlock_race_format_button').prop('disabled', false);
					$('#delete_race_format_button').prop('disabled', false);
					$('#current_race_format_lock').hide();
				}
	
				$('#unlock_race_format_button').toggle(locked);
				$('#delete_race_format_button').prop('disabled', locked);
				$('#set_format_name').val(rf.name);
				$('#set_race_mode').val(rf.race_mode);
				$('#set_race_mode').prop('disabled', locked);
				$('#set_fix_race_time').val(rf.race_time_sec);
				$('#set_fix_race_time').prop('disabled', locked);
				$('#set_lap_grace_time').val(rf.lap_grace_sec);
				$('#set_lap_grace_time').prop('disabled', locked);
				$('#set_staging_fixed_tones').val(rf.staging_fixed_tones);
				$('#set_staging_fixed_tones').prop('disabled', locked);
				$('#set_staging_tones').val(rf.staging_tones);
				$('#set_staging_tones').prop('disabled', locked);
				$('#set_start_delay_min').val(rf.start_delay_min / 1000); // convert from ms
				$('#set_start_delay_min').prop('disabled', locked);
				$('#set_start_delay_max').val(rf.start_delay_max / 1000); // convert from ms
				$('#set_start_delay_max').prop('disabled', locked);
				$('#set_start_behavior').val(rf.start_behavior);
				$('#set_start_behavior').prop('disabled', locked);
				$('#set_win_condition').val(rf.win_condition);
				$('#set_win_condition').prop('disabled', locked);
				$('#set_number_laps_win').val(rf.number_laps_win);
				$('#set_number_laps_win').prop('disabled', locked);
				$('#set_team_racing_mode').val(rf.team_racing_mode);
				$('#set_team_racing_mode').prop('disabled', locked);
	
				update_race_format_ui();
			}
		}

		function update_race_format_ui() {
			format_id = $('#set_race_format').val();
			var rf = rotorhazard.event.race_formats.find(obj => {return obj.id == format_id});

			$('#format-race-duration-field').toggle(rf.race_mode == 0);
			$('#format-laps-to-win-field').toggle(rf.win_condition == 2);

			var issues = []

			if (rf.win_condition == 1 && rf.race_mode == 1) {
				issues.push('"Most Laps in Fastest Time" is typically used with "Fixed Time"');
			}

			if (rf.win_condition == 2 && rf.race_mode == 0) {
				issues.push('"First to X Laps" is typically used with "No Time Limit"');
			}

			if (rf.win_condition == 6 && rf.race_mode == 1) {
				issues.push('"Most Laps Only with Overtime" is typically used with "Fixed Time"');
			}

			if (rf.start_behavior == 2 && rf.race_mode == 0) {
				issues.push('"Staggered Start" is typically used with "No Time Limit"');
			}

			if (issues.length) {
				var output = $('<ul>')
				for (item in issues) {
					output.append('<li>' + __(issues[item]) + '</li>');
				}
				$('#race_format_suggestions').html(output);
			} else {
				$('#race_format_suggestions').empty();
			}
		}

		$('button#stop_save').click(function (event) {
			socket.emit('save_laps');
		});

		$('button#stop_discard').click(function (event) {
			socket.emit('discard_laps');
		});

		$('#set_race_format').change(function (event) {
			display_format();
		});

		$('button#add_race_format').click(function (event) {
			var format_id = parseInt($('#set_race_format').val());
			var data = {
				source_format_id: format_id
			};
			socket.emit('add_race_format', data);
		});

		$(document).on("click", '#unlock_race_format', function (event) {
			$.magnificPopup.close();
			$('#race_formats *').prop('disabled', false);
		});

		$('button#delete_race_format').click(function (event) {
			$.magnificPopup.close();

			var format_id = parseInt($('#set_race_format').val());
			var data = {
				format_id: format_id
			};
			socket.emit('delete_race_format', data);
		});

		$('#set_format_name').change(function (event) {
			var format_id = parseInt($('#set_race_format').val());
			var name = $(this).val();
			var data = {
				format_id: format_id,
				format_name: name
			};
			socket.emit('alter_race_format', data);

			var rf = rotorhazard.event.race_formats.find(obj => {return obj.id == format_id});
			rf.name = name;
			update_race_formats();
		})

		$('#set_race_mode').change(function (event) {
			var format_id = parseInt($('#set_race_format').val());
			var mode = parseInt($(this).val());
			var data = {
				format_id: format_id,
				race_mode: mode
			};
			socket.emit('alter_race_format', data);

			var rf = rotorhazard.event.race_formats.find(obj => {return obj.id == format_id});
			rf.race_mode = mode;
			update_race_format_ui();
		})

		$('#set_fix_race_time').change(function (event) {
			var format_id = parseInt($('#set_race_format').val());
			var race_time = parseInt($(this).val());
			var data = {
				format_id: format_id,
				race_time_sec: race_time
			};
			socket.emit('alter_race_format', data);

			var rf = rotorhazard.event.race_formats.find(obj => {return obj.id == format_id});
			rf.race_time = race_time;
		})

		$('#set_lap_grace_time').change(function (event) {
			var format_id = parseInt($('#set_race_format').val());
			var lap_grace_sec = parseIntDefault($(this).val());
			var data = {
				format_id: format_id,
				lap_grace_sec: lap_grace_sec
			};
			socket.emit('alter_race_format', data);

			var rf = rotorhazard.event.race_formats.find(obj => {return obj.id == format_id});
			rf.lap_grace_sec = lap_grace_sec;
		})

		$('#set_staging_fixed_tones').change(function (event) {
			var format_id = parseInt($('#set_race_format').val());
			var staging_fixed_tones = parseIntDefault($(this).val());
			var data = {
				format_id: format_id,
				staging_fixed_tones: staging_fixed_tones
			};
			socket.emit('alter_race_format', data);

			var rf = rotorhazard.event.race_formats.find(obj => {return obj.id == format_id});
			rf.staging_fixed_tones = staging_fixed_tones;
		})

		$('#set_staging_tones').change(function (event) {
			var format_id = parseInt($('#set_race_format').val());
			var staging_tones = parseInt($(this).val())
			var data = {
				format_id: format_id,
				staging_tones: staging_tones
			};
			socket.emit('alter_race_format', data);

			var rf = rotorhazard.event.race_formats.find(obj => {return obj.id == format_id});
			rf.staging_tones = staging_tones;
		})

		$('#set_start_delay_min').change(function (event) {
			var format_id = parseInt($('#set_race_format').val());
			var start_delay_min = parseIntDefault($(this).val() * 1000); //convert to ms
			var data = {
				format_id: format_id,
				start_delay_min_ms: start_delay_min
			};
			socket.emit('alter_race_format', data);

			var rf = rotorhazard.event.race_formats.find(obj => {return obj.id == format_id});
			rf.start_delay_min = start_delay_min;
		})

		$('#set_start_delay_max').change(function (event) {
			var format_id = parseInt($('#set_race_format').val());
			var start_delay_max = parseIntDefault($(this).val() * 1000); //convert to ms
			var data = {
				format_id: format_id,
				start_delay_max_ms: start_delay_max
			};
			socket.emit('alter_race_format', data);

			var rf = rotorhazard.event.race_formats.find(obj => {return obj.id == format_id});
			rf.start_delay_max = start_delay_max;
		})

		$('#set_start_behavior').change(function (event) {
			var format_id = parseInt($('#set_race_format').val());
			var start_behavior = parseInt($(this).val());
			var data = {
				format_id: format_id,
				start_behavior: start_behavior
			};
			socket.emit('alter_race_format', data);
			rotorhazard.race_format.start_behavior = parseInt($(this).val());
			update_race_format_ui();

			var rf = rotorhazard.event.race_formats.find(obj => {return obj.id == format_id});
			rf.start_behavior = start_behavior;
		})

		$('#set_win_condition').change(function (event) {
			var format_id = parseInt($('#set_race_format').val());
			var win_condition = parseInt($(this).val());
			var data = {
				format_id: format_id,
				win_condition: win_condition
			};
			socket.emit('alter_race_format', data);
			rotorhazard.race_format.win_condition = parseInt($(this).val());
			update_race_format_ui();

			var rf = rotorhazard.event.race_formats.find(obj => {return obj.id == format_id});
			rf.win_condition = win_condition;
		})

		$('#set_number_laps_win').change(function (event) {
			var format_id = parseInt($('#set_race_format').val());
			var number_laps_win = parseInt($(this).val());
			var data = {
				format_id: format_id,
				number_laps_win: number_laps_win
			};
			socket.emit('alter_race_format', data);

			var rf = rotorhazard.event.race_formats.find(obj => {return obj.id == format_id});
			rf.number_laps_win = number_laps_win;
		})

		$('#set_team_racing_mode').change(function (event) {
			var format_id = parseInt($('#set_race_format').val());
			var team_racing_mode = parseInt($(this).val()); // 0=disabled, 1=enabled
			var data = {
				format_id: format_id,
				team_racing_mode: team_racing_mode
			};
			socket.emit('alter_race_format', data);

			var rf = rotorhazard.event.race_formats.find(obj => {return obj.id == format_id});
			rf.team_racing_mode = team_racing_mode;
		})

		socket.on('min_lap', function (msg) {
			$('#set_min_lap').val(msg.min_lap);
			$('#set_min_lap_behavior').val(msg.min_lap_behavior);
			rotorhazard.min_lap = msg.min_lap;
		});

		$('#set_min_lap').change(function (event) {
			var min_lap_val = parseInt($(this).val());
			rotorhazard.min_lap = min_lap_val;
			var data = {
				min_lap: min_lap_val
			};
			socket.emit('set_min_lap', data);
		})

		$('#set_min_lap_behavior').change(function (event) {
			var data = {
				min_lap_behavior: parseInt($(this).val())
			};
			socket.emit('set_min_lap_behavior', data);
		})

		/* Database Reset */
		$('button#backup_database').click(function (event) {
			socket.emit('backup_database');
		});

		socket.on('database_bkp_done', function (msg) {
			msgArray = atob(msg.file_data);  // decode Base64 string
			// convert decoded data to byte array
			var byteNumbers = new Array(msgArray.length);
			for (var i = 0; i < msgArray.length; i++) {
				byteNumbers[i] = msgArray.charCodeAt(i);
			}
			var byteArray = new Uint8Array(byteNumbers);
			// construct blob from byte array and initiate browser save-as
			saveAs(new Blob([byteArray], {type: "application/octet-stream"}), msg.file_name);
		});

		socket.on('backups_list', function (msg) {
			$('#database_list').empty();
			if ('backup_files' in msg && msg.backup_files && msg.backup_files.length) {
				for (file in msg.backup_files) {
					dbfile = msg.backup_files[file];
					$('#database_list').append('<option value="' + dbfile + '">' + dbfile + '</option>');
				}
				$('#database_list').prop('disabled', false);
				$('button[data-mfp-src="#database_restore_confirm"]').prop('disabled', false);
				$('button[data-mfp-src="#database_delete_confirm"]').prop('disabled', false);
			} else {
				$('#database_list').append('<option value="-">' + __('No Saved Databases') + '</option>');
				$('#database_list').prop('disabled', true);
				$('button[data-mfp-src="#database_restore_confirm"]').prop('disabled', true);
				$('button[data-mfp-src="#database_delete_confirm"]').prop('disabled', true);
			}
		});

		$('button#restore_database').click(function (event) {
			$.magnificPopup.close();
			var data = {
				backup_file: $('#database_list').val()
			};
			socket.emit('restore_database', data);

			$.magnificPopup.open({
				items: {
					src: '#database_restore_progress',
					type: 'inline',
				}
			});
		});

		$('button#delete_database').click(function (event) {
			$.magnificPopup.close();
			var data = {
				backup_file: $('#database_list').val()
			};
			socket.emit('delete_database', data);
		});

		socket.on('reset_confirm', function () {
			standard_message_queue.push(__('Data Cleared'));
			if (standard_message_queue.length == 1) {
				get_standard_message()
			}
		});

		$('button#reset_database').click(function (event) {
			$.magnificPopup.close();
			var data = {
				reset_type: $('#reset_type').val()
			};
			socket.emit('reset_database', data);
		});

		socket.on('exporter_list', function (msg) {
			$('#exporter_list').empty();
			if ('exporters' in msg && msg.exporters.length) {
				msg.exporters.sort(function(a, b){return ('' + a.label).localeCompare(b.label)})
				for (idx in msg.exporters) {
					var ex = msg.exporters[idx];
					$('#exporter_list').append('<option value="' + ex.name + '">' + __(ex.label) + '</option>');
				}
				$('#exporter_list').prop('disabled', false);
				$('#export_database').prop('disabled', false);
			} else {
				$('#exporter_list').append('<option value="-">' + __('No Exporters') + '</option>');
				$('#exporter_list').prop('disabled', true);
				$('#export_database').prop('disabled', true);
			}
		});

		socket.on('exported_data', function (msg) {
			var data = msg.data
			/*
			msgArray = atob(msg.file_data);  // decode Base64 string
			// convert decoded data to byte array
			var byteNumbers = new Array(msgArray.length);
			for (var i = 0; i < msgArray.length; i++) {
				byteNumbers[i] = msgArray.charCodeAt(i);
			}
			var byteArray = new Uint8Array(byteNumbers);
			*/
			// construct blob and initiate browser save-as
			saveAs(new Blob([data], {type: msg.encoding}), msg.filename);
		});

		$('button#export_database').click(function (event) {
			var data = {
				exporter: $('#exporter_list').val()
			};
			socket.emit('export_database', data);
		});

		$('button#download_logs').click(function (event) {
			socket.emit('download_logs', {'emit_fn_name': 'settings_save_logs'});
		});

		socket.on('settings_save_logs', function (msg) {
			msgArray = atob(msg.file_data);  // decode Base64 string
			// convert decoded data to byte array
			var byteNumbers = new Array(msgArray.length);
			for (var i = 0; i < msgArray.length; i++) {
				byteNumbers[i] = msgArray.charCodeAt(i);
			}
			var byteArray = new Uint8Array(byteNumbers);
			// construct blob from byte array and initiate browser save-as
			saveAs(new Blob([byteArray], {type: "application/octet-stream"}), msg.file_name);
		});

		socket.on('heatgenerator_list', function (msg) {
			rotorhazard.generators = msg.generators;
			$('#generator_list').empty();
			if ('generators' in msg && msg.generators.length) {
				msg.generators.sort(function(a, b){return ('' + a.label).localeCompare(b.label)})
				for (idx in msg.generators) {
					var ex = msg.generators[idx];
					$('#generator_list').append('<option value="' + ex.name + '">' + __(ex.label) + '</option>');
				}
				$('#generator_list').trigger('change');
				$('#generator_list').prop('disabled', false);
				$('#generator_input_class').prop('disabled', false);
				$('#generator_output_class').prop('disabled', false);
				$('#generate_parameters').prop('disabled', false);
			} else {
				$('#generator_list').append('<option value="-">' + __('No generators') + '</option>');
				$('#generator_list').prop('disabled', true);
				$('#generator_input_class').prop('disabled', true);
				$('#generator_output_class').prop('disabled', true);
				$('#generate_parameters').prop('disabled', true);
			}
		});

		var selected_generator = null;

		$('#generator_list').change(function (event) {
			var gen_id = $(this).val();
			selected_generator = rotorhazard.generators.find(obj => {return obj.name == gen_id});
		});

		function emit_generate_cmd() {
			var params = {}
			for (var f in selected_generator.settings) {
				params[selected_generator.settings[f].id] = selected_generator.settings[f].value;
			}

			var data = {
				input_class: parseInt($('#generator_input_class').val()),
				output_class: parseInt($('#generator_output_class').val()),
				params: params,
				generator: selected_generator.name,
			};
			socket.emit('generate_heats_v2', data);
			$('#generate_heats_2').prop('disabled', true);
			$('#generating-message').prop('hidden', false);
<<<<<<< HEAD
		}

		function open_generate_params() {
			var param_panel = $('#parameters > .popup-content');
			param_panel.empty();
			var param_form = $('<ol class="form">');

			for (var f_idx in selected_generator.settings) {
				settings = selected_generator.settings[f_idx];

				settings.wrapperEl = 'li';
				settings.data = {
					type: 'heatgenerator', // ***
					field: settings.id,
				}
				var field = rhui.buildField(settings);

				param_form.append(field);
			}

			param_panel.append(param_form);

			param_panel.append($('<div class="control-set"><button id="generate_heats">' + __('Generate Heats') + '</button></div>'));

			$.magnificPopup.open({
				items: {
    				src: '#parameters'
  				},
  				type: 'inline'
  			});
		}

		$(document).on('change', '#parameters input,#parameters select', function (event) {
			var field = $(this).data('field');
			var value = $(this).val();
			var field_data = selected_generator.settings.find(obj => {return obj.id == field});

			if (field_data) {
				field_data.value = value;
			}
		});

		$('button#generate_parameters').click(function (event) {
			if (selected_generator && selected_generator.settings) {
				open_generate_params()
			} else {
				emit_generate_cmd();
			}
		});

		$(document).on('click', '#generate_heats', function (event) {
			$.magnificPopup.close();
			emit_generate_cmd();
=======
>>>>>>> a5e6ad0c
		});

		socket.on('set_option', function (msg) {
			$('.set_option[data-option="' + msg.label +'"]').val(msg.value);
		});

		$('.set-option').change(function (event) {
			var data = {
				option: $(this).data('option'),
				value: $(this).val()
			};
			socket.emit('set_option', data);
		});

		$('#set_language').change(function (event) {
			var data = {
				language: $(this).val()
			};
			socket.emit('set_language', data);
			location.reload(true);
		});
	});

</script>
{% endblock %} {% block content %}
<main class="page-format">

<!--Event Overview-->
<div class="panel collapsing">
	<div class="panel-header">
		<h2>{{ __('Event and Database') }}</h2>
	</div>
	<div class="panel-content">
		<ol class="form">
			<li>
				<div class="label-block">
					<label for="set_event_name">{{ __('Event Name') }}</label>
				</div>
				<input type="text" id="set_event_name" class="set-option" data-option="eventName" value="{{ getOption('eventName') }}">
			</li>
			<li>
				<div class="label-block">
					<label for="set_event_description">{{ __('Event Description') }}</label>
					<p class="desc">{{ __('Accepts Markdown') }}</p>
				</div>
				<textarea id="set_event_description" class="set-option" data-option="eventDescription" maxlength="256">{{ getOption('eventDescription') }}</textarea>
			</li>
			<li>
				<div class="label-block">
					<label for="set_consecutives_count">{{ __('Consecutive Laps Base') }}</label>
					<p class="desc">{{ __('Used in results calculations') }}</p>
				</div>
				<input type="number" id="set_consecutives_count" class="set-consecutive-count" min="2" max="999" value="{{ getOption('consecutivesCount') }}" placeholder="3">
			</li>
			<li>
				<div class="label-block">
					<label for="set_min_lap">{{ __('Minimum Lap Time') }}</label>
					<p class="desc">{{ __('In seconds') }}</p>
				</div>
				<input type="number" id="set_min_lap" min="0" max="999" value="{{ getOption('MinLapSec') }}">
			</li>
			<li>
				<div class="label-block">
					<label for="set_min_lap_behavior">{{ __('Minimum Lap Behavior') }}</label>
				</div>
				<select id="set_min_lap_behavior">
					<option value="0">{{ __('Highlight Short Laps') }}</option>
					<option value="1">{{ __('Discard New Short Laps') }}</option>
				</select>
			</li>
		</ol>

		<div class="control-set">
			<button id="backup_database">{{ __('Backup Database') }}</button>
			{% if Debug %}<a href="/database" class="debug button-like">{{ __('View Database') }}</a>{% endif %}
		</div>
		<div class="control-set">
			<select id="reset_type">
				<option value="races">{{ __('Races') }}</option>
				<option value="heats">{{ __('Races and Heats') }}</option>
				<option value="classes">{{ __('Races, Heats, and Classes') }}</option>
				<option value="pilots">{{ __('Races, Heats, and Pilots') }}</option>
				<option value="all">{{ __('Races, Heats, Classes, and Pilots') }}</option>
				<option value="formats">{{ __('Races and Race Formats') }}</option>
			</select>
			<button class="btn-danger open-mfp-popup" data-mfp-src="#clear_data_confirm">{{ __('Clear Data') }}</button>
		</div>
		<div class="control-set">
			<select id="database_list" disabled="disabled">
				<option value="-">{{ __('No Saved Databases') }}</option>
			</select>
			<button data-mfp-src="#database_restore_confirm" class="btn-danger open-mfp-popup" disabled="disabled">{{ __('Restore Data') }}</button>
			<button data-mfp-src="#database_delete_confirm" class="btn-danger open-mfp-popup" disabled="disabled">{{ __('Delete File') }}</button>
		</div>
		<div class="control-set">
			<select id="exporter_list" disabled="disabled">
				<option value="-">{{ __('No Exporters') }}</option>
			</select>
			<button id="export_database" disabled="disabled">{{ __('Export Data') }}</button>
		</div>

		<div id="clear_data_confirm" class="priority-message-interrupt mfp-hide popup">
			<h2>{{ __('Alert') }}</h2>
			<div class="popup-content">
				<p>{{ __('Current race data is not recoverable. Are you sure?') }}</p>
				<p><button class="btn-danger" id="reset_database">{{ __('Clear Data') }}</button>
				<button class="cancel">{{ __('Cancel') }}</button></p>
			</div>
		</div>

		<div id="database_restore_confirm" class="priority-message-interrupt mfp-hide popup">
			<h2>{{ __('Alert') }}</h2>
			<div class="popup-content">
				<p>{{ __('Restoring overwrites all current data. Are you sure?') }}</p>
				<p><button class="btn-danger" id="restore_database">{{ __('Restore Data') }}</button>
				<button class="cancel">{{ __('Cancel') }}</button></p>
			</div>
		</div>

		<div id="database_restore_progress" class="priority-message-interrupt mfp-hide popup">
			<h2>{{ __('Alert') }}</h2>
			<div class="popup-content">
				<p>{{ __('Database restore in progress. Please wait...') }}</p>
			</div>
		</div>

		<div id="database_delete_confirm" class="priority-message-interrupt mfp-hide popup">
			<h2>{{ __('Alert') }}</h2>
			<div class="popup-content">
				<p>{{ __('Deleted database files are not recoverable. Are you sure?') }}</p>
				<p><button class="btn-danger" id="delete_database">{{ __('Delete Data') }}</button>
				<button class="cancel">{{ __('Cancel') }}</button></p>
			</div>
		</div>
	</div>
</div>

<!--Pilots list for editing-->
<div class="panel collapsing">
	<div class="panel-header">
		<h2>{{ __('Pilots') }}</h2>
	</div>
	<div class="panel-content">
		<ol class="form">
			<li>
				<div class="label-block">
					<label for="set_pilotSort">{{ __('Pilot Sort') }}</label>
				</div>
				<select id="set_pilotSort" class="set-option" data-option="pilotSort">
					<option value="name">{{ __('Name') }}</option>
					<option value="callsign">{{ __('Callsign') }}</option>
				</select>
			</li>
			<li>
				<div class="label-block">
					<label for="set_ledColorMode">{{ __('Color Mode') }}</label>
				</div>
				<select id="set_ledColorMode" class="set-option" data-option="ledColorMode">
					<option value="0">{{ __('Seat') }}</option>
					<option value="1">{{ __('Pilot') }}</option>
					<option value="2">{{ __('Frequency') }}</option>
				</select>
			</li>
		</ol>

		<ul class="pilots">
			<li>{{ __('Loading...') }}</li>
		</ul>

		<div class="control-set">
			<button id="add_pilot">+ {{ __('Add Pilot') }}</button>
		</div>
	</div>
</div>

<!--Class and Race Program-->
<div class="panel collapsing" id="classes_and_heats">
	<div class="panel-header">
		<h2>{{ __('Classes and Heats') }}</h2>
	</div>
	<div class="panel-content">
		<p id="active_race_lock" class="form-note">{{ __('Some options cannot be changed for currently active race.') }}
			<button id="stop_save" class="btn-danger">{{ __('Stop/Save') }}</button>
			<button id="stop_discard" class="btn-danger">{{ __('Stop/Discard') }}</button></p>

		<div id="race_classes" class="race_classes item-blocks">
			<p class="form-note">{{ __('Loading...') }}</p>
		</div>
		<div class="control-set new-class-container">
			<button id="add_race_class">{{ __('Add Class') }}</button>
		</div>

		<div id="unclassified_heats" class="item-blocks">
			<p class="form-note">{{ __('Loading...') }}</p>
		</div>

		<div id="class_unlock_confirm" class="priority-message-interrupt mfp-hide popup">
			<h2>{{ __('Alert') }}</h2>
			<div class="popup-content">
				<p>{{ __('Modifying a locked class retroactively changes saved race data.') }}</p>
				<p><button class="btn-danger" id="unlock_class">{{ __('Unlock') }}</button>
				<button class="cancel">{{ __('Cancel') }}</button></p>
			</div>
		</div>

		<div id="heat_unlock_confirm" class="priority-message-interrupt mfp-hide popup">
			<h2>{{ __('Alert') }}</h2>
			<div class="popup-content">
				<p>{{ __('Modifying a locked heat retroactively changes saved race data.') }}</p>
				<p><button class="btn-danger" id="unlock_heat">{{ __('Unlock') }}</button>
				<button class="cancel">{{ __('Cancel') }}</button></p>
			</div>
		</div>
	</div>
</div>

<!--Generators-->
<div id="heat_generator" class="panel collapsing">
	<div class="panel-header">
		<h2>{{ __(' Generators') }}</h2>
	</div>
	<div class="panel-content">
		<ol class="form">
			<li>
				<div class="label-block">
					<label for="generator_list">{{ __('Generator') }}</label>
				</div>
				<select id="generator_list" disabled="disabled">
					<option value="-">{{ __('No Generators') }}</option>
				</select>
			</li>
			<li>
				<div class="label-block">
					<label for="generator_input_class">{{ __('Input') }}</label>
				</div>
				<select id="generator_input_class" disabled="disabled">
					<option>{{ __('Loading...') }}</option>
				</select>
			</li>
			<li>
				<div class="label-block">
					<label for="generator_output_class">{{ __('Output') }}</label>
				</div>
				<select id="generator_output_class" disabled="disabled">
					<option>{{ __('Loading...') }}</option>
				</select>
			</li>
		</ol>
		<div class="control-set">
			<button id="generate_parameters" disabled="disabled">{{ __('Generate Heats') }}</button>
		</div>
		<div id="generating-message" hidden="" class="control-set">{{ __('Generating Heats...') }}</div>
	</div>
</div>

<!--Race Format-->
<div id="race_format" class="panel collapsing">
	<div class="panel-header">
		<h2>{{ __('Race Formats') }}</h2>
	</div>
	<div class="panel-content">
		<div class="control-set">
			<label for="set_race_format">{{ __('Format:') }}</label>
			<select id="set_race_format">
				<option>{{ __('Loading...') }}</option>
			</select>
			<button id="add_race_format" title="{{ __('Duplicate Format') }}">+</button>
			<button class="btn-danger open-mfp-popup unlock" id="unlock_race_format_button" data-mfp-src="#format_unlock_confirm" title="{{ __('Force Modify Format') }}"></button>
			<button class="btn-danger open-mfp-popup" id="delete_race_format_button" data-mfp-src="#format_delete_confirm" title="{{ __('Remove') }}">&#215;</button>
		</div>

		<p id="current_race_format_lock" class="form-note">{{ __('Format cannot be changed for currently active race.') }}
			<button id="stop_save" class="btn-danger">{{ __('Stop/Save') }}</button>
			<button id="stop_discard" class="btn-danger">{{ __('Stop/Discard') }}</button></p>

		<div id="format_unlock_confirm" class="priority-message-interrupt mfp-hide popup">
			<h2>{{ __('Alert') }}</h2>
			<div class="popup-content">
				<p>{{ __('Modifying a locked format retroactively changes saved race data.') }}</p>
				<p><button class="btn-danger" id="unlock_race_format">{{ __('Unlock') }}</button>
				<button class="cancel">{{ __('Cancel') }}</button></p>
			</div>
		</div>

		<div id="format_delete_confirm" class="priority-message-interrupt mfp-hide popup">
			<h2>{{ __('Alert') }}</h2>
			<div class="popup-content">
				<p>{{ __('Deleting a race format cannot be undone.') }}</p>
				<p><button class="btn-danger" id="delete_race_format">{{ __('Delete') }}</button>
				<button class="cancel">{{ __('Cancel') }}</button></p>
			</div>
		</div>

		<ol class="form" id="race_formats">
			<li>
				<div class="label-block">
					<label for="set_format_name">{{ __('Name') }}</label>
				</div>
				<input type="text" id="set_format_name">
			</li>
			<li>
				<div class="label-block">
					<label for="set_race_mode">{{ __('Race Clock Mode') }}</label>
				</div>
				<select id="set_race_mode">
					<option value="1">{{ __('No Time Limit') }}</option>
					<option value="0">{{ __('Fixed Time') }}</option><!--  / Finish Lap -->
					<!-- <option value="2">{{ __('Fixed Time / End Immediately') }}</option> -->
				</select>
			</li>
			<li id="format-race-duration-field">
				<div class="label-block">
					<label for="set_fix_race_time">{{ __('Timer Duration (seconds)') }}</label>
				</div>
				<input type="number" id="set_fix_race_time" min="0" max="99999">
			</li>
			<li class="format-race-duration-fields">
				<div class="label-block">
					<label for="set_lap_grace_time">{{ __('Grace Period (seconds)') }}</label>
					<p class="desc">{{ __('-1 for manual stop') }}</p>
				</div>
				<input type="number" id="set_lap_grace_time" min="-1" max="99999">
			</li>
			<li>
				<div class="label-block">
				<label for="set_staging_fixed_tones">{{ __('Prestage Tones') }}</label>
					<p class="desc">{{ __('Fixed tones per second before staging') }}</p>
				</div>
				<input type="number" id="set_staging_fixed_tones" min="0" max="999">
			</li>
			<li>
				<div class="label-block">
					<label for="set_staging_tones">{{ __('Staging Tones') }}</label>
				</div>
				<select id="set_staging_tones">
					<option value="2">{{ __('Each Second') }}</option>
					<option value="0">{{ __('None') }}</option>
				</select>
			</li>
			<li>
				<div class="label-block">
					<label for="set_start_delay_min">{{ __('Minimum Staging Time (seconds)') }}</label>
				</div>
				<input type="number" id="set_start_delay_min" min="0" max="99.9" step="0.1">
			</li>
			<li>
				<div class="label-block">
					<label for="set_start_delay_max">{{ __('Random Staging Time (seconds)') }}</label>
					<p class="desc">{{ __('Staging timer hidden if above 0') }}</p>
				</div>
				<input type="number" id="set_start_delay_max" min="0" max="99.9" step="0.1">
			</li>
			<li>
				<div class="label-block">
					<label for="set_start_behavior">{{ __('First Crossing') }}</label>
				</div>
				<select id="set_start_behavior">
					<option value="0">{{ __('Hole Shot') }}</option>
					<option value="1">{{ __('First Lap') }}</option>
					<option value="2">{{ __('Staggered Start') }}</option>
				</select>
			</li>
			<li>
				<div class="label-block">
					<label for="set_win_condition">{{ __('Win Condition') }}</label>
				</div>
				<select id="set_win_condition">
					<option value="1">{{ __('Most Laps in Fastest Time') }}</option>
					<option value="5">{{ __('Most Laps Only') }}</option>
					<option value="6">{{ __('Most Laps Only with Overtime') }}</option>
					<option value="2">{{ __('First to X Laps') }}</option>
					<option value="3">{{ __('Fastest Lap') }}</option>
					<option value="4">{{ __('Fastest Consecutive Laps') }}</option>
					<option value="0">{{ __('None') }}</option>
				</select>
			</li>
			<li id="format-laps-to-win-field">
				<div class="label-block">
					<label for="set_number_laps_win">{{ __('Number of Laps to Win') }}</label>
				</div>
				<input type="number" id="set_number_laps_win" min="0" max="999">
			</li>
			<li>
				<div class="label-block">
					<label for="set_team_racing_mode">{{ __('Team Racing Mode') }}</label>
				</div>
				<select id="set_team_racing_mode">
					<option value="0">{{ __('Team Racing Disabled') }}</option>
					<option value="1">{{ __('Team Racing Enabled') }}</option>
				</select>
			</li>
		</ol>

		<div id="race_format_suggestions" class="form-note emphasis"></div>
	</div>
</div>

<!-- Custom UI -->
<div id="custom-ui"></div>

<div id="parameters" class="mfp-hide popup">
	<h2>{{ __("Settings") }}</h2>
	<div class="popup-content">
		<p>{{ __("Loading...") }}</p>
	</div>
</div>

</main>
{% endblock %}<|MERGE_RESOLUTION|>--- conflicted
+++ resolved
@@ -1732,7 +1732,6 @@
 			socket.emit('generate_heats_v2', data);
 			$('#generate_heats_2').prop('disabled', true);
 			$('#generating-message').prop('hidden', false);
-<<<<<<< HEAD
 		}
 
 		function open_generate_params() {
@@ -1786,8 +1785,6 @@
 		$(document).on('click', '#generate_heats', function (event) {
 			$.magnificPopup.close();
 			emit_generate_cmd();
-=======
->>>>>>> a5e6ad0c
 		});
 
 		socket.on('set_option', function (msg) {
