'''RotorHazard server script'''
RELEASE_VERSION = "2.1.0 (dev 3)" # Public release version code
SERVER_API = 25 # Server API version
NODE_API_SUPPORTED = 18 # Minimum supported node version
NODE_API_BEST = 21 # Most recent node API
JSON_API = 2 # JSON API version

import gevent
import gevent.monkey
gevent.monkey.patch_all()

import io
import os
import sys
import shutil
import base64
import subprocess
import importlib
import bisect
import socketio
from monotonic import monotonic
from datetime import datetime
from functools import wraps
from collections import OrderedDict

from flask import Flask, render_template, send_file, request, Response, session
from flask_socketio import SocketIO, emit
from flask_sqlalchemy import SQLAlchemy

import random
import json

# LED imports
from led_handler import Color, LEDHandler, led_on, led_off
from strip_led_handler import led_theaterChase, led_rainbow, led_rainbowCycle, led_theaterChaseRainbow

sys.path.append('../interface')
sys.path.append('/home/pi/RotorHazard/src/interface')  # Needed to run on startup

from RHRace import get_race_state

APP = Flask(__name__, static_url_path='/static')
APP.config['SECRET_KEY'] = 'secret!'

HEARTBEAT_THREAD = None

PILOT_ID_NONE = 0  # indicator value for no pilot configured
HEAT_ID_NONE = 0  # indicator value for practice heat
CLASS_ID_NONE = 0  # indicator value for unclassified heat
FREQUENCY_ID_NONE = 0  # indicator value for node disabled

EVENT_RESULTS_CACHE = {} # Cache of results page leaderboards
EVENT_RESULTS_CACHE_BUILDING = False # Whether results are being calculated
EVENT_RESULTS_CACHE_VALID = False # Whether cache is valid (False = regenerate cache)

LAST_RACE_CACHE = {} # Cache of current race after clearing
LAST_RACE_LAPS_CACHE = {} # Cache of current race after clearing
LAST_RACE_CACHE_VALID = False # Whether cache is valid (False = regenerate cache)

DB_FILE_NAME = 'database.db'
DB_BKP_DIR_NAME = 'db_bkp'
CONFIG_FILE_NAME = 'config.json'
LANGUAGE_FILE_NAME = 'language.json'
IMDTABLER_JAR_NAME = 'static/IMDTabler.jar'

TEAM_NAMES_LIST = [str(unichr(i)) for i in range(65, 91)]  # list of 'A' to 'Z' strings
DEF_TEAM_NAME = 'A'  # default team

BASEDIR = os.getcwd()
APP.config['SQLALCHEMY_DATABASE_URI'] = 'sqlite:///' + os.path.join(BASEDIR, DB_FILE_NAME)
APP.config['SQLALCHEMY_TRACK_MODIFICATIONS'] = False
DB = SQLAlchemy(APP)

Config = {}
Config['GENERAL'] = {}
Config['SENSORS'] = {}
Config['LED'] = {}
Config['SERIAL_PORTS'] = []

# LED strip configuration:
Config['LED']['HANDLER']        = 'strip'
Config['LED']['LED_COUNT']      = 0       # Number of LED pixels.
Config['LED']['LED_PIN']        = 10      # GPIO pin connected to the pixels (10 uses SPI /dev/spidev0.0).
Config['LED']['LED_FREQ_HZ']    = 800000  # LED signal frequency in hertz (usually 800khz)
Config['LED']['LED_DMA']        = 10      # DMA channel to use for generating signal (try 10)
Config['LED']['LED_INVERT']     = False   # True to invert the signal (when using NPN transistor level shift)
Config['LED']['LED_CHANNEL']    = 0       # set to '1' for GPIOs 13, 19, 41, 45 or 53
Config['LED']['LED_STRIP']      = 'GRB'   # Strip type and colour ordering

Config['LED']['BITMAPS'] = {
    "PANEL_ROTATE": 0,
    "INVERTED_PANEL_ROWS": False,
    "startup": [
        {"image": "static/image/LEDpanel-RotorHazard-logo.png", "delay": 0}
    ],
    "raceStaging": [
        {"image": "static/image/LEDpanel-status-staging.png", "delay": 0}
    ],
    "raceStarted": [
        {"image": "static/image/LEDpanel-status-start.png", "delay": 0}
    ],
    "raceStopped": [
        {"image": "static/image/LEDpanel-status-stop.png", "delay": 0}
    ],
    "raceFinished": [
        {"image": "static/image/LEDpanel-status-finished.png", "delay": 0}
    ]
}



# other default configurations
Config['GENERAL']['HTTP_PORT'] = 5000
Config['GENERAL']['ADMIN_USERNAME'] = 'admin'
Config['GENERAL']['ADMIN_PASSWORD'] = 'rotorhazard'
Config['GENERAL']['SLAVES'] = []
Config['GENERAL']['SLAVE_TIMEOUT'] = 300 # seconds
Config['GENERAL']['DEBUG'] = False
Config['GENERAL']['CORS_ALLOWED_HOSTS'] = '*'

Config['GENERAL']['NODE_DRIFT_CALC_TIME'] = 10

# override defaults above with config from file
try:
    with open(CONFIG_FILE_NAME, 'r') as f:
        ExternalConfig = json.load(f)
    Config['GENERAL'].update(ExternalConfig['GENERAL'])

    try:
        bitmaptree = Config['LED']['BITMAPS']
        Config['LED'].update(ExternalConfig['LED'])
        Config['LED']['BITMAPS'] = bitmaptree
        Config['LED']['BITMAPS'].update(ExternalConfig['LED']['BITMAPS'])
    except KeyError:
        if 'LED' in ExternalConfig:
            Config['LED'].update(ExternalConfig['LED'])
        else:
            print "No 'LED' entry found in configuration file "

    if 'SENSORS' in ExternalConfig:
        Config['SENSORS'].update(ExternalConfig['SENSORS'])
    if 'SERIAL_PORTS' in ExternalConfig:
        Config['SERIAL_PORTS'].extend(ExternalConfig['SERIAL_PORTS'])
    Config['GENERAL']['configFile'] = 1
    print 'Configuration file imported'
    APP.config['SECRET_KEY'] = Config['GENERAL']['SECRET_KEY']
except IOError:
    Config['GENERAL']['configFile'] = 0
    print 'No configuration file found, using defaults'
except ValueError as ex:
    Config['GENERAL']['configFile'] = -1
    print 'Configuration file invalid, using defaults; error is: ' + str(ex)

# start SocketIO service
SOCKET_IO = SocketIO(APP, async_mode='gevent', cors_allowed_origins=Config['GENERAL']['CORS_ALLOWED_HOSTS'])

interface_type = os.environ.get('RH_INTERFACE', 'RH')
try:
    interfaceModule = importlib.import_module(interface_type + 'Interface')
    INTERFACE = interfaceModule.get_hardware_interface(config=Config)
    if len(INTERFACE.nodes) <= 0:
        raise RuntimeError('No nodes found')
except (ImportError, RuntimeError):
    print 'Unable to initialize nodes via ' + interface_type + 'Interface'
    interfaceModule = importlib.import_module('MockInterface')
    INTERFACE = interfaceModule.get_hardware_interface(config=Config)
RACE = get_race_state() # For storing race management variables

def diff_milliseconds(t2, t1):
    dt = t2 - t1
    ms = round((dt.days * 24 * 60 * 60 + dt.seconds) * 1000 + dt.microseconds / 1000.0)
    return ms

EPOCH_START = datetime(1970, 1, 1)
PROGRAM_START_TIMESTAMP = diff_milliseconds(datetime.now(), EPOCH_START)
print 'Program started at {0:13f}'.format(PROGRAM_START_TIMESTAMP)
PROGRAM_START = monotonic()
PROGRAM_START_MILLIS_OFFSET = 1000.0*PROGRAM_START - PROGRAM_START_TIMESTAMP

def monotonic_to_milliseconds(secs):
    return 1000.0*secs - PROGRAM_START_MILLIS_OFFSET

RACE_START = monotonic() # Updated on race start commands
RACE_START_TOKEN = False # Check start thread matches correct stage sequence
RACE_DURATION_MS = 0 # Calculated when race is stopped
RACE_END = 0 # Updated when race is stopped

RACE_SCHEDULED = False # Whether to start a race when time
RACE_SCHEDULED_TIME = 0 # Start race when time reaches this value

RACE_STATUS_READY = 0
RACE_STATUS_STAGING = 3
RACE_STATUS_RACING = 1
RACE_STATUS_DONE = 2

Race_laps_winner_name = None  # set to name of winner in first-to-X-laps race
RACE_STATUS_TIED_STR = 'Race is tied; continuing'  # shown when Most Laps Wins race tied
RACE_STATUS_CROSSING = 'Waiting for cross'  # indicator for Most Laps Wins race

Use_imdtabler_jar_flag = False  # set True if IMDTabler.jar is available

import re
def uniqueName(desiredName, otherNames):
    if desiredName in otherNames:
        newName = desiredName
        match = re.match('^(.*) ([0-9]*)$', desiredName)
        if match:
            nextInt = int(match.group(2))
            nextInt += 1
            newName = match.group(1) + ' ' + str(nextInt)
        else:
            newName = desiredName + " 2"

        newName = uniqueName(newName, otherNames)
        return newName
    else:
        return desiredName

#
# Slaves
#

class Slave:

    TIMER_MODE = 'timer'
    MIRROR_MODE = 'mirror'

    def __init__(self, id, info):
        self.id = id
        self.info = info
        addr = info['address']
        if not '://' in addr:
            addr = 'http://'+addr
        self.address = addr
        self.lastContact = -1
        self.sio = socketio.Client()
        self.sio.on('connect', self.on_connect)
        self.sio.on('disconnect', self.on_disconnect)
        self.sio.on('pass_record', self.on_pass_record)

    def reconnect(self):
        if self.lastContact == -1:
            startConnectTime = monotonic()
            print "Slave {0}: connecting to {1}...".format(self.id+1, self.address)
            while monotonic() < startConnectTime + self.info['timeout']:
                try:
                    self.sio.connect(self.address)
                    print "Slave {0}: connected to {1}".format(self.id+1, self.address)
                    return True
                except socketio.exceptions.ConnectionError:
                    gevent.sleep(0.1)
            print "Slave {0}: connection to {1} failed!".format(self.id+1, self.address)
            return False

    def emit(self, event, data = None):
        if self.reconnect():
            self.sio.emit(event, data)
            self.lastContact = monotonic()

    def on_connect(self):
        self.lastContact = monotonic()

    def on_disconnect(self):
        self.lastContact = -1

    def on_pass_record(self, data):
        self.lastContact = monotonic()
        node_index = data['node']
        pilot_id = Heat.query.filter_by( \
            heat_id=RACE.current_heat, node_index=node_index).one_or_none().pilot_id

        if pilot_id != PILOT_ID_NONE:

            split_ts = data['timestamp'] + (PROGRAM_START_MILLIS_OFFSET - 1000.0*RACE_START)
            last_lap_id = DB.session.query(DB.func.max(CurrentLap.lap_id)).filter_by(node_index=node_index).scalar()
            if last_lap_id is None: # first lap
                current_lap_id = 0
                last_lap_ts = 0
            else:
                current_lap_id = last_lap_id + 1
                last_lap_ts = CurrentLap.query.filter_by(node_index=node_index, lap_id=last_lap_id).one().lap_time_stamp

            split_id = self.id
            last_split_id = DB.session.query(DB.func.max(LapSplit.split_id)).filter_by(node_index=node_index, lap_id=current_lap_id).scalar()
            if last_split_id is None: # first split for this lap
                if split_id > 0:
                    server_log('Ignoring missing splits before {0} for node {1}'.format(split_id+1, node_index+1))
                last_split_ts = last_lap_ts
            else:
                if split_id > last_split_id:
                    if split_id > last_split_id + 1:
                        server_log('Ignoring missing splits between {0} and {1} for node {2}'.format(last_split_id+1, split_id+1, node_index+1))
                    last_split_ts = LapSplit.query.filter_by(node_index=node_index, lap_id=current_lap_id, split_id=last_split_id).one().split_time_stamp
                else:
                    server_log('Ignoring out-of-order split {0} for node {1}'.format(split_id+1, node_index+1))
                    last_split_ts = None

            if last_split_ts is not None:
                split_time = split_ts - last_split_ts
                split_speed = float(self.info['distance'])*1000.0/float(split_time) if 'distance' in self.info else None
                server_log('Split pass record: Node: {0}, Lap: {1}, Split time: {2}, Split speed: {3}' \
                    .format(node_index+1, current_lap_id+1, time_format(split_time), \
                    ('{0:.2f}'.format(split_speed) if split_speed <> None else 'None')))

                DB.session.add(LapSplit(node_index=node_index, pilot_id=pilot_id, lap_id=current_lap_id, split_id=split_id, \
                    split_time_stamp=split_ts, split_time=split_time, split_time_formatted=time_format(split_time), \
                    split_speed=split_speed))
                DB.session.commit()
                emit_current_laps() # update all laps on the race page
        else:
            server_log('Split pass record dismissed: Node: {0}, Frequency not defined' \
                .format(node_index+1))

class Cluster:
    def __init__(self):
        self.slaves = []

    def addSlave(self, slave):
        slave.emit('join_cluster')
        self.slaves.append(slave)

    def emit(self, event, data = None):
        for slave in self.slaves:
            gevent.spawn(slave.emit, event, data)

    def emitToMirrors(self, event, data = None):
        for slave in self.slaves:
            if slave.info['mode'] == Slave.MIRROR_MODE:
                gevent.spawn(slave.emit, event, data)

    def emitStatus(self):
        now = monotonic()
        SOCKET_IO.emit('cluster_status', {'slaves': [ \
            {'address': slave.address, \
            'last_contact': int(now-slave.lastContact) if slave.lastContact >= 0 else 'connection lost' \
            }] for slave in self.slaves})

CLUSTER = Cluster()
hasMirrors = False
for index, slave_info in enumerate(Config['GENERAL']['SLAVES']):
    if isinstance(slave_info, basestring):
        slave_info = {'address': slave_info, 'mode': Slave.TIMER_MODE}
    if 'timeout' not in slave_info:
        slave_info['timeout'] = Config['GENERAL']['SLAVE_TIMEOUT']
    if 'mode' in slave_info and slave_info['mode'] == Slave.MIRROR_MODE:
        hasMirrors = True
    elif hasMirrors:
        print '** Mirror slaves must be last - ignoring remaining slave config **'
        break
    slave = Slave(index, slave_info)
    CLUSTER.addSlave(slave)

#
# Translation functions
#

Languages = {}
# Load language file
try:
    with open(LANGUAGE_FILE_NAME, 'r') as f:
        Languages = json.load(f)
    print 'Language file imported'
except IOError:
    print 'No language file found, using defaults'
except ValueError:
    print 'Language file invalid, using defaults'

def __(text, domain=''):
    # return translated string
    if not domain:
        lang = getOption('currentLanguage')

    if lang:
        if lang in Languages:
            if text in Languages[lang]['values']:
                return Languages[lang]['values'][text]
    return text

def getLanguages():
    # get list of available languages
    langs = []
    for lang in Languages:
        l = {}
        l['id'] = lang
        l['name'] = Languages[lang]['name']
        langs.append(l)
    return langs

def getAllLanguages():
    # return full language dictionary
    return Languages

#
# Server Info
#

def buildServerInfo():
    serverInfo = {}

    serverInfo['about_html'] = "<ul>"

    # Release Version
    serverInfo['release_version'] = RELEASE_VERSION
    serverInfo['about_html'] += "<li>" + __("Version") + ": " + str(RELEASE_VERSION) + "</li>"

    # Server API
    serverInfo['server_api'] = SERVER_API
    serverInfo['about_html'] += "<li>" + __("Server API") + ": " + str(SERVER_API) + "</li>"

    # Server API
    serverInfo['json_api'] = JSON_API

    # Node API levels
    node_api_level = False
    serverInfo['node_api_match'] = True

    serverInfo['node_api_lowest'] = None
    serverInfo['node_api_levels'] = [None]

    if len(INTERFACE.nodes):
        if INTERFACE.nodes[0].api_level:
            node_api_level = INTERFACE.nodes[0].api_level
            serverInfo['node_api_lowest'] = node_api_level
            serverInfo['node_api_levels'] = []
            for node in INTERFACE.nodes:
                serverInfo['node_api_levels'].append(node.api_level)

                if node.api_level is not node_api_level:
                    serverInfo['node_api_match'] = False

                if node.api_level < serverInfo['node_api_lowest']:
                    serverInfo['node_api_lowest'] = node.api_level

    serverInfo['about_html'] += "<li>" + __("Node API") + ": "
    if node_api_level:
        if serverInfo['node_api_match']:
            serverInfo['about_html'] += str(node_api_level)
        else:
            serverInfo['about_html'] += "[ "
            for idx, level in enumerate(serverInfo['node_api_levels']):
                serverInfo['about_html'] += str(idx+1) + ":" + str(level) + " "
            serverInfo['about_html'] += "]"
    else:
        serverInfo['about_html'] += "None (Delta5)"

    serverInfo['about_html'] += "</li>"

    serverInfo['node_api_best'] = NODE_API_BEST
    if serverInfo['node_api_match'] is False or node_api_level < NODE_API_BEST:
        # Show Recommended API notice
        serverInfo['about_html'] += "<li><strong>" + __("Node Update Available") + ": " + str(NODE_API_BEST) + "</strong></li>"

    serverInfo['about_html'] += "</ul>"

    return serverInfo

#
# Database Models
#

class Pilot(DB.Model):
    id = DB.Column(DB.Integer, primary_key=True)
    callsign = DB.Column(DB.String(80), nullable=False)
    team = DB.Column(DB.String(80), nullable=False, default=DEF_TEAM_NAME)
    phonetic = DB.Column(DB.String(80), nullable=False)
    name = DB.Column(DB.String(120), nullable=False)

    def __repr__(self):
        return '<Pilot %r>' % self.id

class Heat(DB.Model):
    id = DB.Column(DB.Integer, primary_key=True)
    heat_id = DB.Column(DB.Integer, nullable=False)
    node_index = DB.Column(DB.Integer, nullable=False)
    pilot_id = DB.Column(DB.Integer, nullable=False)
    note = DB.Column(DB.String(80), nullable=True)
    class_id = DB.Column(DB.Integer, nullable=False)

    def __repr__(self):
        return '<Heat %r>' % self.heat_id

class RaceClass(DB.Model):
    id = DB.Column(DB.Integer, primary_key=True)
    name = DB.Column(DB.String(80), nullable=True)
    description = DB.Column(DB.String(256), nullable=True)
    format_id = DB.Column(DB.Integer, nullable=False)

    def __repr__(self):
        return '<RaceClass %r>' % self.id

class CurrentLap(DB.Model):
    id = DB.Column(DB.Integer, primary_key=True)
    node_index = DB.Column(DB.Integer, nullable=False)
    pilot_id = DB.Column(DB.Integer, nullable=False)
    lap_id = DB.Column(DB.Integer, nullable=False)
    lap_time_stamp = DB.Column(DB.Integer, nullable=False)
    lap_time = DB.Column(DB.Integer, nullable=False)
    lap_time_formatted = DB.Column(DB.Integer, nullable=False)
    source = DB.Column(DB.Integer, nullable=False)
    deleted = DB.Column(DB.Boolean, nullable=False)

    def __repr__(self):
        return '<CurrentLap %r>' % self.pilot_id

class LapSplit(DB.Model):
    id = DB.Column(DB.Integer, primary_key=True)
    node_index = DB.Column(DB.Integer, nullable=False)
    pilot_id = DB.Column(DB.Integer, nullable=False)
    lap_id = DB.Column(DB.Integer, nullable=False)
    split_id = DB.Column(DB.Integer, nullable=False)
    split_time_stamp = DB.Column(DB.Integer, nullable=False)
    split_time = DB.Column(DB.Integer, nullable=False)
    split_time_formatted = DB.Column(DB.Integer, nullable=False)
    split_speed = DB.Column(DB.Float, nullable=True)

    def __repr__(self):
        return '<LapSplit %r>' % self.pilot_id

class SavedRaceMeta(DB.Model):
    id = DB.Column(DB.Integer, primary_key=True)
    round_id = DB.Column(DB.Integer, nullable=False)
    heat_id = DB.Column(DB.Integer, nullable=False)
    class_id = DB.Column(DB.Integer, nullable=False)
    format_id = DB.Column(DB.Integer, nullable=False)
    start_time = DB.Column(DB.Integer, nullable=False) # internal monotonic time
    start_time_formatted = DB.Column(DB.String, nullable=False) # local human-readable time

    def __repr__(self):
        return '<SavedRaceMeta %r>' % self.id

class SavedPilotRace(DB.Model):
    id = DB.Column(DB.Integer, primary_key=True)
    race_id = DB.Column(DB.Integer, nullable=False)
    node_index = DB.Column(DB.Integer, nullable=False)
    pilot_id = DB.Column(DB.Integer, nullable=False)
    history_values = DB.Column(DB.String, nullable=True)
    history_times = DB.Column(DB.String, nullable=True)
    penalty_time = DB.Column(DB.Integer, nullable=False)
    penalty_desc = DB.Column(DB.String, nullable=True)
    enter_at = DB.Column(DB.Integer, nullable=False)
    exit_at = DB.Column(DB.Integer, nullable=False)

    def __repr__(self):
        return '<SavedPilotRace %r>' % self.id

class SavedRaceLap(DB.Model):
    id = DB.Column(DB.Integer, primary_key=True)
    race_id = DB.Column(DB.Integer, nullable=False)
    pilotrace_id = DB.Column(DB.Integer, nullable=False)
    node_index = DB.Column(DB.Integer, nullable=False)
    pilot_id = DB.Column(DB.Integer, nullable=False)
    lap_time_stamp = DB.Column(DB.Integer, nullable=False)
    lap_time = DB.Column(DB.Integer, nullable=False)
    lap_time_formatted = DB.Column(DB.String, nullable=False)
    source = DB.Column(DB.Integer, nullable=False)
    deleted = DB.Column(DB.Boolean, nullable=False)

    def __repr__(self):
        return '<SavedRaceLap %r>' % self.id

LAP_SOURCE_REALTIME = 0
LAP_SOURCE_MANUAL = 1
LAP_SOURCE_RECALC = 2

class Profiles(DB.Model):
    id = DB.Column(DB.Integer, primary_key=True)
    name = DB.Column(DB.String(80), nullable=False)
    description = DB.Column(DB.String(256), nullable=True)
    frequencies = DB.Column(DB.String(80), nullable=False)
    enter_ats = DB.Column(DB.String(80), nullable=True)
    exit_ats = DB.Column(DB.String(80), nullable=True)
    f_ratio = DB.Column(DB.Integer, nullable=True)

class RaceFormat(DB.Model):
    id = DB.Column(DB.Integer, primary_key=True)
    name = DB.Column(DB.String(80), nullable=False)
    race_mode = DB.Column(DB.Integer, nullable=False)
    race_time_sec = DB.Column(DB.Integer, nullable=False)
    start_delay_min = DB.Column(DB.Integer, nullable=False)
    start_delay_max = DB.Column(DB.Integer, nullable=False)
    number_laps_win = DB.Column(DB.Integer, nullable=False)
    win_condition = DB.Column(DB.Integer, nullable=False)
    team_racing_mode = DB.Column(DB.Boolean, nullable=False)

WIN_CONDITION_NONE = 0
WIN_CONDITION_MOST_LAPS = 1
WIN_CONDITION_FIRST_TO_LAP_X = 2
WIN_CONDITION_FASTEST_LAP = 3 # Not yet implemented
WIN_CONDITION_FASTEST_3_CONSECUTIVE = 4 # Not yet implemented

class GlobalSettings(DB.Model):
    id = DB.Column(DB.Integer, primary_key=True)
    option_name = DB.Column(DB.String(40), nullable=False)
    option_value = DB.Column(DB.String(256), nullable=False)

#
# Option helpers
#

GLOBALS_CACHE = {} # Local Python cache for global settings
def primeGlobalsCache():
    global GLOBALS_CACHE

    settings = GlobalSettings.query.all()
    for setting in settings:
        GLOBALS_CACHE[setting.option_name] = setting.option_value

def getOption(option, default_value=False):
    try:
        val = GLOBALS_CACHE[option]
        if val or val == "":
            return val
        else:
            return default_value
    except:
        return default_value

def setOption(option, value):
    GLOBALS_CACHE[option] = value

    settings = GlobalSettings.query.filter_by(option_name=option).one_or_none()
    if settings:
        settings.option_value = value
    else:
        DB.session.add(GlobalSettings(option_name=option, option_value=value))
    DB.session.commit()

def getCurrentRaceFormat():
    if RACE.format is None:
        val = int(getOption('currentFormat'))
        race_format = RaceFormat.query.get(val)
        # create a shared instance
        RACE.format = RHRaceFormat.copy(race_format)
        RACE.format.id = race_format.id
    return RACE.format

def getCurrentDbRaceFormat():
    if RACE.format is None or RHRaceFormat.isDbBased(RACE.format):
        val = int(getOption('currentFormat'))
        return RaceFormat.query.get(val)
    else:
        return None

def setCurrentRaceFormat(race_format):
    if RHRaceFormat.isDbBased(race_format): # stored in DB, not internal race format
        setOption('currentFormat', race_format.id)
        # create a shared instance
        RACE.format = RHRaceFormat.copy(race_format)
        RACE.format.id = race_format.id
    else:
        RACE.format = race_format

class RHRaceFormat():
    def __init__(self, name, race_mode, race_time_sec, start_delay_min, start_delay_max, number_laps_win, win_condition, team_racing_mode):
        self.name = name
        self.race_mode = race_mode
        self.race_time_sec = race_time_sec
        self.start_delay_min = start_delay_min
        self.start_delay_max = start_delay_max
        self.number_laps_win = number_laps_win
        self.win_condition = win_condition
        self.team_racing_mode = team_racing_mode

    @classmethod
    def copy(cls, race_format):
        return RHRaceFormat(name=race_format.name,
                            race_mode=race_format.race_mode,
                            race_time_sec=race_format.race_time_sec,
                            start_delay_min=race_format.start_delay_min,
                            start_delay_max=race_format.start_delay_max,
                            number_laps_win=race_format.number_laps_win,
                            win_condition=race_format.win_condition,
                            team_racing_mode=race_format.team_racing_mode)

    @classmethod
    def isDbBased(cls, race_format):
        return hasattr(race_format, 'id')

#
# Authentication
#

def check_auth(username, password):
    '''Check if a username password combination is valid.'''
    return username == Config['GENERAL']['ADMIN_USERNAME'] and password == Config['GENERAL']['ADMIN_PASSWORD']

def authenticate():
    '''Sends a 401 response that enables basic auth.'''
    return Response(
        'Could not verify your access level for that URL.\n'
        'You have to login with proper credentials', 401,
        {'WWW-Authenticate': 'Basic realm="Login Required"'})

def requires_auth(f):
    @wraps(f)
    def decorated(*args, **kwargs):
        auth = request.authorization
        if not auth or not check_auth(auth.username, auth.password):
            return authenticate()
        return f(*args, **kwargs)
    return decorated

#
# Routes
#

@APP.route('/')
def index():
    '''Route to home page.'''
    return render_template('home.html', serverInfo=serverInfo, getOption=getOption, __=__)

@APP.route('/heats')
def heats():
    '''Route to heat summary page.'''
    return render_template('heats.html', serverInfo=serverInfo, getOption=getOption, __=__)

@APP.route('/results')
def results():
    '''Route to round summary page.'''
    return render_template('rounds.html', serverInfo=serverInfo, getOption=getOption, __=__)

@APP.route('/race')
@requires_auth
def race():
    '''Route to race management page.'''
    return render_template('race.html', serverInfo=serverInfo, getOption=getOption, __=__,
        num_nodes=RACE.num_nodes,
        current_heat=RACE.current_heat,
        heats=Heat, pilots=Pilot,
        frequencies=[node.frequency for node in INTERFACE.nodes])

@APP.route('/current')
def racepublic():
    '''Route to race management page.'''
    return render_template('racepublic.html', serverInfo=serverInfo, getOption=getOption, __=__,
        num_nodes=RACE.num_nodes)

@APP.route('/marshal')
@requires_auth
def marshal():
    '''Route to race management page.'''
    return render_template('marshal.html', serverInfo=serverInfo, getOption=getOption, __=__,
        num_nodes=RACE.num_nodes)

@APP.route('/settings')
@requires_auth
def settings():
    '''Route to settings page.'''
    return render_template('settings.html', serverInfo=serverInfo, getOption=getOption, __=__,
        num_nodes=RACE.num_nodes,
        ConfigFile=Config['GENERAL']['configFile'],
        Debug=Config['GENERAL']['DEBUG'])

@APP.route('/scanner')
def scanner():
    '''Route to scanner page.'''

    return render_template('scanner.html', serverInfo=serverInfo, getOption=getOption, __=__,
        num_nodes=RACE.num_nodes)

@APP.route('/imdtabler')
def imdtabler():
    '''Route to IMDTabler page.'''

    return render_template('imdtabler.html', serverInfo=serverInfo, getOption=getOption, __=__)

# Debug Routes

@APP.route('/hardwarelog')
@requires_auth
def hardwarelog():
    '''Route to hardware log page.'''
    return render_template('hardwarelog.html', serverInfo=serverInfo, getOption=getOption, __=__)

@APP.route('/database')
@requires_auth
def database():
    '''Route to database page.'''
    return render_template('database.html', serverInfo=serverInfo, getOption=getOption, __=__,
        pilots=Pilot,
        heats=Heat,
        race_class=RaceClass,
        currentlaps=CurrentLap,
        savedraceMeta=SavedRaceMeta,
        savedraceLap=SavedRaceLap,
        profiles=Profiles,
        race_format=RaceFormat,
        globalSettings=GlobalSettings)

@APP.route('/docs')
def viewDocs():
    '''Route to doc viewer.'''
    docfile = request.args.get('d')

    with io.open('../../doc/' + docfile, 'r', encoding="utf-8") as f:
        doc = f.read()

    return render_template('viewdocs.html',
        serverInfo=serverInfo,
        getOption=getOption,
        __=__,
        doc=doc
        )

@APP.route('/img/<path:imgfile>')
def viewImg(imgfile):
    '''Route to img called within doc viewer.'''
    return send_file('../../doc/img/' + imgfile)

# JSON API

from sqlalchemy.ext.declarative import DeclarativeMeta

class AlchemyEncoder(json.JSONEncoder):
    def default(self, obj):
        if isinstance(obj.__class__, DeclarativeMeta):
            # an SQLAlchemy class
            fields = {}
            for field in [x for x in dir(obj) if not x.startswith('_') and x != 'metadata']:
                data = obj.__getattribute__(field)
                if field is not "query" \
                    and field is not "query_class":
                    try:
                        json.dumps(data) # this will fail on non-encodable values, like other classes
                        if field is "frequencies":
                            fields[field] = json.loads(data)["f"]
                        elif field is "enter_ats" or field is "exit_ats":
                            fields[field] = json.loads(data)["v"]
                        else:
                            fields[field] = data
                    except TypeError:
                        fields[field] = None
            # a json-encodable dict
            return fields

        return json.JSONEncoder.default(self, obj)

@APP.route('/api/pilot/all')
def api_pilot_all():
    pilots = Pilot.query.all()
    payload = []
    for pilot in pilots:
        payload.append(pilot)

    return json.dumps({"pilots": payload}, cls=AlchemyEncoder), 201, {'Content-Type': 'application/json', 'Access-Control-Allow-Origin': '*'}

@APP.route('/api/pilot/<int:pilot_id>')
def api_pilot(pilot_id):
    pilot = Pilot.query.get(pilot_id)

    return json.dumps({"pilot": pilot}, cls=AlchemyEncoder), 201, {'Content-Type': 'application/json', 'Access-Control-Allow-Origin': '*'}

@APP.route('/api/heat/all')
def api_heat_all():
    all_heats = {}
    for heat in Heat.query.with_entities(Heat.heat_id).distinct():
        heatdata = Heat.query.filter_by(heat_id=heat.heat_id, node_index=0).first()
        pilots = []
        for node in range(RACE.num_nodes):
            pilot_id = Heat.query.filter_by(heat_id=heat.heat_id, node_index=node).first().pilot_id
            pilots.append(pilot_id)
        heat_id = heatdata.heat_id
        note = heatdata.note
        race_class = heatdata.class_id
        has_race = SavedRaceMeta.query.filter_by(heat_id=heat.heat_id).first()
        if has_race:
            locked = True
        else:
            locked = False

        all_heats[heat_id] = {'pilots': pilots,
            'note': note,
            'heat_id': heat_id,
            'class_id': race_class,
            'locked': locked}

    return json.dumps({"heats": all_heats}, cls=AlchemyEncoder), 201, {'Content-Type': 'application/json', 'Access-Control-Allow-Origin': '*'}

@APP.route('/api/heat/<int:heat_id>')
def api_heat(heat_id):
    heatdata = Heat.query.filter_by(heat_id=heat_id, node_index=0).first()
    if heatdata:
        pilots = []
        for node in range(RACE.num_nodes):
            pilot_id = Heat.query.filter_by(heat_id=heat_id, node_index=node).first().pilot_id
            pilots.append(pilot_id)
        note = heatdata.note
        race_class = heatdata.class_id
        has_race = SavedRaceMeta.query.filter_by(heat_id=heat_id).first()
        if has_race:
            locked = True
        else:
            locked = False

        heat = {'pilots': pilots,
          'note': note,
          'heat_id': heat_id,
          'class_id': race_class,
          'locked': locked}
    else:
        heat = None

    payload = {
        'setup': heat,
        'leaderboard': calc_leaderboard(heat_id=heat_id)
    }

    return json.dumps({"heat": payload}, cls=AlchemyEncoder), 201, {'Content-Type': 'application/json', 'Access-Control-Allow-Origin': '*'}

@APP.route('/api/class/all')
def api_class_all():
    race_classes = RaceClass.query.all()
    payload = []
    for race_class in race_classes:
        payload.append(race_class)

    return json.dumps({"classes": payload}, cls=AlchemyEncoder), 201, {'Content-Type': 'application/json', 'Access-Control-Allow-Origin': '*'}

@APP.route('/api/class/<int:class_id>')
def api_class(class_id):
    race_class = RaceClass.query.get(class_id)

    return json.dumps({"class": race_class}, cls=AlchemyEncoder), 201, {'Content-Type': 'application/json', 'Access-Control-Allow-Origin': '*'}

@APP.route('/api/format/all')
def api_format_all():
    formats = RaceFormat.query.all()
    payload = []
    for race_format in formats:
        payload.append(race_format)

    return json.dumps({"formats": payload}, cls=AlchemyEncoder), 201, {'Content-Type': 'application/json', 'Access-Control-Allow-Origin': '*'}

@APP.route('/api/format/<int:format_id>')
def api_format(format_id):
    raceformat = RaceFormat.query.get(format_id)

    return json.dumps({"format": raceformat}, cls=AlchemyEncoder), 201, {'Content-Type': 'application/json', 'Access-Control-Allow-Origin': '*'}

@APP.route('/api/profile/all')
def api_profile_all():
    profiles = Profiles.query.all()
    payload = []
    for profile in profiles:
        payload.append(profile)

    return json.dumps({"profiles": payload}, cls=AlchemyEncoder), 201, {'Content-Type': 'application/json', 'Access-Control-Allow-Origin': '*'}

@APP.route('/api/profile/<int:profile_id>')
def api_profile(profile_id):
    profile = Profiles.query.get(profile_id)

    return json.dumps({"profile": profile}, cls=AlchemyEncoder), 201, {'Content-Type': 'application/json', 'Access-Control-Allow-Origin': '*'}

@APP.route('/api/race/current')
def api_race_current():
    query = CurrentLap.query.all()
    laps = []
    for lap in query:
        laps.append(lap)

    payload = {
        "raw_laps": laps,
        "leaderboard": calc_leaderboard(current_race=True)
    }

    return json.dumps({"race": payload}, cls=AlchemyEncoder), 201, {'Content-Type': 'application/json', 'Access-Control-Allow-Origin': '*'}

@APP.route('/api/race/all')
def api_race_all():
    heats = []
    for heat in SavedRaceMeta.query.with_entities(SavedRaceMeta.heat_id).distinct().order_by(SavedRaceMeta.heat_id):
        max_rounds = DB.session.query(DB.func.max(SavedRaceMeta.round_id)).filter_by(heat_id=heat.heat_id).scalar()
        heats.append({
            "id": heat.heat_id,
            "rounds": max_rounds
        })

    payload = {
        "heats": heats,
        "leaderboard": calc_leaderboard()
    }

    return json.dumps({"races": payload}, cls=AlchemyEncoder), 201, {'Content-Type': 'application/json', 'Access-Control-Allow-Origin': '*'}

@APP.route('/api/race/<int:heat_id>/<int:round_id>')
def api_race(heat_id, round_id):
    race = SavedRaceMeta.query.filter_by(heat_id=heat_id, round_id=round_id).one()

    pilotraces = []
    for pilotrace in SavedPilotRace.query.filter_by(race_id=race.id).all():
        laps = []
        for lap in SavedRaceLap.query.filter_by(pilotrace_id=pilotrace.id).all():
            laps.append({
                    'id': lap.id,
                    'lap_time_stamp': lap.lap_time_stamp,
                    'lap_time': lap.lap_time,
                    'lap_time_formatted': lap.lap_time_formatted,
                    'source': lap.source,
                    'deleted': lap.deleted
                })

        pilot_data = Pilot.query.filter_by(id=pilotrace.pilot_id).first()
        if pilot_data:
            nodepilot = pilot_data.callsign
        else:
            nodepilot = None

        pilotraces.append({
            'callsign': nodepilot,
            'pilot_id': pilotrace.pilot_id,
            'node_index': pilotrace.node_index,
            'laps': laps
        })
    payload = {
        'start_time_formatted': race.start_time_formatted,
        'nodes': pilotraces,
        'leaderboard': calc_leaderboard(heat_id=heat_id, round_id=round_id)
    }

    return json.dumps({"race": payload}, cls=AlchemyEncoder), 201, {'Content-Type': 'application/json', 'Access-Control-Allow-Origin': '*'}

@APP.route('/api/status')
def api_status():
    data = {
        "server_info": {
            "server_api": serverInfo['server_api'],
            "json_api": serverInfo['json_api'],
            "node_api_best": serverInfo['node_api_best'],
            "release_version": serverInfo['release_version'],
            "node_api_match": serverInfo['node_api_match'],
            "node_api_lowest": serverInfo['node_api_lowest'],
            "node_api_levels": serverInfo['node_api_levels']
        },
        "state": {
            "current_heat": RACE.current_heat,
            "num_nodes": RACE.num_nodes,
            "race_status": RACE.race_status,
            "currentProfile": getOption('currentProfile'),
            "currentFormat": getOption('currentFormat'),
        }
    }

    return json.dumps({"status": data}), 201, {'Content-Type': 'application/json', 'Access-Control-Allow-Origin': '*'}

@APP.route('/api/options')
def api_options():
    opt_query = GlobalSettings.query.all()
    options = {}
    if opt_query:
        for opt in opt_query:
            options[opt.option_name] = opt.option_value

        payload = options
    else:
        payload = None

    return json.dumps({"options": payload}, cls=AlchemyEncoder), 201, {'Content-Type': 'application/json', 'Access-Control-Allow-Origin': '*'}

#
# Socket IO Events
#

@SOCKET_IO.on('connect')
def connect_handler():
    '''Starts the interface and a heartbeat thread for rssi.'''
    server_log('Client connected')
    heartbeat_thread_function.iter_tracker = 0  # declare/init variables for HB function
    heartbeat_thread_function.imdtabler_flag = False
    INTERFACE.start()
    global HEARTBEAT_THREAD
    if HEARTBEAT_THREAD is None:
        HEARTBEAT_THREAD = gevent.spawn(heartbeat_thread_function)
        server_log('Heartbeat thread started')

@SOCKET_IO.on('disconnect')
def disconnect_handler():
    '''Emit disconnect event.'''
    server_log('Client disconnected')

# LiveTime compatible events

@SOCKET_IO.on('get_version')
def on_get_version():
    session['LiveTime'] = True
    ver_parts = RELEASE_VERSION.split('.')
    return {'major': ver_parts[0], 'minor': ver_parts[1]}

@SOCKET_IO.on('get_timestamp')
def on_get_timestamp():
    if RACE.race_status == RACE_STATUS_STAGING:
        now = RACE_START
    else:
        now = monotonic()
    return {'timestamp': monotonic_to_milliseconds(now)}

@SOCKET_IO.on('get_settings')
def on_get_settings():
    return {'nodes': [{
        'frequency': node.frequency,
        'trigger_rssi': node.enter_at_level
        } for node in INTERFACE.nodes
    ]}

@SOCKET_IO.on('reset_auto_calibration')
def on_reset_auto_calibration(data):
    on_stop_race()
    on_discard_laps()
    setCurrentRaceFormat(SLAVE_RACE_FORMAT)
    emit_race_format()
    setOption("MinLapSec", "0")
    setOption("MinLapBehavior", "0")
    on_stage_race()

# Cluster events

@SOCKET_IO.on('join_cluster')
def on_join_cluster():
    setCurrentRaceFormat(SLAVE_RACE_FORMAT)
    emit_race_format()
    setOption("MinLapSec", "0")
    setOption("MinLapBehavior", "0")
    server_log('Joined cluster')

# RotorHazard events

@SOCKET_IO.on('load_data')
def on_load_data(data):
    '''Allow pages to load needed data'''
    load_types = data['load_types']
    for load_type in load_types:
        if load_type == 'node_data':
            emit_node_data(nobroadcast=True)
        elif load_type == 'environmental_data':
            emit_environmental_data(nobroadcast=True)
        elif load_type == 'frequency_data':
            emit_frequency_data(nobroadcast=True)
        elif load_type == 'heat_data':
            emit_heat_data(nobroadcast=True)
        elif load_type == 'class_data':
            emit_class_data(nobroadcast=True)
        elif load_type == 'pilot_data':
            emit_pilot_data(nobroadcast=True)
        elif load_type == 'round_data':
            emit_round_data(nobroadcast=True)
        elif load_type == 'race_format':
            emit_race_format(nobroadcast=True)
        elif load_type == 'node_tuning':
            emit_node_tuning(nobroadcast=True)
        elif load_type == 'enter_and_exit_at_levels':
            emit_enter_and_exit_at_levels(nobroadcast=True)
        elif load_type == 'min_lap':
            emit_min_lap(nobroadcast=True)
        elif load_type == 'leaderboard':
            emit_leaderboard(nobroadcast=True)
        elif load_type == 'leaderboard_cache':
            emit_leaderboard(nobroadcast=True, use_cache=True)
        elif load_type == 'current_laps':
            emit_current_laps(nobroadcast=True)
        elif load_type == 'race_status':
            emit_race_status(nobroadcast=True)
        elif load_type == 'current_heat':
            emit_current_heat(nobroadcast=True)
        elif load_type == 'team_racing_stat_if_enb':
            emit_team_racing_stat_if_enb(nobroadcast=True)
        elif load_type == 'race_list':
            emit_race_list(nobroadcast=True)
        elif load_type == 'language':
            emit_language(nobroadcast=True)
        elif load_type == 'all_languages':
            emit_all_languages(nobroadcast=True)
        elif load_type == 'imdtabler_page':
            emit_imdtabler_page(nobroadcast=True)
        elif load_type == 'cluster_status':
            CLUSTER.emitStatus()

@SOCKET_IO.on('broadcast_message')
def on_broadcast_message(data):
    emit_priority_message(data['message'], data['interrupt'])

# Settings socket io events

@SOCKET_IO.on('set_frequency')
def on_set_frequency(data):
    '''Set node frequency.'''
    CLUSTER.emit('set_frequency', data)
    if isinstance(data, basestring): # LiveTime compatibility
        data = json.loads(data)
    node_index = data['node']
    frequency = data['frequency']

    current_profile = int(getOption("currentProfile"))
    profile = Profiles.query.get(current_profile)
    freqs = json.loads(profile.frequencies)
    freqs["f"][node_index] = frequency
    profile.frequencies = json.dumps(freqs)

    DB.session.commit()

    '''Set node frequency.'''
    server_log('Frequency set: Node {0} Frequency {1}'.format(node_index+1, frequency))
    INTERFACE.set_frequency(node_index, frequency)
    if session.get('LiveTime', False):
        emit('frequency_set', data)
    else:
        emit_frequency_data()

@SOCKET_IO.on('set_frequency_preset')
def on_set_frequency_preset(data):
    ''' Apply preset frequencies '''
    CLUSTER.emit('set_frequency_preset', data)
    freqs = []
    if data['preset'] == 'All-N1':
        current_profile = int(getOption("currentProfile"))
        profile = Profiles.query.get(current_profile)
        profile_freqs = json.loads(profile.frequencies)
        frequency = profile_freqs["f"][0]
        for idx in range(RACE.num_nodes):
            freqs.append(frequency)
    else:
        if data['preset'] == 'RB-4':
            freqs = [5658, 5732, 5843, 5880, FREQUENCY_ID_NONE, FREQUENCY_ID_NONE, FREQUENCY_ID_NONE, FREQUENCY_ID_NONE]
        elif data['preset'] == 'RB-8':
            freqs = [5658, 5695, 5732, 5769, 5806, 5843, 5880, 5917]
        elif data['preset'] == 'IMD5C':
            freqs = [5658, 5695, 5760, 5800, 5885, FREQUENCY_ID_NONE, FREQUENCY_ID_NONE, FREQUENCY_ID_NONE]
        else: #IMD6C is default
            freqs = [5658, 5695, 5760, 5800, 5880, 5917, FREQUENCY_ID_NONE, FREQUENCY_ID_NONE]

    set_all_frequencies(freqs)
    emit_frequency_data()
    hardware_set_all_frequencies(freqs)

def set_all_frequencies(freqs):
    ''' Set frequencies for all nodes (but do not update hardware) '''
    # Set DB
    current_profile = int(getOption("currentProfile"))
    profile = Profiles.query.get(current_profile)
    profile_freqs = json.loads(profile.frequencies)

    for idx in range(RACE.num_nodes):
        profile_freqs["f"][idx] = freqs[idx]
        server_log('Frequency set: Node {0} Frequency {1}'.format(idx+1, freqs[idx]))

    profile.frequencies = json.dumps(profile_freqs)
    DB.session.commit()

def hardware_set_all_frequencies(freqs):
    '''do hardware update for frequencies'''
    for idx in range(RACE.num_nodes):
        INTERFACE.set_frequency(idx, freqs[idx])

@SOCKET_IO.on('set_enter_at_level')
def on_set_enter_at_level(data):
    '''Set node enter-at level.'''
    node_index = data['node']
    enter_at_level = data['enter_at_level']

    if not enter_at_level:
        server_log('Node enter-at set null; getting from node: Node {0}'.format(node_index+1))
        enter_at_level = INTERFACE.nodes[node_index].enter_at_level

    current_profile = int(getOption("currentProfile"))
    profile = Profiles.query.get(current_profile)
    enter_ats = json.loads(profile.enter_ats)
    enter_ats["v"][node_index] = enter_at_level
    profile.enter_ats = json.dumps(enter_ats)
    DB.session.commit()

    INTERFACE.set_enter_at_level(node_index, enter_at_level)
    server_log('Node enter-at set: Node {0} Level {1}'.format(node_index+1, enter_at_level))

@SOCKET_IO.on('set_exit_at_level')
def on_set_exit_at_level(data):
    '''Set node exit-at level.'''
    node_index = data['node']
    exit_at_level = data['exit_at_level']

    if not exit_at_level:
        server_log('Node exit-at set null; getting from node: Node {0}'.format(node_index+1))
        exit_at_level = INTERFACE.nodes[node_index].exit_at_level

    current_profile = int(getOption("currentProfile"))
    profile = Profiles.query.get(current_profile)
    exit_ats = json.loads(profile.exit_ats)
    exit_ats["v"][node_index] = exit_at_level
    profile.exit_ats = json.dumps(exit_ats)
    DB.session.commit()

    INTERFACE.set_exit_at_level(node_index, exit_at_level)
    server_log('Node exit-at set: Node {0} Level {1}'.format(node_index+1, exit_at_level))

def hardware_set_all_enter_ats(enter_at_levels):
    '''send update to nodes'''
    for idx in range(RACE.num_nodes):
        if enter_at_levels[idx]:
            INTERFACE.set_enter_at_level(idx, enter_at_levels[idx])
        else:
            on_set_enter_at_level({
                'node': idx,
                'enter_at_level': INTERFACE.nodes[idx].enter_at_level
                })

def hardware_set_all_exit_ats(exit_at_levels):
    '''send update to nodes'''
    for idx in range(RACE.num_nodes):
        if exit_at_levels[idx]:
            INTERFACE.set_exit_at_level(idx, exit_at_levels[idx])
        else:
            on_set_exit_at_level({
                'node': idx,
                'exit_at_level': INTERFACE.nodes[idx].exit_at_level
                })


@SOCKET_IO.on('set_language')
def on_set_language(data):
    '''Set interface language.'''
    setOption('currentLanguage', data['language'])
    DB.session.commit()

@SOCKET_IO.on('cap_enter_at_btn')
def on_cap_enter_at_btn(data):
    '''Capture enter-at level.'''
    node_index = data['node_index']
    if INTERFACE.start_capture_enter_at_level(node_index):
        server_log('Starting capture of enter-at level for node {0}'.format(node_index+1))

@SOCKET_IO.on('cap_exit_at_btn')
def on_cap_exit_at_btn(data):
    '''Capture exit-at level.'''
    node_index = data['node_index']
    if INTERFACE.start_capture_exit_at_level(node_index):
        server_log('Starting capture of exit-at level for node {0}'.format(node_index+1))

@SOCKET_IO.on('set_scan')
def on_set_scan(data):
    node_index = data['node']
    INTERFACE.nodes[node_index].scan_interval = data['scan_interval']

@SOCKET_IO.on('add_heat')
def on_add_heat():
    '''Adds the next available heat number to the database.'''
    max_heat_id = DB.session.query(DB.func.max(Heat.heat_id)).scalar()
<<<<<<< HEAD
    for node in range(RACE.num_nodes): # Add next heat with empty pilots
=======
    for node in range(RACE.num_nodes): # Add next heat with pilots 1 thru 5
>>>>>>> 96dd2ed9
        DB.session.add(Heat(heat_id=max_heat_id+1, node_index=node, pilot_id=PILOT_ID_NONE, class_id=CLASS_ID_NONE))
    DB.session.commit()
    server_log('Heat added: Heat {0}'.format(max_heat_id+1))
    emit_heat_data() # Settings page, new pilot position in heats

@SOCKET_IO.on('alter_heat')
def on_alter_heat(data):
    '''Update heat.'''
    heat = data['heat']
    node_index = data['node'] if 'node' in data else 0
    db_update = Heat.query.filter_by(heat_id=heat, node_index=node_index).one()
    if 'pilot' in data:
        db_update.pilot_id = data['pilot']
    if 'note' in data:
        global EVENT_RESULTS_CACHE_VALID
        EVENT_RESULTS_CACHE_VALID = False
        db_update.note = data['note']
    if 'class' in data:
        db_update.class_id = data['class']
    DB.session.commit()
    server_log('Heat {0} Node {1} altered to {2}'.format(heat, node_index+1, data))
    emit_heat_data(noself=True) # Settings page, new pilot position in heats

@SOCKET_IO.on('add_race_class')
def on_add_race_class():
    '''Adds the next available pilot id number in the database.'''
    new_race_class = RaceClass(name='New class', format_id=0)
    DB.session.add(new_race_class)
    DB.session.flush()
    DB.session.refresh(new_race_class)
    new_race_class.name = __('Class %d') % (new_race_class.id)
    new_race_class.description = __('Class %d') % (new_race_class.id)
    DB.session.commit()
    server_log('Class added: Class {0}'.format(new_race_class))
    emit_class_data()
    emit_heat_data() # Update class selections in heat displays

@SOCKET_IO.on('alter_race_class')
def on_alter_race_class(data):
    '''Update race class.'''
    race_class = data['class_id']
    db_update = RaceClass.query.get(race_class)
    if 'class_name' in data:
        global EVENT_RESULTS_CACHE_VALID
        EVENT_RESULTS_CACHE_VALID = False
        db_update.name = data['class_name']
    if 'class_format' in data:
        db_update.format_id = data['class_format']
    if 'class_description' in data:
        db_update.description = data['class_description']
    DB.session.commit()
    server_log('Altered race class {0} to {1}'.format(race_class, data))
    emit_class_data(noself=True)
    if 'class_name' in data:
        emit_heat_data() # Update class names in heat displays
    if 'class_format' in data:
        emit_current_heat(noself=True) # in case race operator is a different client, update locked format dropdown

@SOCKET_IO.on('add_pilot')
def on_add_pilot():
    '''Adds the next available pilot id number in the database.'''
    new_pilot = Pilot(name='New Pilot',
                           callsign='New Callsign',
                           team=DEF_TEAM_NAME,
                           phonetic = '')
    DB.session.add(new_pilot)
    DB.session.flush()
    DB.session.refresh(new_pilot)
    new_pilot.name = __('Pilot %d Name') % (new_pilot.id)
    new_pilot.callsign = __('Callsign %d') % (new_pilot.id)
    new_pilot.team = DEF_TEAM_NAME
    new_pilot.phonetic = ''
    DB.session.commit()
    server_log('Pilot added: Pilot {0}'.format(new_pilot.id))
    emit_pilot_data()

@SOCKET_IO.on('alter_pilot')
def on_alter_pilot(data):
    '''Update pilot.'''
    global EVENT_RESULTS_CACHE_VALID
    pilot_id = data['pilot_id']
    db_update = Pilot.query.get(pilot_id)
    if 'callsign' in data:
        EVENT_RESULTS_CACHE_VALID = False
        db_update.callsign = data['callsign']
    if 'team_name' in data:
        db_update.team = data['team_name']
    if 'phonetic' in data:
        db_update.phonetic = data['phonetic']
    if 'name' in data:
        EVENT_RESULTS_CACHE_VALID = False
        db_update.name = data['name']
    DB.session.commit()
    server_log('Altered pilot {0} to {1}'.format(pilot_id, data))
    emit_pilot_data(noself=True) # Settings page, new pilot settings
    if 'callsign' in data:
        emit_heat_data() # Settings page, new pilot callsign in heats
    if 'phonetic' in data:
        emit_heat_data() # Settings page, new pilot phonetic in heats. Needed?

@SOCKET_IO.on('add_profile')
def on_add_profile():
    '''Adds new profile in the database.'''
    current_profile = int(getOption("currentProfile"))
    profile = Profiles.query.get(current_profile)
    new_freqs = {}
    new_freqs["f"] = default_frequencies()

    new_profile = Profiles(name=__('New Profile'),
                           description = __('New Profile'),
                           frequencies = json.dumps(new_freqs),
                           enter_ats = profile.enter_ats,
                           exit_ats = profile.exit_ats,
                           f_ratio = 100)
    DB.session.add(new_profile)
    DB.session.flush()
    DB.session.refresh(new_profile)
    new_profile.name = __('Profile %s') % new_profile.id
    DB.session.commit()
    on_set_profile(data={ 'profile': new_profile.id })

@SOCKET_IO.on('delete_profile')
def on_delete_profile():
    '''Delete profile'''
    if (DB.session.query(Profiles).count() > 1): # keep one profile
        current_profile = int(getOption("currentProfile"))
        profile = Profiles.query.get(current_profile)
        DB.session.delete(profile)
        DB.session.commit()
        first_profile_id = Profiles.query.first().id
        setOption("currentProfile", first_profile_id)
        on_set_profile(data={ 'profile': first_profile_id })

@SOCKET_IO.on('alter_profile')
def on_alter_profile(data):
    ''' update profile '''
    current_profile = int(getOption("currentProfile"))
    profile = Profiles.query.get(current_profile)
    if 'profile_name' in data:
        profile.name = data['profile_name']
    if 'profile_description' in data:
        profile.description = data['profile_description']
    DB.session.commit()
    server_log('Altered current profile to %s' % (data))
    emit_node_tuning(noself=True)

@SOCKET_IO.on("set_profile")
def on_set_profile(data, emit_vals=True):
    ''' set current profile '''
    CLUSTER.emit('set_profile', data)
    profile_val = int(data['profile'])
    profile = Profiles.query.get(profile_val)
    if profile:
        setOption("currentProfile", data['profile'])
        server_log("Set Profile to '%s'" % profile_val)
        # set freqs, enter_ats, and exit_ats
        freqs_loaded = json.loads(profile.frequencies)
        freqs = freqs_loaded["f"]

        if profile.enter_ats:
            enter_ats_loaded = json.loads(profile.enter_ats)
            enter_ats = enter_ats_loaded["v"]
        else: #handle null data by copying in hardware values
            enter_at_levels = {}
            enter_at_levels["v"] = [node.enter_at_level for node in INTERFACE.nodes]
            enter_levels_serial = json.dumps(enter_at_levels)
            profile.enter_ats = enter_levels_serial
            enter_ats = enter_at_levels["v"]

        if profile.exit_ats:
            exit_ats_loaded = json.loads(profile.exit_ats)
            exit_ats = exit_ats_loaded["v"]
        else: #handle null data by copying in hardware values
            exit_at_levels = {}
            exit_at_levels["v"] = [node.exit_at_level for node in INTERFACE.nodes]
            exit_levels_serial = json.dumps(exit_at_levels)
            profile.exit_ats = exit_levels_serial
            exit_ats = exit_at_levels["v"]

        DB.session.commit()
        if emit_vals:
            emit_node_tuning()
            emit_enter_and_exit_at_levels()
            emit_frequency_data()

        hardware_set_all_frequencies(freqs)
        hardware_set_all_enter_ats(enter_ats)
        hardware_set_all_exit_ats(exit_ats)

    else:
        server_log('Invalid set_profile value: ' + str(profile_val))

@SOCKET_IO.on('backup_database')
def on_backup_database():
    '''Backup database.'''
    bkp_name = backup_db_file(True)  # make copy of DB file
         # read DB data and convert to Base64
    with open(bkp_name, mode='rb') as file:
        file_content = base64.encodestring(file.read())
    emit_payload = {
        'file_name': os.path.basename(bkp_name),
        'file_data' : file_content
    }
    SOCKET_IO.emit('database_bkp_done', emit_payload)

@SOCKET_IO.on('reset_database')
def on_reset_database(data):
    '''Reset database.'''
    global EVENT_RESULTS_CACHE_VALID
    EVENT_RESULTS_CACHE_VALID = False

    reset_type = data['reset_type']
    if reset_type == 'races':
        db_reset_saved_races()
        db_reset_current_laps()
    elif reset_type == 'heats':
        db_reset_heats()
        db_reset_saved_races()
        db_reset_current_laps()
    elif reset_type == 'classes':
        db_reset_heats()
        db_reset_classes()
        db_reset_saved_races()
        db_reset_current_laps()
    elif reset_type == 'pilots':
        db_reset_pilots()
        db_reset_heats()
        db_reset_saved_races()
        db_reset_current_laps()
    elif reset_type == 'all':
        db_reset_pilots()
        db_reset_heats()
        db_reset_classes()
        db_reset_saved_races()
        db_reset_current_laps()
    emit_heat_data()
    emit_pilot_data()
    emit_race_format()
    emit_class_data()
    emit_current_laps()
    emit_round_data_notify()
    emit('reset_confirm')

@SOCKET_IO.on('shutdown_pi')
def on_shutdown_pi():
    '''Shutdown the raspberry pi.'''
    CLUSTER.emit('shutdown_pi')
    emit_priority_message(__('Server has shut down.'), True)
    server_log('Shutdown pi')
    gevent.sleep(1);
    os.system("sudo shutdown now")

@SOCKET_IO.on('reboot_pi')
def on_reboot_pi():
    '''Shutdown the raspberry pi.'''
    CLUSTER.emit('reboot_pi')
    emit_priority_message(__('Server is rebooting.'), True)
    server_log('Rebooting pi')
    gevent.sleep(1);
    os.system("sudo reboot now")

@SOCKET_IO.on("set_min_lap")
def on_set_min_lap(data):
    min_lap = data['min_lap']
    setOption("MinLapSec", data['min_lap'])
    server_log("set min lap time to %s seconds" % min_lap)
    emit_min_lap(noself=True)

@SOCKET_IO.on("set_min_lap_behavior")
def on_set_min_lap_behavior(data):
    min_lap_behavior = data['min_lap_behavior']
    setOption("MinLapBehavior", data['min_lap_behavior'])
    server_log("set min lap behavior to %s" % min_lap_behavior)
    emit_min_lap(noself=True)

@SOCKET_IO.on("set_race_format")
def on_set_race_format(data):
    ''' set current race_format '''
    if RACE.race_status == RACE_STATUS_READY: # prevent format change if race running
        race_format_val = data['race_format']
        race_format = RaceFormat.query.get(race_format_val)
        DB.session.flush()
        setCurrentRaceFormat(race_format)
        DB.session.commit()
        emit_race_format()
        server_log("set race format to '%s' (%s)" % (race_format.name, race_format.id))
        CLUSTER.emitToMirrors('set_race_format', data)
    else:
        emit_priority_message(__('Format change prevented by active race: Stop and save/discard laps'), False, nobroadcast=True)
        server_log("Format change prevented by active race")
        emit_race_format()

@SOCKET_IO.on('add_race_format')
def on_add_race_format():
    '''Adds new format in the database by duplicating an existing one.'''
    source_format = getCurrentRaceFormat()
    all_format_names = [format.name for format in RaceFormat.query.all()]
    new_format = RaceFormat(name=uniqueName(source_format.name, all_format_names),
                             race_mode=source_format.race_mode,
                             race_time_sec=source_format.race_time_sec ,
                             start_delay_min=source_format.start_delay_min,
                             start_delay_max=source_format.start_delay_max,
                             number_laps_win=source_format.number_laps_win,
                             win_condition=source_format.win_condition,
                             team_racing_mode=source_format.team_racing_mode)
    DB.session.add(new_format)
    DB.session.flush()
    DB.session.refresh(new_format)
    DB.session.commit()
    on_set_race_format(data={ 'race_format': new_format.id })

@SOCKET_IO.on('delete_race_format')
def on_delete_race_format():
    '''Delete profile'''
    if RACE.race_status == RACE_STATUS_READY: # prevent format change if race running
        raceformat = getCurrentDbRaceFormat()
        if raceformat and (DB.session.query(RaceFormat).count() > 1): # keep one format
            DB.session.delete(raceformat)
            DB.session.commit()
            first_raceFormat = RaceFormat.query.first()
            setCurrentRaceFormat(first_raceFormat)
            emit_race_format()
    else:
        emit_priority_message(__('Format change prevented by active race: Stop and save/discard laps'), False, nobroadcast=True)
        server_log("Format change prevented by active race")

@SOCKET_IO.on('alter_race_format')
def on_alter_race_format(data):
    ''' update race format '''
    race_format = getCurrentDbRaceFormat()
    if race_format:
        emit = False
        if 'format_name' in data:
            race_format.name = data['format_name']
            emit = True
        if 'race_mode' in data:
            race_format.race_mode = data['race_mode']
        if 'race_time' in data:
            race_format.race_time_sec = data['race_time']
        if 'start_delay_min' in data:
            race_format.start_delay_min = data['start_delay_min']
        if 'start_delay_max' in data:
            race_format.start_delay_max = data['start_delay_max']
        if 'number_laps_win' in data:
            race_format.number_laps_win = data['number_laps_win']
        if 'win_condition' in data:
            race_format.win_condition = data['win_condition']
        if 'team_racing_mode' in data:
            race_format.team_racing_mode = (True if data['team_racing_mode'] else False)
        DB.session.commit()
        setCurrentRaceFormat(race_format)
        server_log('Altered race format to %s' % (data))
        if emit:
            emit_race_format()
            emit_class_data()

# Race management socket io events

@SOCKET_IO.on('schedule_race')
def on_schedule_race(data):
    global RACE_SCHEDULED
    global RACE_SCHEDULED_TIME

    RACE_SCHEDULED_TIME = monotonic() + (data['m'] * 60) + data['s']
    RACE_SCHEDULED = True

    SOCKET_IO.emit('race_scheduled', {
        'scheduled': RACE_SCHEDULED,
        'scheduled_at': RACE_SCHEDULED_TIME
        })

    emit_priority_message(__("Next race begins in {0:01d}:{1:02d}".format(data['m'], data['s'])), True)

@SOCKET_IO.on('cancel_schedule_race')
def cancel_schedule_race():
    global RACE_SCHEDULED

    RACE_SCHEDULED = False

    SOCKET_IO.emit('race_scheduled', {
        'scheduled': RACE_SCHEDULED,
        'scheduled_at': RACE_SCHEDULED_TIME
        })

    emit_priority_message(__("Scheduled race cancelled"), False)

@SOCKET_IO.on('get_pi_time')
def on_get_pi_time():
    # never broadcasts to all (client must make request)
    emit('pi_time', {
        'pi_time_s': monotonic()
    })

@SOCKET_IO.on('stage_race')
def on_stage_race():
    CLUSTER.emit('stage_race')
    if RACE.race_status == RACE_STATUS_READY: # only initiate staging if ready
        '''Common race start events (do early to prevent processing delay when start is called)'''
        global RACE_START
        global RACE_START_TOKEN
        global LAST_RACE_CACHE_VALID
        INTERFACE.enable_calibration_mode() # Nodes reset triggers on next pass

<<<<<<< HEAD
        led_handler.raceStaging()
=======
        if int(getOption('calibrationMode')):
            autoUpdateCalibration()

        led_handler.staging()
>>>>>>> 96dd2ed9
        clear_laps() # Clear laps before race start
        init_node_cross_fields()  # set 'cur_pilot_id' and 'cross' fields on nodes
        LAST_RACE_CACHE_VALID = False # invalidate last race results cache
        RACE.timer_running = 0 # indicate race timer not running
        RACE.race_status = RACE_STATUS_STAGING
        INTERFACE.set_race_status(RACE_STATUS_STAGING)
        emit_current_laps() # Race page, blank laps to the web client
        emit_leaderboard() # Race page, blank leaderboard to the web client
        emit_race_status()

        race_format = getCurrentRaceFormat()
        if race_format.team_racing_mode:
            check_emit_team_racing_status()  # Show initial team-racing status info
        MIN = min(race_format.start_delay_min, race_format.start_delay_max) # in case values are reversed
        MAX = max(race_format.start_delay_min, race_format.start_delay_max)
        DELAY = random.randint(MIN, MAX) + 0.9 # Add ~1 for prestage (<1 to prevent timer beep)

        RACE_START = monotonic() + DELAY
        RACE_START_TOKEN = random.random()
        gevent.spawn(race_start_thread, RACE_START_TOKEN)

        SOCKET_IO.emit('stage_ready', {
            'hide_stage_timer': MIN != MAX,
            'race_mode': race_format.race_mode,
            'race_time_sec': race_format.race_time_sec,
            'pi_starts_at_s': RACE_START
        }) # Announce staging with chosen delay

def autoUpdateCalibration():
    ''' Apply best tuning values to nodes '''
    for node_index, node in enumerate(INTERFACE.nodes):
        calibration = findBestValues(node, node_index)

        if node.enter_at_level is not calibration['enter_at_level']:
            on_set_enter_at_level({
                'node': node_index,
                'enter_at_level': calibration['enter_at_level']
            })

        if node.exit_at_level is not calibration['exit_at_level']:
            on_set_exit_at_level({
                'node': node_index,
                'exit_at_level': calibration['exit_at_level']
            })

def findBestValues(node, node_index):
    ''' Search race history for best tuning values '''

    # get commonly used values
    heat = Heat.query.filter_by(heat_id=RACE.current_heat, node_index=0).one()
    pilot = Heat.query.filter_by(heat_id=RACE.current_heat, node_index=node_index).first().pilot_id
    current_class = heat.class_id

    # test for same heat, same node
    race_query = SavedRaceMeta.query.filter_by(heat_id=heat.heat_id).order_by(-SavedRaceMeta.id).first()
    if race_query:
        pilotrace_query = SavedPilotRace.query.filter_by(race_id=race_query.id, pilot_id=pilot).order_by(-SavedPilotRace.id).first()
        if pilotrace_query:
            server_log('calibration: found same pilot+node in same heat')
            return {
                'enter_at_level': pilotrace_query.enter_at,
                'exit_at_level': pilotrace_query.exit_at
            }

    # test for same class, same pilot, same node
    race_query = SavedRaceMeta.query.filter_by(class_id=current_class).order_by(-SavedRaceMeta.id).first()
    if race_query:
        pilotrace_query = SavedPilotRace.query.filter_by(race_id=race_query.id, node_index=node_index, pilot_id=pilot).order_by(-SavedPilotRace.id).first()
        if pilotrace_query:
            server_log('calibration: found same pilot+node in other heat with same class')
            return {
                'enter_at_level': pilotrace_query.enter_at,
                'exit_at_level': pilotrace_query.exit_at
            }

    # test for same pilot, same node
    pilotrace_query = SavedPilotRace.query.filter_by(node_index=node_index, pilot_id=pilot).order_by(-SavedPilotRace.id).first()
    if pilotrace_query:
        server_log('calibration: found same pilot+node in other heat with other class')
        return {
            'enter_at_level': pilotrace_query.enter_at,
            'exit_at_level': pilotrace_query.exit_at
        }

    # test for same node
    pilotrace_query = SavedPilotRace.query.filter_by(node_index=node_index).order_by(-SavedPilotRace.id).first()
    if pilotrace_query:
        server_log('calibration: found same node in other heat')
        return {
            'enter_at_level': pilotrace_query.enter_at,
            'exit_at_level': pilotrace_query.exit_at
        }

    # fallback
    server_log('calibration: no calibration hints found, no change')
    return {
        'enter_at_level': node.enter_at_level,
        'exit_at_level': node.exit_at_level
    }

def race_start_thread(start_token):
    global Race_laps_winner_name

    # clear any lingering crossings at staging (if node rssi < enterAt)
    for node in INTERFACE.nodes:
        if node.crossing_flag and node.frequency > 0 and node.current_pilot_id != PILOT_ID_NONE and \
                    node.current_rssi < node.enter_at_level:
            server_log("Forcing end crossing for node {0} at staging (rssi={1}, enterAt={2}, exitAt={3})".\
                       format(node.index+1, node.current_rssi, node.enter_at_level, node.exit_at_level))
            INTERFACE.force_end_crossing(node.index)

    # do non-blocking delay before time-critical code
    while (monotonic() < RACE_START - 0.5):
        gevent.sleep(0.1)

    if RACE.race_status == RACE_STATUS_STAGING and \
        RACE_START_TOKEN == start_token:
        # Only start a race if it is not already in progress
        # Null this thread if token has changed (race stopped/started quickly)

        # do blocking delay until race start
        while monotonic() < RACE_START:
            pass

        # do time-critical tasks
        led_handler.raceStarted()

        # do secondary start tasks (small delay is acceptable)
        RACE.start_time = datetime.now()

        for node in INTERFACE.nodes:
            node.history_values = [] # clear race history
            node.history_times = []
            node.under_min_lap_count = 0
            # clear any lingering crossing (if rssi>enterAt then first crossing starts now)
            if node.crossing_flag and node.frequency > 0 and node.current_pilot_id != PILOT_ID_NONE:
                server_log("Forcing end crossing for node {0} at start (rssi={1}, enterAt={2}, exitAt={3})".\
                           format(node.index+1, node.current_rssi, node.enter_at_level, node.exit_at_level))
                INTERFACE.force_end_crossing(node.index)

        RACE.race_status = RACE_STATUS_RACING # To enable registering passed laps
        INTERFACE.set_race_status(RACE_STATUS_RACING)
        RACE.timer_running = 1 # indicate race timer is running
        Race_laps_winner_name = None  # name of winner in first-to-X-laps race
        emit_race_status() # Race page, to set race button states
        server_log('Race started at {0} ({1:13f})'.format(RACE_START, monotonic_to_milliseconds(RACE_START)))

@SOCKET_IO.on('stop_race')
def on_stop_race():
    '''Stops the race and stops registering laps.'''
    global RACE_END

    CLUSTER.emit('stop_race')
    if RACE.race_status == RACE_STATUS_RACING:
        global RACE_DURATION_MS # To redefine main program variable
        RACE_END = monotonic() # Update the race end time stamp
        delta_time = RACE_END - RACE_START
        milli_sec = delta_time * 1000.0
        RACE_DURATION_MS = milli_sec

        server_log('Race stopped at {0} ({1:13f}), duration {2}ms'.format(RACE_END, monotonic_to_milliseconds(RACE_END), RACE_DURATION_MS))

        min_laps_list = []  # show nodes with laps under minimum (if any)
        for node in INTERFACE.nodes:
            if node.under_min_lap_count > 0:
                min_laps_list.append('Node {0} Count={1}'.format(node.index+1, node.under_min_lap_count))
        if len(min_laps_list) > 0:
            server_log('Nodes with laps under minimum:  ' + ', '.join(min_laps_list))

        RACE.race_status = RACE_STATUS_DONE # To stop registering passed laps, waiting for laps to be cleared
        INTERFACE.set_race_status(RACE_STATUS_DONE)
    else:
        server_log('No active race to stop')
        RACE.race_status = RACE_STATUS_READY # Go back to ready state
        INTERFACE.set_race_status(RACE_STATUS_READY)
        led_handler.clear()

    RACE.timer_running = 0 # indicate race timer not running
    RACE_SCHEDULED = False # also stop any deferred start

    SOCKET_IO.emit('stop_timer') # Loop back to race page to start the timer counting up
    emit_race_status() # Race page, to set race button states
    led_handler.raceStopped()

@SOCKET_IO.on('save_laps')
def on_save_laps():
    '''Save current laps data to the database.'''
    global EVENT_RESULTS_CACHE_VALID
    EVENT_RESULTS_CACHE_VALID = False
    race_format = getCurrentRaceFormat()
    heat = Heat.query.filter_by(heat_id=RACE.current_heat, node_index=0).one()
    # Get the last saved round for the current heat
    max_round = DB.session.query(DB.func.max(SavedRaceMeta.round_id)) \
            .filter_by(heat_id=RACE.current_heat).scalar()
    if max_round is None:
        max_round = 0
    # Loop through laps to copy to saved races
    current_profile = int(getOption("currentProfile"))
    profile = Profiles.query.get(current_profile)
    profile_freqs = json.loads(profile.frequencies)

    new_race = SavedRaceMeta( \
        round_id=max_round+1, \
        heat_id=RACE.current_heat, \
        class_id=heat.class_id, \
        format_id=getOption('currentFormat'), \
        start_time = RACE_START, \
        start_time_formatted = RACE.start_time.strftime("%Y-%m-%d %H:%M:%S")
    )
    DB.session.add(new_race)
    DB.session.flush()
    DB.session.refresh(new_race)

    for node_index in range(RACE.num_nodes):
        if profile_freqs["f"][node_index] != FREQUENCY_ID_NONE:
            pilot_id = Heat.query.filter_by(heat_id=RACE.current_heat, node_index=node_index).first().pilot_id

            if pilot_id != PILOT_ID_NONE:
                new_pilotrace = SavedPilotRace( \
                    race_id=new_race.id, \
                    node_index=node_index, \
                    pilot_id=pilot_id, \
                    history_values=json.dumps(INTERFACE.nodes[node_index].history_values), \
                    history_times=json.dumps(INTERFACE.nodes[node_index].history_times), \
                    penalty_time=0, \
                    enter_at=INTERFACE.nodes[node_index].enter_at_level, \
                    exit_at=INTERFACE.nodes[node_index].exit_at_level
                )
                DB.session.add(new_pilotrace)
                DB.session.flush()
                DB.session.refresh(new_pilotrace)

                for lap in CurrentLap.query.filter_by(node_index=node_index).all():
                    DB.session.add(SavedRaceLap( \
                        race_id=new_race.id, \
                        pilotrace_id=new_pilotrace.id, \
                        node_index=node_index, \
                        pilot_id=pilot_id, \
                        lap_time_stamp=lap.lap_time_stamp, \
                        lap_time=lap.lap_time, \
                        lap_time_formatted=lap.lap_time_formatted, \
                        source = lap.source, \
                        deleted = lap.deleted
                    ))

    DB.session.commit()
    server_log('Current laps saved: Heat {0} Round {1}'.format(RACE.current_heat, max_round+1))
    on_discard_laps() # Also clear the current laps
    emit_round_data_notify() # live update rounds page

@SOCKET_IO.on('resave_laps')
def on_resave_laps(data):
    global EVENT_RESULTS_CACHE_VALID
    EVENT_RESULTS_CACHE_VALID = False

    heat_id = data['heat_id']
    round_id = data['round_id']
    callsign = data['callsign']

    race_id = data['race_id']
    pilotrace_id = data['pilotrace_id']
    node = data['node']
    pilot_id = data['pilot_id']
    laps = data['laps']
    enter_at = data['enter_at']
    exit_at = data['exit_at']

    Pilotrace = SavedPilotRace.query.filter_by(id=pilotrace_id).one()
    Pilotrace.enter_at = enter_at
    Pilotrace.exit_at = exit_at

    SavedRaceLap.query.filter_by(pilotrace_id=pilotrace_id).delete()

    for lap in laps:
        tmp_lap_time_formatted = lap['lap_time']
        if isinstance(tmp_lap_time_formatted, float):
            tmp_lap_time_formatted = time_format(lap['lap_time'])
        DB.session.add(SavedRaceLap( \
            race_id=race_id, \
            pilotrace_id=pilotrace_id, \
            node_index=node, \
            pilot_id=pilot_id, \
            lap_time_stamp=lap['lap_time_stamp'], \
            lap_time=lap['lap_time'], \
            lap_time_formatted=tmp_lap_time_formatted,\
            source = lap['source'], \
            deleted = lap['deleted']
        ))

    DB.session.commit()
    message = __('Race times adjusted for: Heat {0} Round {1} / {2}').format(heat_id, round_id, callsign)
    emit_priority_message(message, False)
    emit_round_data_notify()
    server_log(message)

@SOCKET_IO.on('discard_laps')
def on_discard_laps():
    '''Clear the current laps without saving.'''
    CLUSTER.emit('discard_laps')
    clear_laps()
    RACE.race_status = RACE_STATUS_READY # Flag status as ready to start next race
    INTERFACE.set_race_status(RACE_STATUS_READY)
    emit_current_laps() # Race page, blank laps to the web client
    emit_leaderboard() # Race page, blank leaderboard to the web client
    emit_race_status() # Race page, to set race button states
    race_format = getCurrentRaceFormat()
    if race_format.team_racing_mode:
        check_emit_team_racing_status()  # Show team-racing status info
    else:
        emit_team_racing_status('')  # clear any displayed "Winner is" text
    led_handler.clear()

def clear_laps():
    '''Clear the current laps table.'''
    global LAST_RACE_CACHE
    global LAST_RACE_CACHE_VALID
    global Race_laps_winner_name
    LAST_RACE_CACHE = calc_leaderboard(current_race=True)
    LAST_RACE_CACHE_VALID = True
    Race_laps_winner_name = None  # clear winner in first-to-X-laps race
    DB.session.query(CurrentLap).delete() # Clear out the current laps table
    DB.session.query(LapSplit).delete()
    DB.session.commit()
    server_log('Current laps cleared')

def init_node_cross_fields():
    '''Sets the 'current_pilot_id' and 'cross' values on each node.'''
    for node in INTERFACE.nodes:
        if node.frequency and node.frequency > 0:
            node.current_pilot_id = Heat.query.filter_by( \
                    heat_id=RACE.current_heat, node_index=node.index).one().pilot_id
        else:
            node.current_pilot_id = PILOT_ID_NONE
        node.first_cross_flag = False
        node.show_crossing_flag = False

@SOCKET_IO.on('set_current_heat')
def on_set_current_heat(data):
    '''Update the current heat variable.'''
    new_heat_id = data['heat']
    RACE.current_heat = new_heat_id
    server_log('Current heat set: Heat {0}'.format(new_heat_id))
    emit_current_heat() # Race page, to update heat selection button
    emit_leaderboard() # Race page, to update callsigns in leaderboard
    race_format = getCurrentRaceFormat()
    if race_format.team_racing_mode:
        check_emit_team_racing_status()  # Show initial team-racing status info

@SOCKET_IO.on('recover_pass')
def on_recover_pass(data):
    node_index = data['node']

    # define catch window
    start_time = monotonic() - int(getOption('MinLapSec'))

    history_values = INTERFACE.nodes[node_index].history_values
    history_times = INTERFACE.nodes[node_index].history_times

    if len(history_values):
        start_index = bisect.bisect_left(history_times, start_time)

        if start_index <= len(history_values):
            if data['method'] == 'max': # catch missed pass
                max_idx_local = max(xrange(len(history_values[start_index:])), key=history_values[start_index:].__getitem__)
                max_idx = start_index + max_idx_local
                max_rssi = history_values[max_idx]
                max_rssi_time = history_times[max_idx]

                server_log('Recovering pass: Node {0} / Pass {1}'.format(node_index + 1, max_rssi_time))

                # record best lap possible regardless of data validity (client asked for one)
                INTERFACE.intf_simulate_lap(node_index, max_rssi_time)

                new_enterat = max_rssi - int(getOption("HistoryMaxOffset"))

                if new_enterat > INTERFACE.nodes[node_index].node_nadir_rssi:
                    if new_enterat < INTERFACE.nodes[node_index].node_peak_rssi:
                        if new_enterat >= INTERFACE.nodes[node_index].exit_at_level + int(getOption("HistoryMinOffset")):
                            on_set_enter_at_level({
                                'node': node_index,
                                'enter_at_level': new_enterat
                            })
                        else:
                            emit_priority_message(__('No tuning adjustment made on node {0}: Requested Enterat of {1} is too close or below ExitAt.').format(node_index + 1, new_enterat), False, nobroadcast=True)
                            server_log('Skipping EnterAt adjustment: new RSSI of {0} too close to ExitAt {1}' \
                                .format(new_enterat, INTERFACE.nodes[node_index].exit_at_level))

                    else:
                        emit_priority_message(__('Tuning adjust failed on node {0}: Bad RSSI value ').format(node_index + 1), False, nobroadcast=True)
                        server_log('Skipping EnterAt adjustment: new RSSI of {0} not below Node Peak {1}' \
                            .format(new_enterat, INTERFACE.nodes[node_index].node_peak_rssi))
                else:
                    emit_priority_message(__('Tuning adjust failed on node {0}: Bad RSSI value').format(node_index + 1), False, nobroadcast=True)
                    server_log('Skipping EnterAt adjustment: new RSSI of {0} not above Node Nadir {1}' \
                        .format(new_enterat, INTERFACE.nodes[node_index].node_nadir_rssi))

            elif data['method'] == 'min': # force end crossing
                server_log('Force end crossing: Node {0}'.format(node_index + 1))

                # end crossing now
                if INTERFACE.nodes[node_index].crossing_flag:
                    INTERFACE.force_end_crossing(node_index)

                    min_idx_local = min(xrange(len(history_values[start_index:])), key=history_values[start_index:].__getitem__)
                    min_idx = start_index + min_idx_local
                    min_rssi = history_values[min_idx]
                    min_rssi_time = history_times[min_idx]

                    new_exitat = min_rssi + int(getOption("HistoryMinOffset"))

                    if new_exitat > INTERFACE.nodes[node_index].node_nadir_rssi:
                        if new_exitat < INTERFACE.nodes[node_index].node_peak_rssi:
                            if new_exitat >= INTERFACE.nodes[node_index].enter_at_level:
                                if new_exitat + int(getOption("HistoryMaxOffset")) < INTERFACE.nodes[node_index].node_peak_rssi:
                                    on_set_enter_at_level({
                                        'node': node_index,
                                        'enter_at_level': new_exitat + int(getOption("HistoryMaxOffset"))
                                    })
                                    emit_priority_message(__('WARNING: Force end on node {0} required increase of EnterAt. EnterAt may be improperly calibrated.').format(node_index + 1), False, nobroadcast=True)
                                    server_log('Forced end required EnterAt adjustment')
                                else:
                                    emit_priority_message(__('WARNING: Force end adjustment on node {0} failed: insufficient RSSI range.').format(node_index + 1), False, nobroadcast=True)
                                    server_log('Skipping EnterAt adjustment: adjustment required, but would have set above NodePeak')
                            else:
                                emit_priority_message(__('Force end failed on node {0}: Bad RSSI value.').format(node_index + 1), False, nobroadcast=True)
                                server_log('Skipping ExitAt adjustment: RSSI of {0} under Node Peak {1}' \
                                    .format(min_rssi, INTERFACE.nodes[node_index].node_peak_rssi))

                        on_set_exit_at_level({
                            'node': node_index,
                            'exit_at_level': new_exitat
                        })
                    else:
                        emit_priority_message(__('Force end failed on node {0}: Bad RSSI value').format(node_index + 1), False, nobroadcast=True)
                        server_log('Skipping ExitAt adjustment: RSSI of {0} above Node Nadir {1}' \
                            .format(min_rssi, INTERFACE.nodes[node_index].node_nadir_rssi))
                else:
                    emit_priority_message(__('Cannot force end: Node {0} is not crossing').format(node_index + 1), False, nobroadcast=True)
                    server_log('Skipping ExitAt adjustment: Node {0} is not crossing'.format(node_index + 1))

            emit_enter_and_exit_at_levels()
        else:
            emit_priority_message(__('Cannot perform operation on Node {0}: Not enough history').format(node_index + 1), False, nobroadcast=True)
            server_log('Cannot perform operation on Node {0}: Not enough history'.format(node_index + 1))
    else:
        emit_priority_message(__('Cannot perform operation on Node {0}: Not enough history').format(node_index + 1), False, nobroadcast=True)
        server_log('Cannot perform operation on Node {0}: Not enough history'.format(node_index + 1))


@SOCKET_IO.on('delete_lap')
def on_delete_lap(data):
    '''Delete a false lap.'''
    node_index = data['node']
    lap_id = data['lapid']
    db_update = CurrentLap.query.filter_by(node_index=node_index, lap_id=lap_id).one()
    db_update.deleted = True
    DB.session.commit()
    server_log('Lap deleted: Node {0} Lap {1}'.format(node_index+1, lap_id))
    emit_current_laps() # Race page, update web client
    emit_leaderboard() # Race page, update web client
    race_format = getCurrentRaceFormat()
    if race_format.team_racing_mode:
        # update team-racing status info
        if race_format.win_condition != WIN_CONDITION_MOST_LAPS:  # if not Most Laps Wins race
            if race_format.number_laps_win > 0:  # if number-laps-win race
                t_laps_dict, team_name, pilot_team_dict = get_team_laps_info(-1, race_format.number_laps_win)
                check_team_laps_win(t_laps_dict, race_format.number_laps_win, pilot_team_dict)
            else:
                t_laps_dict = get_team_laps_info()[0]
        else:  # if Most Laps Wins race enabled
            t_laps_dict, t_name, pilot_team_dict = get_team_laps_info()
            if ms_from_race_start() > race_format.race_time_sec*1000:  # if race done
                check_most_laps_win(node_index, t_laps_dict, pilot_team_dict)
        check_emit_team_racing_status(t_laps_dict)

@SOCKET_IO.on('simulate_lap')
def on_simulate_lap(data):
    '''Simulates a lap (for debug testing).'''
    node_index = data['node']
    server_log('Simulated lap: Node {0}'.format(node_index+1))
    INTERFACE.intf_simulate_lap(node_index, 0)

@SOCKET_IO.on('LED_solid')
def on_LED_solid(data):
    '''LED Solid Color'''
    led_red = data['red']
    led_green = data['green']
    led_blue = data['blue']
    if strip is not None:
        led_on(strip, Color(led_red,led_green,led_blue))

@SOCKET_IO.on('LED_chase')
def on_LED_chase(data):
    '''LED Solid Color'''
    led_red = data['red']
    led_green = data['green']
    led_blue = data['blue']
    if strip is not None:
        led_theaterChase(strip, Color(led_red,led_green,led_blue))

@SOCKET_IO.on('LED_RB')
def on_LED_RB():
    if strip is not None:
        led_rainbow(strip) #Rainbow

@SOCKET_IO.on('LED_RBCYCLE')
def on_LED_RBCYCLE():
    if strip is not None:
        led_rainbowCycle(strip) #Rainbow Cycle

@SOCKET_IO.on('LED_RBCHASE')
def on_LED_RBCHASE():
    if strip is not None:
        led_theaterChaseRainbow(strip) #Rainbow Chase

@SOCKET_IO.on('LED_brightness')
def on_LED_brightness(data):
    '''Change LED Brightness'''
    brightness = data['brightness']
    strip.setBrightness(brightness)
    strip.show()
    setOption("ledBrightness", brightness)

@SOCKET_IO.on('set_option')
def on_set_option(data):
    setOption(data['option'], data['value'])

@SOCKET_IO.on('get_race_scheduled')
def get_race_elapsed():
    # never broadcasts to all

    emit('race_scheduled', {
        'scheduled': RACE_SCHEDULED,
        'scheduled_at': RACE_SCHEDULED_TIME
    })

@SOCKET_IO.on('imdtabler_update_freqs')
def imdtabler_update_freqs(data):
    ''' Update IMDTabler page with new frequencies list '''
    emit_imdtabler_data(data['freq_list'].replace(',',' ').split())


# Socket io emit functions

def emit_priority_message(message, interrupt=False, **params):
    ''' Emits message to all clients '''
    emit_payload = {
        'message': message,
        'interrupt': interrupt
    }
    if ('nobroadcast' in params):
        emit('priority_message', emit_payload)
    else:
        SOCKET_IO.emit('priority_message', emit_payload)

def emit_race_status(**params):
    '''Emits race status.'''
    race_format = getCurrentRaceFormat()

    emit_payload = {
            'race_status': RACE.race_status,
            'race_mode': race_format.race_mode,
            'race_time_sec': race_format.race_time_sec,
            'hide_stage_timer': race_format.start_delay_min != race_format.start_delay_max,
            'pi_starts_at_s': RACE_START
        }
    if ('nobroadcast' in params):
        emit('race_status', emit_payload)
    else:
        SOCKET_IO.emit('race_status', emit_payload)

def emit_frequency_data(**params):
    '''Emits node data.'''
    profile_freqs = json.loads(Profiles.query.get(int(getOption("currentProfile"))).frequencies)
    emit_payload = {
            'frequency': profile_freqs["f"][:RACE.num_nodes]
        }
    if ('nobroadcast' in params):
        emit('frequency_data', emit_payload)
    else:
        SOCKET_IO.emit('frequency_data', emit_payload)
    # if IMDTabler.java available then trigger call to
    #  'emit_imdtabler_rating' via heartbeat function:
    if Use_imdtabler_jar_flag:
        heartbeat_thread_function.imdtabler_flag = True

def emit_node_data(**params):
    '''Emits node data.'''
    emit_payload = {
            'node_peak_rssi': [node.node_peak_rssi for node in INTERFACE.nodes],
            'node_nadir_rssi': [node.node_nadir_rssi for node in INTERFACE.nodes],
            'pass_peak_rssi': [node.pass_peak_rssi for node in INTERFACE.nodes],
            'pass_nadir_rssi': [node.pass_nadir_rssi for node in INTERFACE.nodes],
            'debug_pass_count': [node.debug_pass_count for node in INTERFACE.nodes]
        }
    if ('nobroadcast' in params):
        emit('node_data', emit_payload)
    else:
        SOCKET_IO.emit('node_data', emit_payload)

def emit_environmental_data(**params):
    '''Emits environmental data.'''
    emit_payload = []
    for sensor in INTERFACE.sensors:
        emit_payload.append({sensor.name: sensor.getReadings()})

    if ('nobroadcast' in params):
        emit('environmental_data', emit_payload)
    else:
        SOCKET_IO.emit('environmental_data', emit_payload)

def emit_enter_and_exit_at_levels(**params):
    '''Emits enter-at and exit-at levels for nodes.'''
    current_profile = int(getOption("currentProfile"))
    profile = Profiles.query.get(current_profile)
    profile_enter_ats = json.loads(profile.enter_ats)
    profile_exit_ats = json.loads(profile.exit_ats)

    emit_payload = {
        'enter_at_levels': profile_enter_ats["v"][:RACE.num_nodes],
        'exit_at_levels': profile_exit_ats["v"][:RACE.num_nodes]
    }
    if ('nobroadcast' in params):
        emit('enter_and_exit_at_levels', emit_payload)
    else:
        SOCKET_IO.emit('enter_and_exit_at_levels', emit_payload)

def emit_node_tuning(**params):
    '''Emits node tuning values.'''
    current_profile = int(getOption("currentProfile"))
    tune_val = Profiles.query.get(current_profile)
    emit_payload = {
        'profile_ids': [profile.id for profile in Profiles.query.all()],
        'profile_names': [profile.name for profile in Profiles.query.all()],
        'current_profile': current_profile,
        'profile_name': tune_val.name,
        'profile_description': tune_val.description
    }
    if ('nobroadcast' in params):
        emit('node_tuning', emit_payload)
    else:
        SOCKET_IO.emit('node_tuning', emit_payload)

def emit_language(**params):
    '''Emits race status.'''
    emit_payload = {
            'language': getOption("currentLanguage"),
            'languages': getLanguages()
        }
    if ('nobroadcast' in params):
        emit('language', emit_payload)
    else:
        SOCKET_IO.emit('language', emit_payload)

def emit_all_languages(**params):
    '''Emits full language dictionary.'''
    emit_payload = {
            'languages': getAllLanguages()
        }
    if ('nobroadcast' in params):
        emit('all_languages', emit_payload)
    else:
        SOCKET_IO.emit('all_languages', emit_payload)

def emit_min_lap(**params):
    '''Emits current minimum lap.'''
    emit_payload = {
        'min_lap': getOption('MinLapSec'),
        'min_lap_behavior': getOption("MinLapBehavior")
    }
    if ('nobroadcast' in params):
        emit('min_lap', emit_payload)
    else:
        SOCKET_IO.emit('min_lap', emit_payload)

def emit_race_format(**params):
    '''Emits race format values.'''
    race_format = getCurrentRaceFormat()
    is_db_race_format = RHRaceFormat.isDbBased(race_format)
    has_race = not is_db_race_format or SavedRaceMeta.query.filter_by(format_id=race_format.id).first()
    if has_race:
        locked = True
    else:
        locked = False

    emit_payload = {
        'format_ids': [raceformat.id for raceformat in RaceFormat.query.all()],
        'format_names': [raceformat.name for raceformat in RaceFormat.query.all()],
        'current_format': race_format.id if is_db_race_format else None,
        'format_name': race_format.name,
        'race_mode': race_format.race_mode,
        'race_time_sec': race_format.race_time_sec,
        'start_delay_min': race_format.start_delay_min,
        'start_delay_max': race_format.start_delay_max,
        'number_laps_win': race_format.number_laps_win,
        'win_condition': race_format.win_condition,
        'team_racing_mode': 1 if race_format.team_racing_mode else 0,
        'locked': locked
    }
    if ('nobroadcast' in params):
        emit('race_format', emit_payload)
    else:
        SOCKET_IO.emit('race_format', emit_payload)
        emit_team_racing_stat_if_enb()
        emit_leaderboard()

def emit_current_laps(**params):
    '''Emits current laps.'''
    global LAST_RACE_LAPS_CACHE
    if 'use_cache' in params and LAST_RACE_CACHE_VALID:
        emit_payload = LAST_RACE_LAPS_CACHE
    else:
        current_laps = []
        # for node in DB.session.query(CurrentLap.node_index).distinct():
        for node in range(RACE.num_nodes):
            node_laps = []
            last_lap_id = -1
            for lap in CurrentLap.query.filter(CurrentLap.node_index==node, CurrentLap.deleted != 1).order_by(CurrentLap.lap_id).all():
                splits = get_splits(node, lap.lap_id, True)
                node_laps.append({
                    'lap_id': lap.lap_id,
                    'lap_raw': lap.lap_time,
                    'lap_time': lap.lap_time_formatted,
                    'lap_time_stamp': lap.lap_time_stamp,
                    'splits': splits
                })
                last_lap_id = lap.lap_id
            splits = get_splits(node, last_lap_id+1, False)
            if splits:
                node_laps.append({
                    'lap_id': last_lap_id+1,
                    'lap_time': '',
                    'lap_time_stamp': 0,
                    'splits': splits
                })
            current_laps.append({
                'laps': node_laps
            })
        current_laps = {'node_index': current_laps}
        emit_payload = current_laps
        LAST_RACE_LAPS_CACHE = current_laps

    if ('nobroadcast' in params):
        emit('current_laps', emit_payload)
    else:
        SOCKET_IO.emit('current_laps', emit_payload)

def get_splits(node, lap_id, lapCompleted):
    splits = []
    for slave_index in range(len(CLUSTER.slaves)):
        split = LapSplit.query.filter_by(node_index=node,lap_id=lap_id,split_id=slave_index).one_or_none()
        if split:
            split_payload = {
                'split_id': slave_index,
                'split_raw': split.split_time,
                'split_time': split.split_time_formatted,
                'split_speed': '{0:.2f}'.format(split.split_speed) if split.split_speed <> None else '-'
            }
        elif lapCompleted:
            split_payload = {
                'split_id': slave_index,
                'split_time': '-'
            }
        else:
            break
        splits.append(split_payload)

    return splits

def emit_race_list(**params):
    '''Emits race listing'''
    heats = {}
    for heat in SavedRaceMeta.query.with_entities(SavedRaceMeta.heat_id).distinct().order_by(SavedRaceMeta.heat_id):
        heatnote = Heat.query.filter_by( heat_id=heat.heat_id ).first().note

        rounds = {}
        for round in SavedRaceMeta.query.distinct().filter_by(heat_id=heat.heat_id).order_by(SavedRaceMeta.round_id):
            pilotraces = []
            for pilotrace in SavedPilotRace.query.filter_by(race_id=round.id).all():
                laps = []
                for lap in SavedRaceLap.query.filter_by(pilotrace_id=pilotrace.id).order_by(SavedRaceLap.lap_time_stamp).all():
                    laps.append({
                            'id': lap.id,
                            'lap_time_stamp': lap.lap_time_stamp,
                            'lap_time': lap.lap_time,
                            'lap_time_formatted': lap.lap_time_formatted,
                            'source': lap.source,
                            'deleted': lap.deleted
                        })

                pilot_data = Pilot.query.filter_by(id=pilotrace.pilot_id).first()
                if pilot_data:
                    nodepilot = pilot_data.callsign
                else:
                    nodepilot = None

                pilotraces.append({
                    'pilotrace_id': pilotrace.id,
                    'callsign': nodepilot,
                    'pilot_id': pilotrace.pilot_id,
                    'node_index': pilotrace.node_index,
                    'history_values': json.loads(pilotrace.history_values),
                    'history_times': json.loads(pilotrace.history_times),
                    'laps': laps,
                    'enter_at': pilotrace.enter_at,
                    'exit_at': pilotrace.exit_at,
                })
            rounds[round.round_id] = {
                'race_id': round.id,
                'class_id': round.class_id,
                'format_id': round.format_id,
                'start_time': round.start_time,
                'start_time_formatted': round.start_time_formatted,
                'pilotraces': pilotraces
            }
        heats[heat.heat_id] = {
            'heat_id': heat.heat_id,
            'note': heatnote,
            'rounds': rounds,
        }

    '''
    heats_by_class = {}
    heats_by_class[CLASS_ID_NONE] = [heat.heat_id for heat in Heat.query.filter_by(class_id=CLASS_ID_NONE,node_index=0).all()]
    for race_class in RaceClass.query.all():
        heats_by_class[race_class.id] = [heat.heat_id for heat in Heat.query.filter_by(class_id=race_class.id,node_index=0).all()]

    current_classes = {}
    for race_class in RaceClass.query.all():
        current_class = {}
        current_class['id'] = race_class.id
        current_class['name'] = race_class.name
        current_class['description'] = race_class.name
        current_classes[race_class.id] = current_class
    '''

    emit_payload = {
        'heats': heats,
        # 'heats_by_class': heats_by_class,
        # 'classes': current_classes,
    }

    if ('nobroadcast' in params):
        emit('race_list', emit_payload)
    else:
        SOCKET_IO.emit('race_list', emit_payload)

def emit_round_data_notify(**params):
    '''Let clients know round data is updated so they can request it.'''
    SOCKET_IO.emit('round_data_notify')

def emit_round_data(**params):
    ''' kick off non-blocking thread to generate data'''
    gevent.spawn(emit_round_data_thread, params, request.sid)

def emit_round_data_thread(params, sid):
    with APP.test_request_context():
        '''Emits saved races to rounds page.'''
        global EVENT_RESULTS_CACHE
        global EVENT_RESULTS_CACHE_BUILDING
        global EVENT_RESULTS_CACHE_VALID

        if EVENT_RESULTS_CACHE_VALID: # Output existing calculated results
            emit_payload = EVENT_RESULTS_CACHE

        elif EVENT_RESULTS_CACHE_BUILDING: # Don't restart calculation if another calculation thread exists
            while EVENT_RESULTS_CACHE_BUILDING is True: # Pause thread until calculations are completed
                gevent.sleep(1)

            emit_payload = EVENT_RESULTS_CACHE

        else:
            EVENT_RESULTS_CACHE_BUILDING = True

            heats = {}
            for heat in SavedRaceMeta.query.with_entities(SavedRaceMeta.heat_id).distinct().order_by(SavedRaceMeta.heat_id):
                heatnote = Heat.query.filter_by( heat_id=heat.heat_id ).first().note

                rounds = []
                for round in SavedRaceMeta.query.distinct().filter_by(heat_id=heat.heat_id).order_by(SavedRaceMeta.round_id):
                    pilotraces = []
                    for pilotrace in SavedPilotRace.query.filter_by(race_id=round.id).all():
                        gevent.sleep()
                        laps = []
                        for lap in SavedRaceLap.query.filter_by(pilotrace_id=pilotrace.id).all():
                            laps.append({
                                    'id': lap.id,
                                    'lap_time_stamp': lap.lap_time_stamp,
                                    'lap_time': lap.lap_time,
                                    'lap_time_formatted': lap.lap_time_formatted,
                                    'source': lap.source,
                                    'deleted': lap.deleted
                                })

                        pilot_data = Pilot.query.filter_by(id=pilotrace.pilot_id).first()
                        if pilot_data:
                            nodepilot = pilot_data.callsign
                        else:
                            nodepilot = None

                        pilotraces.append({
                            'callsign': nodepilot,
                            'pilot_id': pilotrace.pilot_id,
                            'node_index': pilotrace.node_index,
                            'laps': laps
                        })
                    rounds.append({
                        'id': round.round_id,
                        'start_time_formatted': round.start_time_formatted,
                        'nodes': pilotraces,
                        'leaderboard': calc_leaderboard(heat_id=heat.heat_id, round_id=round.round_id)
                    })
                heats[heat.heat_id] = {
                    'heat_id': heat.heat_id,
                    'note': heatnote,
                    'rounds': rounds,
                    'leaderboard': calc_leaderboard(heat_id=heat.heat_id)
                }

            gevent.sleep()
            heats_by_class = {}
            heats_by_class[CLASS_ID_NONE] = [heat.heat_id for heat in Heat.query.filter_by(class_id=CLASS_ID_NONE,node_index=0).all()]
            for race_class in RaceClass.query.all():
                heats_by_class[race_class.id] = [heat.heat_id for heat in Heat.query.filter_by(class_id=race_class.id,node_index=0).all()]

            gevent.sleep()
            current_classes = {}
            for race_class in RaceClass.query.all():
                current_class = {}
                current_class['id'] = race_class.id
                current_class['name'] = race_class.name
                current_class['description'] = race_class.name
                current_class['leaderboard'] = calc_leaderboard(class_id=race_class.id)
                current_classes[race_class.id] = current_class

            gevent.sleep()
            emit_payload = {
                'heats': heats,
                'heats_by_class': heats_by_class,
                'classes': current_classes,
                'event_leaderboard': calc_leaderboard()
            }

            EVENT_RESULTS_CACHE = emit_payload
            EVENT_RESULTS_CACHE_VALID = True
            EVENT_RESULTS_CACHE_BUILDING = False

        if ('nobroadcast' in params):
            emit('round_data', emit_payload, namespace='/', room=sid)
        else:
            SOCKET_IO.emit('round_data', emit_payload, namespace='/')

def calc_leaderboard(**params):
    ''' Generates leaderboards '''
    USE_CURRENT = False
    USE_ROUND = None
    USE_HEAT = None
    USE_CLASS = None

    if ('current_race' in params):
        USE_CURRENT = True

    if ('class_id' in params):
        USE_CLASS = params['class_id']
    elif ('round_id' in params and 'heat_id' in params):
        USE_ROUND = params['round_id']
        USE_HEAT = params['heat_id']
    elif ('heat_id' in params):
        USE_ROUND = None
        USE_HEAT = params['heat_id']

    # Get profile (current), frequencies (current), race query (saved), and race format (all)
    if USE_CURRENT:
        current_profile = int(getOption("currentProfile"))
        profile = Profiles.query.get(current_profile)
        profile_freqs = json.loads(profile.frequencies)

        race_format = getCurrentRaceFormat()
    else:
        if USE_CLASS:
            race_query = SavedRaceMeta.query.filter_by(class_id=USE_CLASS)
            current_format = RaceClass.query.get(USE_CLASS).format_id
        elif USE_HEAT:
            if USE_ROUND:
                race_query = SavedRaceMeta.query.filter_by(heat_id=USE_HEAT, round_id=USE_ROUND)
                current_format = race_query.first().format_id
            else:
                race_query = SavedRaceMeta.query.filter_by(heat_id=USE_HEAT)
                heat_class = race_query.first().class_id
                if heat_class:
                    current_format = RaceClass.query.get(heat_class).format_id
                else:
                    current_format = None
        else:
            race_query = SavedRaceMeta.query
            current_format = None

        selected_races = race_query.all()
        racelist = [r.id for r in selected_races]

        if current_format:
            race_format = RaceFormat.query.get(current_format)
        else:
            race_format = None

    gevent.sleep()
    # Get the pilot ids for all relevant races
    # Add pilot callsigns
    # Add pilot team names
    # Get total laps for each pilot
    # Get hole shot laps
    pilot_ids = []
    callsigns = []
    team_names = []
    max_laps = []
    holeshots = []

    for pilot in Pilot.query.filter(Pilot.id != PILOT_ID_NONE):
        gevent.sleep()
        if USE_CURRENT:
            stat_query = DB.session.query(DB.func.count(CurrentLap.lap_id)) \
                .filter(CurrentLap.pilot_id == pilot.id, \
                    CurrentLap.lap_id != 0, \
                    CurrentLap.deleted != 1)
            max_lap = stat_query.scalar()
            current_heat = Heat.query.filter_by(heat_id=RACE.current_heat, pilot_id=pilot.id).first()
            if current_heat and profile_freqs["f"][current_heat.node_index] != FREQUENCY_ID_NONE:
                pilot_ids.append(pilot.id)
                callsigns.append(pilot.callsign)
                team_names.append(pilot.team)
                max_laps.append(max_lap)
        else:
            # find hole shots
            holeshot_laps = []
            for race in racelist:
                pilotraces = SavedPilotRace.query \
                    .filter(SavedPilotRace.pilot_id == pilot.id, \
                    SavedPilotRace.race_id == race \
                    ).all()

                for pilotrace in pilotraces:
                    gevent.sleep()
                    holeshot_lap = SavedRaceLap.query \
                        .filter(SavedRaceLap.pilotrace_id == pilotrace.id, \
                            SavedRaceLap.deleted != 1, \
                            ).order_by(SavedRaceLap.lap_time_stamp).first()

                    if holeshot_lap:
                        holeshot_laps.append(holeshot_lap.id)

            # get total laps
            stat_query = DB.session.query(DB.func.count(SavedRaceLap.id)) \
                .filter(SavedRaceLap.pilot_id == pilot.id, \
                    SavedRaceLap.deleted != 1, \
                    SavedRaceLap.race_id.in_(racelist), \
                    ~SavedRaceLap.id.in_(holeshot_laps))

            max_lap = stat_query.scalar()
            if max_lap > 0:
                pilot_ids.append(pilot.id)
                callsigns.append(pilot.callsign)
                team_names.append(pilot.team)
                max_laps.append(max_lap)
                holeshots.append(holeshot_laps)

    total_time = []
    last_lap = []
    average_lap = []
    fastest_lap = []
    consecutives = []

    for i, pilot in enumerate(pilot_ids):
        gevent.sleep()
        # Get the total race time for each pilot
        if max_laps[i] is 0:
            total_time.append(0) # Add zero if no laps completed
        else:
            if USE_CURRENT:
                stat_query = DB.session.query(DB.func.sum(CurrentLap.lap_time)) \
                    .filter(CurrentLap.pilot_id==pilot, CurrentLap.deleted != 1)
            else:
                stat_query = DB.session.query(DB.func.sum(SavedRaceLap.lap_time)) \
                    .filter(SavedRaceLap.pilot_id == pilot, \
                        SavedRaceLap.deleted != 1, \
                        SavedRaceLap.race_id.in_(racelist))

            total_time.append(stat_query.scalar())

        gevent.sleep()
        # Get the last lap for each pilot (current race only)
        if max_laps[i] is 0:
            last_lap.append(None) # Add zero if no laps completed
        else:
            if USE_CURRENT:
                stat_query = CurrentLap.query \
                    .filter(CurrentLap.pilot_id==pilot, CurrentLap.deleted != 1) \
                    .order_by(-CurrentLap.lap_id)
                last_lap.append(stat_query.first().lap_time)
            else:
                last_lap.append(None)

        gevent.sleep()
        # Get the average lap time for each pilot
        if max_laps[i] is 0:
            average_lap.append(0) # Add zero if no laps completed
        else:
            if USE_CURRENT:
                stat_query = DB.session.query(DB.func.avg(CurrentLap.lap_time)) \
                    .filter(CurrentLap.pilot_id == pilot, CurrentLap.lap_id != 0, \
                        CurrentLap.deleted != 1)
            else:
                stat_query = DB.session.query(DB.func.avg(SavedRaceLap.lap_time)) \
                    .filter(SavedRaceLap.pilot_id == pilot, \
                        SavedRaceLap.deleted != 1, \
                        SavedRaceLap.race_id.in_(racelist), \
                        ~SavedRaceLap.id.in_(holeshots[i]))

            avg_lap = stat_query.scalar()
            average_lap.append(avg_lap)

        gevent.sleep()
        # Get the fastest lap time for each pilot
        if max_laps[i] is 0:
            fastest_lap.append(0) # Add zero if no laps completed
        else:
            if USE_CURRENT:
                stat_query = DB.session.query(DB.func.min(CurrentLap.lap_time)) \
                    .filter(CurrentLap.pilot_id == pilot, CurrentLap.lap_id != 0, \
                        CurrentLap.deleted != 1)
            else:
                stat_query = DB.session.query(DB.func.min(SavedRaceLap.lap_time)) \
                    .filter(SavedRaceLap.pilot_id == pilot, \
                        SavedRaceLap.deleted != 1, \
                        SavedRaceLap.race_id.in_(racelist), \
                        ~SavedRaceLap.id.in_(holeshots[i]))

            fast_lap = stat_query.scalar()
            fastest_lap.append(fast_lap)

        gevent.sleep()
        # find best consecutive 3 laps
        if max_laps[i] < 3:
            consecutives.append(None)
        else:
            all_consecutives = []

            if USE_CURRENT:
                thisrace = DB.session.query(CurrentLap.lap_time) \
                    .filter(CurrentLap.lap_id != 0, \
                        CurrentLap.pilot_id == pilot, \
                        CurrentLap.deleted != 1).all()

                for j in range(len(thisrace) - 2):
                    gevent.sleep()
                    all_consecutives.append(thisrace[j].lap_time + thisrace[j+1].lap_time + thisrace[j+2].lap_time)

            else:
                for race_id in racelist:
                    gevent.sleep()
                    thisrace = DB.session.query(SavedRaceLap.lap_time) \
                        .filter(SavedRaceLap.pilot_id == pilot, \
                            SavedRaceLap.race_id == race_id, \
                            SavedRaceLap.deleted != 1, \
                            ~SavedRaceLap.id.in_(holeshots[i]) \
                            ).all()

                    if len(thisrace) >= 3:
                        for j in range(len(thisrace) - 2):
                            gevent.sleep()
                            all_consecutives.append(thisrace[j].lap_time + thisrace[j+1].lap_time + thisrace[j+2].lap_time)

            # Sort consecutives
            all_consecutives = sorted(all_consecutives, key = lambda x: (x is None, x))
            # Get lowest not-none value (if any)

            if all_consecutives:
                consecutives.append(all_consecutives[0])
            else:
                consecutives.append(None)

    gevent.sleep()
    # Combine for sorting
    leaderboard = zip(callsigns, max_laps, total_time, average_lap, fastest_lap, team_names, consecutives)

    # Reverse sort max_laps x[1], then sort on total time x[2]
    leaderboard_by_race_time = sorted(leaderboard, key = lambda x: (-x[1], x[2]))

    leaderboard_total_data = []
    for i, row in enumerate(leaderboard_by_race_time, start=1):
        leaderboard_total_data.append({
            'position': i,
            'callsign': row[0],
            'laps': row[1],
            'behind': (leaderboard_by_race_time[0][1] - row[1]),
            'total_time': time_format(row[2]),
            'average_lap': time_format(row[3]),
            'fastest_lap': time_format(row[4]),
            'team_name': row[5],
            'consecutives': time_format(row[6]),
        })

    gevent.sleep()
    # Sort fastest_laps x[4]
    leaderboard_by_fastest_lap = sorted(leaderboard, key = lambda x: (x[4] if x[4] > 0 else float('inf')))

    leaderboard_fast_lap_data = []
    for i, row in enumerate(leaderboard_by_fastest_lap, start=1):
        leaderboard_fast_lap_data.append({
            'position': i,
            'callsign': row[0],
            'total_time': time_format(row[2]),
            'average_lap': time_format(row[3]),
            'fastest_lap': time_format(row[4]),
            'team_name': row[5],
            'consecutives': time_format(row[6]),
        })

    gevent.sleep()
    # Sort consecutives x[6]
    leaderboard_by_consecutives = sorted(leaderboard, key = lambda x: (x[6] if x[6] > 0 else float('inf')))

    leaderboard_consecutives_data = []
    for i, row in enumerate(leaderboard_by_consecutives, start=1):
        leaderboard_consecutives_data.append({
            'position': i,
            'callsign': row[0],
            'total_time': time_format(row[2]),
            'average_lap': time_format(row[3]),
            'fastest_lap': time_format(row[4]),
            'team_name': row[5],
            'consecutives': time_format(row[6]),
        })

    leaderboard_output = {
        'by_race_time': leaderboard_total_data,
        'by_fastest_lap': leaderboard_fast_lap_data,
        'by_consecutives': leaderboard_consecutives_data
    }

    if race_format:
        leaderboard_output['meta'] = {
            'win_condition': race_format.win_condition,
            'team_racing_mode': race_format.team_racing_mode,
        }
    else:
        leaderboard_output['meta'] = {
            'win_condition': WIN_CONDITION_NONE,
            'team_racing_mode': False
        }

    return leaderboard_output

def emit_leaderboard(**params):
    '''Emits leaderboard.'''
    if 'use_cache' in params and LAST_RACE_CACHE_VALID:
        emit_payload = LAST_RACE_CACHE
    else:
        emit_payload = calc_leaderboard(current_race=True)

    if ('nobroadcast' in params):
        emit('leaderboard', emit_payload)
    else:
        SOCKET_IO.emit('leaderboard', emit_payload)

def emit_heat_data(**params):
    '''Emits heat data.'''
    current_heats = {}
    for heat in Heat.query.with_entities(Heat.heat_id).distinct():
        heatdata = Heat.query.filter_by(heat_id=heat.heat_id, node_index=0).one()
        pilots = []
        for node in range(RACE.num_nodes):
            pilot_id = Heat.query.filter_by(heat_id=heat.heat_id, node_index=node).one().pilot_id
            pilots.append(pilot_id)
        heat_id = heatdata.heat_id
        note = heatdata.note
        race_class = heatdata.class_id
        has_race = SavedRaceMeta.query.filter_by(heat_id=heat.heat_id).first()
        if has_race:
            locked = True
        else:
            locked = False

        current_heats[heat_id] = {'pilots': pilots,
            'note': note,
            'heat_id': heat_id,
            'class_id': race_class,
            'locked': locked}

    current_classes = []
    for race_class in RaceClass.query.all():
        current_class = {}
        current_class['id'] = race_class.id
        current_class['name'] = race_class.name
        current_class['description'] = race_class.description
        current_classes.append(current_class)

    pilots = []
    for pilot in Pilot.query.all():
        pilots.append({
            'pilot_id': pilot.id,
            'callsign': pilot.callsign,
            'name': pilot.name
            })

    emit_payload = {
        'heats': current_heats,
        'pilot_data': pilots,
        'classes': current_classes,
    }
    if ('nobroadcast' in params):
        emit('heat_data', emit_payload)
    elif ('noself' in params):
        emit('heat_data', emit_payload, broadcast=True, include_self=False)
    else:
        SOCKET_IO.emit('heat_data', emit_payload)

def emit_class_data(**params):
    '''Emits class data.'''
    current_classes = []
    for race_class in RaceClass.query.all():
        current_class = {}
        current_class['id'] = race_class.id
        current_class['name'] = race_class.name
        current_class['description'] = race_class.description
        current_class['format'] = race_class.format_id

        has_race = SavedRaceMeta.query.filter_by(class_id=race_class.id).all()
        if has_race:
            current_class['locked'] = True
        else:
            current_class['locked'] = False

        current_classes.append(current_class)

    formats = []
    for race_format in RaceFormat.query.all():
        raceformat = {}
        raceformat['id'] = race_format.id
        raceformat['name'] = race_format.name
        formats.append(raceformat)

    emit_payload = {
        'classes': current_classes,
        'formats': formats
    }
    if ('nobroadcast' in params):
        emit('class_data', emit_payload)
    elif ('noself' in params):
        emit('class_data', emit_payload, broadcast=True, include_self=False)
    else:
        SOCKET_IO.emit('class_data', emit_payload)

def emit_pilot_data(**params):
    '''Emits pilot data.'''
    pilots_list = []
    for pilot in Pilot.query.all():
        opts_str = '' # create team-options string for each pilot, with current team selected
        for name in TEAM_NAMES_LIST:
            opts_str += '<option value="' + name + '"'
            if name == pilot.team:
                opts_str += ' selected'
            opts_str += '>' + name + '</option>'

        pilots_list.append({
            'pilot_id': pilot.id,
            'callsign': pilot.callsign,
            'team': pilot.team,
            'phonetic': pilot.phonetic,
            'name': pilot.name,
            'team_options': opts_str
        })

    emit_payload = {
        'pilots': pilots_list
    }
    if ('nobroadcast' in params):
        emit('pilot_data', emit_payload)
    elif ('noself' in params):
        emit('pilot_data', emit_payload, broadcast=True, include_self=False)
    else:
        SOCKET_IO.emit('pilot_data', emit_payload)

    emit_heat_data()

def emit_current_heat(**params):
    '''Emits the current heat.'''
    callsigns = []
                             # dict for current heat with key=node_index, value=pilot_id
    node_pilot_dict = dict(Heat.query.with_entities(Heat.node_index, Heat.pilot_id). \
                      filter(Heat.heat_id==RACE.current_heat, Heat.pilot_id!=PILOT_ID_NONE).all())
    for node_index in range(RACE.num_nodes):
        pilot_id = node_pilot_dict.get(node_index)
        if pilot_id:
            pilot = Pilot.query.get(pilot_id)
            if pilot:
                callsigns.append(pilot.callsign)
            else:
                callsigns.append(None)
        else:
            callsigns.append(None)

    heat_data = Heat.query.filter_by(heat_id=RACE.current_heat, node_index=0).one()

    heat_note = heat_data.note

    heat_format = None
    if heat_data.class_id != CLASS_ID_NONE:
        heat_format = RaceClass.query.get(heat_data.class_id).format_id

    emit_payload = {
        'current_heat': RACE.current_heat,
        'callsign': callsigns,
        'heat_note': heat_note,
        'heat_format': heat_format
    }
    if ('nobroadcast' in params):
        emit('current_heat', emit_payload)
    else:
        SOCKET_IO.emit('current_heat', emit_payload)

def get_team_laps_info(cur_pilot_id=-1, num_laps_win=0):
    '''Calculates and returns team-racing info.'''
              # create dictionary with key=pilot_id, value=team_name
    pilot_team_dict = {}
    profile_freqs = json.loads(Profiles.query.get(int(getOption("currentProfile"))).frequencies)
                             # dict for current heat with key=node_index, value=pilot_id
    node_pilot_dict = dict(Heat.query.with_entities(Heat.node_index, Heat.pilot_id). \
                      filter(Heat.heat_id==RACE.current_heat, Heat.pilot_id!=PILOT_ID_NONE).all())
    for node in INTERFACE.nodes:
        if profile_freqs["f"][node.index] != FREQUENCY_ID_NONE:
            pilot_id = node_pilot_dict.get(node.index)
            if pilot_id:
                pilot_team_dict[pilot_id] = Pilot.query.filter_by(id=pilot_id).one().team
    #server_log('DEBUG get_team_laps_info pilot_team_dict: {0}'.format(pilot_team_dict))

    t_laps_dict = {}  # create dictionary (key=team_name, value=[lapCount,timestamp]) with initial zero laps
    for team_name in pilot_team_dict.values():
        if len(team_name) > 0 and team_name not in t_laps_dict:
            t_laps_dict[team_name] = [0, 0]

              # iterate through list of laps, sorted by lap timestamp
    for item in sorted(CurrentLap.query.with_entities(CurrentLap.lap_time_stamp, CurrentLap.lap_id, \
                                                      CurrentLap.pilot_id).filter(CurrentLap.deleted != 1).all()):
        if item[1] > 0:  # current lap is > 0
            team_name = pilot_team_dict[item[2]]
            if team_name in t_laps_dict:
                t_laps_dict[team_name][0] += 1       # increment lap count for team
                if num_laps_win == 0 or t_laps_dict[team_name][0] <= num_laps_win:
                    t_laps_dict[team_name][1] = item[0]  # update lap_time_stamp (if not past winning lap)
                #server_log('DEBUG get_team_laps_info team[{0}]={1} item: {2}'.format(team_name, t_laps_dict[team_name], item))
    #server_log('DEBUG get_team_laps_info t_laps_dict: {0}'.format(t_laps_dict))

    if cur_pilot_id >= 0:  # determine name for 'cur_pilot_id' if given
        cur_team_name = pilot_team_dict[cur_pilot_id]
    else:
        cur_team_name = None

    return t_laps_dict, cur_team_name, pilot_team_dict

def check_emit_team_racing_status(t_laps_dict=None, **params):
    '''Checks and emits team-racing status info.'''
              # if not passed in then determine number of laps for each team
    if t_laps_dict is None:
        t_laps_dict = get_team_laps_info()[0]
    disp_str = ''
    for t_name in sorted(t_laps_dict.keys()):
        disp_str += ' <span class="team-laps">Team ' + t_name + ' Lap: ' + str(t_laps_dict[t_name][0]) + '</span>'
    if Race_laps_winner_name is not None:
        if Race_laps_winner_name is not RACE_STATUS_TIED_STR and \
                Race_laps_winner_name is not RACE_STATUS_CROSSING:
            disp_str += '<span class="team-winner">Winner is Team ' + Race_laps_winner_name + '</span>'
        else:
            disp_str += '<span class="team-winner">' + Race_laps_winner_name + '</span>'
    #server_log('Team racing status: ' + disp_str)
    emit_team_racing_status(disp_str)

def emit_team_racing_stat_if_enb(**params):
    '''Emits team-racing status info if team racing is enabled.'''
    race_format = getCurrentRaceFormat()
    if race_format.team_racing_mode:
        check_emit_team_racing_status(**params)
    else:
        emit_team_racing_status('')

def emit_team_racing_status(disp_str, **params):
    '''Emits given team-racing status info.'''
    emit_payload = {'team_laps_str': disp_str}
    if ('nobroadcast' in params):
        emit('team_racing_status', emit_payload)
    else:
        SOCKET_IO.emit('team_racing_status', emit_payload)

def check_pilot_laps_win(pass_node_index, num_laps_win):
    '''Checks if a pilot has completed enough laps to win.'''
    win_pilot_id = -1
    win_lap_tstamp = 0
    profile_freqs = json.loads(Profiles.query.get(int(getOption("currentProfile"))).frequencies)
                             # dict for current heat with key=node_index, value=pilot_id
    node_pilot_dict = dict(Heat.query.with_entities(Heat.node_index, Heat.pilot_id). \
                      filter(Heat.heat_id==RACE.current_heat, Heat.pilot_id!=PILOT_ID_NONE).all())
    for node in INTERFACE.nodes:
        if profile_freqs["f"][node.index] != FREQUENCY_ID_NONE:
            pilot_id = node_pilot_dict.get(node.index)
            if pilot_id:
                lap_id = DB.session.query(DB.func.max(CurrentLap.lap_id)) \
                        .filter(CurrentLap.node_index==node.index, \
                            CurrentLap.deleted != 1).scalar()
                if lap_id is None:
                    lap_id = 0
                            # if (other) pilot crossing for possible winning lap then wait
                            #  in case lap time turns out to be earliest:
                if node.crossing_flag and node.index != pass_node_index and lap_id == num_laps_win - 1:
                    server_log('check_pilot_laps_win waiting for crossing, Node {0}'.format(node.index+1))
                    return -1
                if lap_id >= num_laps_win:
                    lap_data = CurrentLap.query.filter(CurrentLap.node_index==node.index, \
                        CurrentLap.deleted != 1, CurrentLap.lap_id==num_laps_win).one()
                    #server_log('DEBUG check_pilot_laps_win Node {0} pilot_id={1} tstamp={2}'.format(node.index+1, pilot_id, lap_data.lap_time_stamp))
                             # save pilot_id for earliest lap time:
                    if win_pilot_id < 0 or lap_data.lap_time_stamp < win_lap_tstamp:
                        win_pilot_id = pilot_id
                        win_lap_tstamp = lap_data.lap_time_stamp
    #server_log('DEBUG check_pilot_laps_win returned win_pilot_id={0}'.format(win_pilot_id))
    return win_pilot_id

def check_team_laps_win(t_laps_dict, num_laps_win, pilot_team_dict, pass_node_index=-1):
    '''Checks if a team has completed enough laps to win.'''
    global Race_laps_winner_name
         # make sure there's not a pilot in the process of crossing for a winning lap
    if Race_laps_winner_name is None and pilot_team_dict:
        profile_freqs = None
                                  # dict for current heat with key=node_index, value=pilot_id
        node_pilot_dict = dict(Heat.query.with_entities(Heat.node_index, Heat.pilot_id). \
                          filter(Heat.heat_id==RACE.current_heat, Heat.pilot_id!=PILOT_ID_NONE).all())
        for node in INTERFACE.nodes:  # check if (other) pilot node is crossing gate
            if node.crossing_flag and node.index != pass_node_index:
                if not profile_freqs:
                    profile_freqs = json.loads(Profiles.query.get( \
                                               int(getOption("currentProfile"))).frequencies)
                if profile_freqs["f"][node.index] != FREQUENCY_ID_NONE:  # node is enabled
                    pilot_id = node_pilot_dict.get(node.index)
                    if pilot_id:  # node has pilot assigned to it
                        team_name = pilot_team_dict[pilot_id]
                        if team_name:
                            ent = t_laps_dict[team_name]  # entry for team [lapCount,timestamp]
                                        # if pilot crossing for possible winning lap then wait
                                        #  in case lap time turns out to be earliest:
                            if ent and ent[0] == num_laps_win - 1:
                                server_log('check_team_laps_win waiting for crossing, Node {0}'.format(node.index+1))
                                return
    win_name = None
    win_tstamp = -1
         # for each team, check if team has enough laps to win (and, if more
         #  than one has enough laps, pick team with earliest timestamp)
    for team_name in t_laps_dict.keys():
        ent = t_laps_dict[team_name]  # entry for team [lapCount,timestamp]
        if ent[0] >= num_laps_win and (win_tstamp < 0 or ent[1] < win_tstamp):
            win_name = team_name
            win_tstamp = ent[1]
    #server_log('DEBUG check_team_laps_win win_name={0} tstamp={1}'.format(win_name,win_tstamp))
    Race_laps_winner_name = win_name

def check_most_laps_win(pass_node_index=-1, t_laps_dict=None, pilot_team_dict=None):
    '''Checks if pilot or team has most laps for a win.'''
    # pass_node_index: -1 if called from 'check_race_time_expired()'; node.index if called from 'pass_record_callback()'
    global Race_laps_winner_name

    race_format = getCurrentRaceFormat()
    if race_format.team_racing_mode: # team racing mode enabled

             # if not passed in then determine number of laps for each team
        if t_laps_dict is None:
            t_laps_dict, t_name, pilot_team_dict = get_team_laps_info()

        max_lap_count = -1
        win_name = None
        win_tstamp = -1
        tied_flag = False
        num_max_lap = 0
             # find team with most laps
        for team_name in t_laps_dict.keys():
            ent = t_laps_dict[team_name]  # entry for team [lapCount,timestamp]
            if ent[0] >= max_lap_count:
                if ent[0] > max_lap_count:  # if team has highest lap count found so far
                    max_lap_count = ent[0]
                    win_name = team_name
                    win_tstamp = ent[1]
                    tied_flag = False
                    num_max_lap = 1
                else:  # if team is tied for highest lap count found so far
                    # not waiting for crossing
                    if pass_node_index >= 0 and Race_laps_winner_name is not RACE_STATUS_CROSSING:
                        num_max_lap += 1  # count number of teams at max lap
                        if ent[1] < win_tstamp:  # this team has earlier lap time
                            win_name = team_name
                            win_tstamp = ent[1]
                    else:  # waiting for crossing
                        tied_flag = True
        #server_log('DEBUG check_most_laps_win tied={0} win_name={1} tstamp={2}'.format(tied_flag,win_name,win_tstamp))

        if tied_flag or max_lap_count <= 0:
            Race_laps_winner_name = RACE_STATUS_TIED_STR  # indicate status tied
            check_emit_team_racing_status(t_laps_dict)
            emit_phonetic_text('Race tied', 'race_winner')
            return  # wait for next 'pass_record_callback()' event

        if win_name:  # if a team looks like the winner

            # make sure there's not a pilot in the process of crossing for a winning lap
            if (Race_laps_winner_name is None or Race_laps_winner_name is RACE_STATUS_TIED_STR or \
                                Race_laps_winner_name is RACE_STATUS_CROSSING) and pilot_team_dict:
                profile_freqs = None
                node_pilot_dict = None  # dict for current heat with key=node_index, value=pilot_id
                for node in INTERFACE.nodes:  # check if (other) pilot node is crossing gate
                    if node.index != pass_node_index:  # if node is for other pilot
                        if node.crossing_flag:
                            if not profile_freqs:
                                profile_freqs = json.loads(Profiles.query.get( \
                                                int(getOption("currentProfile"))).frequencies)
                            if profile_freqs["f"][node.index] != FREQUENCY_ID_NONE:  # node is enabled
                                if not node_pilot_dict:
                                    node_pilot_dict = dict(Heat.query.with_entities(Heat.node_index, Heat.pilot_id). \
                                              filter(Heat.heat_id==RACE.current_heat, Heat.pilot_id!=PILOT_ID_NONE).all())
                                pilot_id = node_pilot_dict.get(node.index)
                                if pilot_id:  # node has pilot assigned to it
                                    team_name = pilot_team_dict[pilot_id]
                                    if team_name:
                                        ent = t_laps_dict[team_name]  # entry for team [lapCount,timestamp]
                                                    # if pilot crossing for possible winning lap then wait
                                                    #  in case lap time turns out to be earliest:
                                        if ent and ent[0] == max_lap_count - 1:
                                            # allow race tied when gate crossing completes
                                            if pass_node_index < 0:
                                                Race_laps_winner_name = RACE_STATUS_CROSSING
                                            else:  # if called from 'pass_record_callback()' then no more ties
                                                Race_laps_winner_name = RACE_STATUS_TIED_STR
                                            server_log('check_most_laps_win waiting for crossing, Node {0}'.\
                                                                                  format(node.index+1))
                                            return

            # if race currently tied and more than one team at max lap
            #  then don't stop the tied race in progress
            if (Race_laps_winner_name is not RACE_STATUS_TIED_STR) or num_max_lap <= 1:
                Race_laps_winner_name = win_name  # indicate a team has won
                check_emit_team_racing_status(t_laps_dict)
                emit_phonetic_text('Race done, winner is team ' + Race_laps_winner_name, 'race_winner')

        else:    # if no team looks like the winner
            Race_laps_winner_name = RACE_STATUS_TIED_STR  # indicate status tied

    else:  # not team racing mode

        pilots_list = []  # (lap_id, lap_time_stamp, pilot_id, node)
        max_lap_id = 0
        num_max_lap = 0
        profile_freqs = json.loads(Profiles.query.get(int(getOption("currentProfile"))).frequencies)
                                  # dict for current heat with key=node_index, value=pilot_id
        node_pilot_dict = dict(Heat.query.with_entities(Heat.node_index, Heat.pilot_id). \
                          filter(Heat.heat_id==RACE.current_heat, Heat.pilot_id!=PILOT_ID_NONE).all())
        for node in INTERFACE.nodes:  # load per-pilot data into 'pilots_list'
            if profile_freqs["f"][node.index] != FREQUENCY_ID_NONE:
                pilot_id = node_pilot_dict.get(node.index)
                if pilot_id:
                    lap_id = DB.session.query(DB.func.max(CurrentLap.lap_id)) \
                            .filter(CurrentLap.node_index==node.index, \
                                CurrentLap.deleted != 1).scalar()
                    if lap_id > 0:
                        lap_data = CurrentLap.query.filter(CurrentLap.node_index==node.index, \
                            CurrentLap.deleted != 1, CurrentLap.lap_id==lap_id).one_or_none()
                        if lap_data:
                            pilots_list.append((lap_id, lap_data.lap_time_stamp, pilot_id, node))
                            if lap_id > max_lap_id:
                                max_lap_id = lap_id
                                num_max_lap = 1
                            elif lap_id == max_lap_id:
                                num_max_lap += 1  # count number of nodes at max lap
        #server_log('DEBUG check_most_laps_win pass_node_index={0} max_lap={1}'.format(pass_node_index, max_lap_id))

        if max_lap_id <= 0:  # if no laps then bail out
            Race_laps_winner_name = RACE_STATUS_TIED_STR  # indicate status tied
            if pass_node_index < 0:  # if called from 'check_race_time_expired()'
                emit_team_racing_status(Race_laps_winner_name)
                emit_phonetic_text('Race tied', 'race_winner')
            return

        # if any (other) pilot is in the process of crossing the gate and within one lap of
        #  winning then bail out (and wait for next 'pass_record_callback()' event)
        pass_node_lap_id = -1
        for item in pilots_list:
            if item[3].index != pass_node_index:  # if node is for other pilot
                if item[3].crossing_flag and item[0] >= max_lap_id - 1:
                    # if called from 'check_race_time_expired()' then allow race tied after crossing
                    if pass_node_index < 0:
                        Race_laps_winner_name = RACE_STATUS_CROSSING
                    else:  # if called from 'pass_record_callback()' then no more ties
                        Race_laps_winner_name = RACE_STATUS_TIED_STR
                    server_log('check_most_laps_win waiting for crossing, Node {0}'.format(item[3].index+1))
                    return
            else:
                pass_node_lap_id = item[0]  # save 'lap_id' for node/pilot that caused current lap pass

        # if race currently tied and called from 'pass_record_callback()'
        #  and current-pass pilot is not only one at max lap
        #  then clear 'pass_node_index' so pass will not stop a tied race in progress
        if Race_laps_winner_name is RACE_STATUS_TIED_STR and pass_node_index >= 0 and \
                (pass_node_lap_id < max_lap_id or (pass_node_lap_id == max_lap_id and num_max_lap > 1)):
            pass_node_index = -1

        # check for pilots with max laps; if more than one then select one with
        #  earliest lap time (if called from 'pass_record_callback()' fn) or
        #  indicate status tied (if called from 'check_race_time_expired()' fn)
        win_pilot_id = -1
        win_lap_tstamp = 0
        for item in pilots_list:
            if item[0] == max_lap_id:
                if win_pilot_id < 0:  # this is first one so far at max_lap
                    win_pilot_id = item[2]
                    win_lap_tstamp = item[1]
                else:  # other pilots found at max_lap
                             # if called from 'pass_record_callback()' and not waiting for crossing
                    if pass_node_index >= 0 and Race_laps_winner_name is not RACE_STATUS_CROSSING:
                        if item[1] < win_lap_tstamp:  # this pilot has earlier lap time
                            win_pilot_id = item[2]
                            win_lap_tstamp = item[1]
                    else:  # called from 'check_race_time_expired()' or was waiting for crossing
                        if Race_laps_winner_name is not RACE_STATUS_TIED_STR:
                            Race_laps_winner_name = RACE_STATUS_TIED_STR  # indicate status tied
                            emit_team_racing_status(Race_laps_winner_name)
                            emit_phonetic_text('Race tied', 'race_winner')
                        return  # wait for next 'pass_record_callback()' event
        #server_log('DEBUG check_most_laps_win win_pilot_id={0}'.format(win_pilot_id))

        if win_pilot_id >= 0:
            win_callsign = Pilot.query.filter_by(id=win_pilot_id).one().callsign
            Race_laps_winner_name = win_callsign  # indicate a pilot has won
            emit_team_racing_status('Winner is ' + Race_laps_winner_name)
            win_phon_name = Pilot.query.filter_by(id=win_pilot_id).one().phonetic
            if len(win_phon_name) <= 0:  # if no phonetic then use callsign
                win_phon_name = win_callsign
            emit_phonetic_text('Race done, winner is ' + win_phon_name, 'race_winner')
        else:
            Race_laps_winner_name = RACE_STATUS_TIED_STR  # indicate status tied

def emit_phonetic_data(pilot_id, lap_id, lap_time, team_name, team_laps, **params):
    '''Emits phonetic data.'''
    raw_time = lap_time
    phonetic_time = phonetictime_format(lap_time)
    phonetic_name = Pilot.query.get(pilot_id).phonetic
    callsign = Pilot.query.get(pilot_id).callsign
    pilot_id = Pilot.query.get(pilot_id).id
    emit_payload = {
        'pilot': phonetic_name,
        'callsign': callsign,
        'pilot_id': pilot_id,
        'lap': lap_id,
        'raw_time': raw_time,
        'phonetic': phonetic_time,
        'team_name' : team_name,
        'team_laps' : team_laps
    }
    if ('nobroadcast' in params):
        emit('phonetic_data', emit_payload)
    else:
        SOCKET_IO.emit('phonetic_data', emit_payload)

def emit_first_pass_registered(node_idx, **params):
    '''Emits when first pass (lap 0) is registered during a race'''
    emit_payload = {
        'node_index': node_idx,
    }
    if ('nobroadcast' in params):
        emit('first_pass_registered', emit_payload)
    else:
        SOCKET_IO.emit('first_pass_registered', emit_payload)

def emit_phonetic_text(text_str, domain=False, **params):
    '''Emits given phonetic text.'''
    emit_payload = {
        'text': text_str,
        'domain': domain
    }
    if ('nobroadcast' in params):
        emit('phonetic_text', emit_payload)
    else:
        SOCKET_IO.emit('phonetic_text', emit_payload)

def emit_enter_at_level(node, **params):
    '''Emits enter-at level for given node.'''
    emit_payload = {
        'node_index': node.index,
        'level': node.enter_at_level
    }
    if ('nobroadcast' in params):
        emit('node_enter_at_level', emit_payload)
    else:
        SOCKET_IO.emit('node_enter_at_level', emit_payload)

def emit_exit_at_level(node, **params):
    '''Emits exit-at level for given node.'''
    emit_payload = {
        'node_index': node.index,
        'level': node.exit_at_level
    }
    if ('nobroadcast' in params):
        emit('node_exit_at_level', emit_payload)
    else:
        SOCKET_IO.emit('node_exit_at_level', emit_payload)

def emit_node_crossing_change(node, **params):
    '''Emits crossing-flag change for given node.'''
    emit_payload = {
        'node_index': node.index,
        'crossing_flag': node.crossing_flag
    }
    if ('nobroadcast' in params):
        emit('node_crossing_change', emit_payload)
    else:
        SOCKET_IO.emit('node_crossing_change', emit_payload)

def emit_imdtabler_page(**params):
    '''Emits IMDTabler page, using current profile frequencies.'''
    if Use_imdtabler_jar_flag:
        try:                          # get IMDTabler version string
            imdtabler_ver = subprocess.check_output( \
                                'java -jar ' + IMDTABLER_JAR_NAME + ' -v', shell=True).rstrip()
            profile_freqs = json.loads(Profiles.query.get(int(getOption("currentProfile"))).frequencies)
            fi_list = list(OrderedDict.fromkeys(profile_freqs['f']))  # remove duplicates
            fs_list = []
            for val in fi_list:  # convert list of integers to list of strings
                if val > 0:      # drop any zero entries
                    fs_list.append(str(val))
            emit_imdtabler_data(fs_list, imdtabler_ver)
        except Exception as ex:
            server_log('emit_imdtabler_page exception:  ' + str(ex))

def emit_imdtabler_data(fs_list, imdtabler_ver=None, **params):
    '''Emits IMDTabler data for given frequencies.'''
    try:
        imdtabler_data = None
        if len(fs_list) > 2:  # if 3+ then invoke jar; get response
            imdtabler_data = subprocess.check_output( \
                        'java -jar ' + IMDTABLER_JAR_NAME + ' -t ' + ' '.join(fs_list), shell=True)
    except Exception as ex:
        imdtabler_data = None
        server_log('emit_imdtabler_data exception:  ' + str(ex))
    emit_payload = {
        'freq_list': ' '.join(fs_list),
        'table_data': imdtabler_data,
        'version_str': imdtabler_ver
    }
    if ('nobroadcast' in params):
        emit('imdtabler_data', emit_payload)
    else:
        SOCKET_IO.emit('imdtabler_data', emit_payload)

def emit_imdtabler_rating():
    '''Emits IMDTabler rating for current profile frequencies.'''
    try:
        profile_freqs = json.loads(Profiles.query.get(int(getOption("currentProfile"))).frequencies)
        imd_val = None
        fi_list = list(OrderedDict.fromkeys(profile_freqs['f']))  # remove duplicates
        fs_list = []
        for val in fi_list:  # convert list of integers to list of strings
            if val > 0:      # drop any zero entries
                fs_list.append(str(val))
        if len(fs_list) > 2:
            imd_val = subprocess.check_output(  # invoke jar; get response
                        'java -jar ' + IMDTABLER_JAR_NAME + ' -r ' + ' '.join(fs_list), shell=True).rstrip()
    except Exception as ex:
        imd_val = None
        server_log('emit_imdtabler_rating exception:  ' + str(ex))
    emit_payload = {
            'imd_rating': imd_val
        }
    SOCKET_IO.emit('imdtabler_rating', emit_payload)


#
# Program Functions
#

def heartbeat_thread_function():
    '''Allow time for connection handshake to terminate before emitting data'''
    gevent.sleep(0.010)

    '''Emits current rssi data.'''
    while True:
        node_data = INTERFACE.get_heartbeat_json()

        SOCKET_IO.emit('heartbeat', node_data)
        heartbeat_thread_function.iter_tracker += 1

        # check if race timer is finished
        if RACE.timer_running:
            check_race_time_expired()

        # update displayed IMD rating after freqs changed:
        if heartbeat_thread_function.imdtabler_flag and \
                (heartbeat_thread_function.iter_tracker % 5) == 0:
            heartbeat_thread_function.imdtabler_flag = False
            emit_imdtabler_rating()

        # emit rest of node data, but less often:
        if (heartbeat_thread_function.iter_tracker % 20) == 0:
            emit_node_data()

        # emit cluster status less often:
        if (heartbeat_thread_function.iter_tracker % 20) == 10:
            CLUSTER.emitStatus()

        # emit environment data less often:
        if (heartbeat_thread_function.iter_tracker % 100) == 0:
            INTERFACE.update_environmental_data()
            emit_environmental_data()

        # check if race is to be started
        global RACE_SCHEDULED
        if RACE_SCHEDULED:
            if monotonic() > RACE_SCHEDULED_TIME:
                on_stage_race()
                RACE_SCHEDULED = False

        gevent.sleep(0.100)

def ms_from_race_start():
    '''Return milliseconds since race start.'''
    delta_time = monotonic() - RACE_START
    milli_sec = delta_time * 1000.0
    return milli_sec

def ms_to_race_scheduled():
    '''Return milliseconds since race start.'''
    if RACE_SCHEDULED:
        delta_time = monotonic() - RACE_SCHEDULED_TIME
        milli_sec = delta_time * 1000.0
        return milli_sec
    else:
        return None

def ms_from_program_start():
    '''Returns the elapsed milliseconds since the start of the program.'''
    delta_time = monotonic() - PROGRAM_START
    milli_sec = delta_time * 1000.0
    return milli_sec

def time_format(millis):
    '''Convert milliseconds to 00:00.000'''
    if millis is None:
        return None

    millis = int(millis)
    minutes = millis / 60000
    over = millis % 60000
    seconds = over / 1000
    over = over % 1000
    milliseconds = over
    return '{0:01d}:{1:02d}.{2:03d}'.format(minutes, seconds, milliseconds)

def phonetictime_format(millis):
    '''Convert milliseconds to phonetic'''
    millis = int(millis + 50)  # round to nearest tenth of a second
    minutes = millis / 60000
    over = millis % 60000
    seconds = over / 1000
    over = over % 1000
    tenths = over / 100

    if minutes > 0:
        return '{0:01d} {1:02d}.{2:01d}'.format(minutes, seconds, tenths)
    else:
        return '{0:01d}.{1:01d}'.format(seconds, tenths)

def time_format_mmss(millis):
    '''Convert milliseconds to 00:00'''
    if millis is None:
        return None

    millis = int(millis)
    minutes = millis / 60000
    over = millis % 60000
    seconds = over / 1000
    over = over % 1000
    return '{0:01d}:{1:02d}'.format(minutes, seconds)

def check_race_time_expired():
    race_format = getCurrentRaceFormat()
    if race_format and race_format.race_mode == 0: # count down
        if monotonic() >= RACE_START + race_format.race_time_sec:
            RACE.timer_running = 0 # indicate race timer no longer running
            led_handler.raceFinished()
            if race_format.win_condition == WIN_CONDITION_MOST_LAPS:  # Most Laps Wins Enabled
                check_most_laps_win()  # check if pilot or team has most laps for win

def pass_record_callback(node, lap_timestamp_absolute, source):
    '''Handles pass records from the nodes.'''

    server_log('Raw pass record: Node: {0}, MS Since Lap: {1}'.format(node.index+1, lap_timestamp_absolute))
    node.debug_pass_count += 1
    emit_node_data() # For updated triggers and peaks

    global Race_laps_winner_name
    profile_freqs = json.loads(Profiles.query.get(int(getOption("currentProfile"))).frequencies)
    if profile_freqs["f"][node.index] != FREQUENCY_ID_NONE:
        # always count laps if race is running, otherwise test if lap should have counted before race end (RACE_DURATION_MS is invalid while race is in progress)
        if RACE.race_status is RACE_STATUS_RACING \
            or (RACE.race_status is RACE_STATUS_DONE and \
                lap_timestamp_absolute < RACE_END):

            # Get the current pilot id on the node
            pilot_id = Heat.query.filter_by( \
                heat_id=RACE.current_heat, node_index=node.index).one().pilot_id

            # reject passes before race start and with disabled (no-pilot) nodes
            if pilot_id != PILOT_ID_NONE:
                if lap_timestamp_absolute >= RACE_START:

                    lap_time_stamp = (lap_timestamp_absolute - RACE_START)
                    lap_time_stamp *= 1000 # store as milliseconds

                    # Get the last completed lap from the database
                    last_lap_id = DB.session.query(DB.func.max(CurrentLap.lap_id)) \
                        .filter(CurrentLap.node_index==node.index, \
                            CurrentLap.deleted != 1).scalar()

                    if last_lap_id is None: # No previous laps, this is the first pass
                        # Lap zero represents the time from the launch pad to flying through the gate
                        lap_time = lap_time_stamp
                        lap_id = 0
                        node.first_cross_flag = True  # indicate first crossing completed
                    else: # This is a normal completed lap
                        # Find the time stamp of the last lap completed
                        last_lap_time_stamp = CurrentLap.query.filter( \
                            CurrentLap.node_index==node.index, \
                            CurrentLap.deleted != 1, \
                            CurrentLap.lap_id==last_lap_id).one().lap_time_stamp
                        # New lap time is the difference between the current time stamp and the last
                        lap_time = lap_time_stamp - last_lap_time_stamp
                        lap_id = last_lap_id + 1

                    race_format = getCurrentRaceFormat()
                    min_lap = int(getOption("MinLapSec"))
                    min_lap_behavior = int(getOption("MinLapBehavior"))

                    lap_ok_flag = True
                    if lap_id != 0:  # if initial lap then always accept and don't check lap time; else:
                        if lap_time < (min_lap * 1000):  # if lap time less than minimum
                            node.under_min_lap_count += 1
                            server_log('Pass record under lap minimum ({3}): Node={0}, Lap={1}, LapTime={2}, Count={4}' \
                                       .format(node.index+1, lap_id, time_format(lap_time), min_lap, node.under_min_lap_count))
                            if min_lap_behavior != 0:  # if behavior is 'Discard New Short Laps'
                                lap_ok_flag = False

                    if lap_ok_flag:
                        SOCKET_IO.emit('pass_record', {
                            'node': node.index,
                            'frequency': node.frequency,
                            'timestamp': lap_time_stamp + monotonic_to_milliseconds(RACE_START)
                        })
                        # Add the new lap to the database
                        DB.session.add(CurrentLap(node_index=node.index, pilot_id=pilot_id, lap_id=lap_id, \
                            lap_time_stamp=lap_time_stamp, lap_time=lap_time, \
                            lap_time_formatted=time_format(lap_time), source=source, deleted=False))
                        DB.session.commit()

                        #server_log('Pass record: Node: {0}, Lap: {1}, Lap time: {2}' \
                        #    .format(node.index+1, lap_id, time_format(lap_time)))
                        emit_current_laps() # update all laps on the race page
                        emit_leaderboard() # update leaderboard

                        if race_format.team_racing_mode: # team racing mode enabled

                            # if win condition is first-to-x-laps and x is valid
                            #  then check if a team has enough laps to win
                            if race_format.win_condition == WIN_CONDITION_FIRST_TO_LAP_X and race_format.number_laps_win > 0:
                                t_laps_dict, team_name, pilot_team_dict = \
                                    get_team_laps_info(pilot_id, race_format.number_laps_win)
                                team_laps = t_laps_dict[team_name][0]
                                check_team_laps_win(t_laps_dict, race_format.number_laps_win, pilot_team_dict, node.index)
                            else:
                                t_laps_dict, team_name, pilot_team_dict = get_team_laps_info(pilot_id)
                                team_laps = t_laps_dict[team_name][0]
                            check_emit_team_racing_status(t_laps_dict)

                            if lap_id > 0:   # send phonetic data to be spoken
                                emit_phonetic_data(pilot_id, lap_id, lap_time, team_name, team_laps)

                                # if Most Laps Wins race is tied then check for winner
                                if race_format.win_condition == WIN_CONDITION_MOST_LAPS:
                                    if Race_laps_winner_name is RACE_STATUS_TIED_STR or \
                                                Race_laps_winner_name is RACE_STATUS_CROSSING:
                                        check_most_laps_win(node.index, t_laps_dict, pilot_team_dict)

                                # if a team has won the race and this is the winning lap
                                elif Race_laps_winner_name is not None and \
                                            team_name == Race_laps_winner_name and \
                                            team_laps >= race_format.number_laps_win:
                                    emit_phonetic_text('Winner is team ' + Race_laps_winner_name, 'race_winner')
                            elif lap_id == 0:
                                emit_first_pass_registered(node.index) # play first-pass sound

                        else:  # not team racing mode
                            if lap_id > 0:
                                                # send phonetic data to be spoken
                                if race_format.win_condition != WIN_CONDITION_FIRST_TO_LAP_X or race_format.number_laps_win <= 0:
                                    emit_phonetic_data(pilot_id, lap_id, lap_time, None, None)

                                                     # if Most Laps Wins race is tied then check for winner
                                    if race_format.win_condition == WIN_CONDITION_MOST_LAPS:
                                        if Race_laps_winner_name is RACE_STATUS_TIED_STR or \
                                                    Race_laps_winner_name is RACE_STATUS_CROSSING:
                                            check_most_laps_win(node.index)

                                else:           # need to check if any pilot has enough laps to win
                                    if race_format.win_condition == WIN_CONDITION_FIRST_TO_LAP_X:
                                        win_pilot_id = check_pilot_laps_win(node.index, race_format.number_laps_win)
                                        if win_pilot_id >= 0:  # a pilot has won the race
                                            win_callsign = Pilot.query.get(win_pilot_id).callsign
                                            emit_team_racing_status('Winner is ' + win_callsign)
                                            emit_phonetic_data(pilot_id, lap_id, lap_time, None, None)

                                            if Race_laps_winner_name is None:
                                                    # a pilot has won the race and has not yet been announced
                                                win_phon_name = Pilot.query.get(win_pilot_id).phonetic
                                                if len(win_phon_name) <= 0:  # if no phonetic then use callsign
                                                    win_phon_name = win_callsign
                                                Race_laps_winner_name = win_callsign  # call out winner (once)
                                                emit_phonetic_text('Winner is ' + win_phon_name, 'race_winner')

                                        else:  # no pilot has won the race; send phonetic data to be spoken
                                            emit_phonetic_data(pilot_id, lap_id, lap_time, None, None)
                                    else:  # other win conditions
                                            emit_phonetic_data(pilot_id, lap_id, lap_time, None, None)
                            elif lap_id == 0:
                                emit_first_pass_registered(node.index) # play first-pass sound
                else:
                    server_log('Pass record dismissed: Node: {0}, Race not started' \
                        .format(node.index+1))
            else:
                server_log('Pass record dismissed: Node: {0}, Pilot not defined' \
                    .format(node.index+1))
    else:
        server_log('Pass record dismissed: Node: {0}, Frequency not defined' \
            .format(node.index+1))

def new_enter_or_exit_at_callback(node, is_enter_at_flag):
    if is_enter_at_flag:
        server_log('Finished capture of enter-at level for node {0}, level={1}, count={2}'.format(node.index+1, node.enter_at_level, node.cap_enter_at_count))
        on_set_enter_at_level({
            'node': node.index,
            'enter_at_level': node.enter_at_level
        })
        emit_enter_at_level(node)
    else:
        server_log('Finished capture of exit-at level for node {0}, level={1}, count={2}'.format(node.index+1, node.exit_at_level, node.cap_exit_at_count))
        on_set_exit_at_level({
            'node': node.index,
            'exit_at_level': node.exit_at_level
        })
        emit_exit_at_level(node)

def node_crossing_callback(node):
    emit_node_crossing_change(node)
    # handle LED gate-status indicators:
    if led_handler.isEnabled() and RACE.race_status == RACE_STATUS_RACING:  # if race is in progress
        # if pilot assigned to node and first crossing is complete
        if node.current_pilot_id != PILOT_ID_NONE and node.first_cross_flag:
            # first crossing has happened; if 'enter' then show indicator,
            #  if first event is 'exit' then ignore (because will be end of first crossing)
            if node.crossing_flag:
                led_handler.crossingEntered(node)
                node.show_crossing_flag = True
            else:
                if node.show_crossing_flag:
                    led_handler.crossingExited(node)
                else:
                    node.show_crossing_flag = True

def server_log(message):
    '''Messages emitted from the server script.'''
    print message
    SOCKET_IO.emit('hardware_log', message)

def hardware_log_callback(message):
    '''Message emitted from the interface class.'''
    print message
    SOCKET_IO.emit('hardware_log', message)

def default_frequencies():
    '''Set node frequencies, R1367 for 4, IMD6C+ for 5+.'''
    if RACE.num_nodes < 5:
        freqs = [5658, 5732, 5843, 5880, FREQUENCY_ID_NONE, FREQUENCY_ID_NONE, FREQUENCY_ID_NONE, FREQUENCY_ID_NONE]
    else:
        freqs = [5658, 5695, 5760, 5800, 5880, 5917, FREQUENCY_ID_NONE, FREQUENCY_ID_NONE]
    return freqs

def assign_frequencies():
    '''Assign frequencies to nodes'''
    current_profile = int(getOption("currentProfile"))
    profile = Profiles.query.get(current_profile)
    freqs = json.loads(profile.frequencies)

    for idx in range(RACE.num_nodes):
        INTERFACE.set_frequency(idx, freqs["f"][idx])
        server_log('Frequency set: Node {0} Frequency {1}'.format(idx+1, freqs["f"][idx]))
    DB.session.commit()

def db_init():
    '''Initialize database.'''
    DB.create_all() # Creates tables from database classes/models
    db_reset_pilots()
    db_reset_heats()
    db_reset_current_laps()
    db_reset_saved_races()
    db_reset_profile()
    db_reset_race_formats()
    db_reset_options_defaults()
    assign_frequencies()
    server_log('Database initialized')

def db_reset():
    '''Resets database.'''
    db_reset_pilots()
    db_reset_heats()
    db_reset_current_laps()
    db_reset_saved_races()
    db_reset_profile()
    db_reset_race_formats()
    assign_frequencies()
    server_log('Database reset')

def db_reset_pilots():
    '''Resets database pilots to default.'''
    DB.session.query(Pilot).delete()
    for node in range(RACE.num_nodes):
        DB.session.add(Pilot(callsign='Callsign {0}'.format(node+1), \
            name='Pilot {0} Name'.format(node+1), team=DEF_TEAM_NAME, phonetic=''))
    DB.session.commit()
    server_log('Database pilots reset')

def db_reset_heats():
    '''Resets database heats to default.'''
    DB.session.query(Heat).delete()
    for node in range(RACE.num_nodes):
        if node == 0:
            DB.session.add(Heat(heat_id=1, node_index=node, class_id=CLASS_ID_NONE, note='', pilot_id=node+1))
        else:
            DB.session.add(Heat(heat_id=1, node_index=node, class_id=CLASS_ID_NONE, pilot_id=node+1))
    DB.session.commit()
    RACE.current_heat = 1
    server_log('Database heats reset')

def db_reset_classes():
    '''Resets database race classes to default.'''
    DB.session.query(RaceClass).delete()
    DB.session.commit()
    server_log('Database race classes reset')

def db_reset_current_laps():
    '''Resets database current laps to default.'''
    DB.session.query(CurrentLap).delete()
    DB.session.commit()
    server_log('Database current laps reset')

def db_reset_saved_races():
    '''Resets database saved races to default.'''
    DB.session.query(SavedRaceMeta).delete()
    DB.session.query(SavedPilotRace).delete()
    DB.session.query(SavedRaceLap).delete()
    DB.session.commit()
    server_log('Database saved races reset')

def db_reset_profile():
    '''Set default profile'''
    DB.session.query(Profiles).delete()

    new_freqs = {}
    new_freqs["f"] = default_frequencies()

    template = {}
    template["v"] = [None, None, None, None, None, None, None, None]

    DB.session.add(Profiles(name=__("Outdoor"),
                             description = __("Medium filtering"),
                             frequencies = json.dumps(new_freqs),
                             enter_ats = json.dumps(template),
                             exit_ats = json.dumps(template),
                             f_ratio=100))
    DB.session.add(Profiles(name=__("Indoor"),
                             description = __("Strong filtering"),
                             frequencies = json.dumps(new_freqs),
                             enter_ats = json.dumps(template),
                             exit_ats = json.dumps(template),
                             f_ratio=10))
    DB.session.commit()
    setOption("currentProfile", 1)
    server_log("Database set default profiles")

def db_reset_race_formats():
    DB.session.query(RaceFormat).delete()
    DB.session.add(RaceFormat(name=__("MultiGP Standard"),
                             race_mode=0,
                             race_time_sec=120,
                             start_delay_min=2,
                             start_delay_max=5,
                             number_laps_win=0,
                             win_condition=WIN_CONDITION_MOST_LAPS,
                             team_racing_mode=False))
    DB.session.add(RaceFormat(name=__("Whoop Sprint"),
                             race_mode=0,
                             race_time_sec=90,
                             start_delay_min=2,
                             start_delay_max=5,
                             number_laps_win=0,
                             win_condition=WIN_CONDITION_MOST_LAPS,
                             team_racing_mode=False))
    DB.session.add(RaceFormat(name=__("Limited Class"),
                             race_mode=0,
                             race_time_sec=210,
                             start_delay_min=2,
                             start_delay_max=5,
                             number_laps_win=0,
                             win_condition=WIN_CONDITION_MOST_LAPS,
                             team_racing_mode=False))
    DB.session.add(RaceFormat(name=__("First to 3 Laps"),
                             race_mode=1,
                             race_time_sec=0,
                             start_delay_min=2,
                             start_delay_max=5,
                             number_laps_win=3,
                             win_condition=WIN_CONDITION_FIRST_TO_LAP_X,
                             team_racing_mode=False))
    DB.session.add(RaceFormat(name=__("Open Practice"),
                             race_mode=1,
                             race_time_sec=0,
                             start_delay_min=3,
                             start_delay_max=3,
                             number_laps_win=0,
                             win_condition=WIN_CONDITION_NONE,
                             team_racing_mode=False))
    DB.session.add(RaceFormat(name=__("Team / Most Laps Wins"),
                             race_mode=0,
                             race_time_sec=120,
                             start_delay_min=2,
                             start_delay_max=5,
                             number_laps_win=0,
                             win_condition=WIN_CONDITION_MOST_LAPS,
                             team_racing_mode=True))
    DB.session.add(RaceFormat(name=__("Team / First to 7 Laps"),
                             race_mode=0,
                             race_time_sec=120,
                             start_delay_min=2,
                             start_delay_max=5,
                             number_laps_win=7,
                             win_condition=WIN_CONDITION_FIRST_TO_LAP_X,
                             team_racing_mode=True))
    DB.session.commit()
    setCurrentRaceFormat(RaceFormat.query.first())
    server_log("Database reset race formats")

def db_reset_options_defaults():
    DB.session.query(GlobalSettings).delete()
    setOption("server_api", SERVER_API)
    # group identifiers
    setOption("timerName", __("RotorHazard"))
    setOption("timerLogo", "")
    # group colors
    setOption("hue_0", "212")
    setOption("sat_0", "55")
    setOption("lum_0_low", "29.2")
    setOption("lum_0_high", "46.7")
    setOption("contrast_0_low", "#ffffff")
    setOption("contrast_0_high", "#ffffff")

    setOption("hue_1", "25")
    setOption("sat_1", "85.3")
    setOption("lum_1_low", "37.6")
    setOption("lum_1_high", "54.5")
    setOption("contrast_1_low", "#ffffff")
    setOption("contrast_1_high", "#000000")
    # timer state
    setOption("currentLanguage", "")
    setOption("currentProfile", "1")
    setCurrentRaceFormat(RaceFormat.query.first())
    setOption("calibrationMode", "0")
    # minimum lap
    setOption("MinLapSec", "10")
    setOption("MinLapBehavior", "0")
    # pass catching settings
    setOption("HistoryExpireDuration", "10000")
    setOption("HistoryMaxOffset", "10")
    setOption("HistoryMinOffset", "10")
    # event information
    setOption("eventName", __("FPV Race"))
    setOption("eventDescription", "")
    # LED settings
    setOption("ledBrightness", "32")

    server_log("Reset global settings")

def backup_db_file(copy_flag):
    DB.session.close()
    try:     # generate timestamp from last-modified time of database file
        time_str = datetime.fromtimestamp(os.stat(DB_FILE_NAME).st_mtime).strftime('%Y%m%d_%H%M%S')
    except:  # if error then use 'now' timestamp
        time_str = datetime.now().strftime('%Y%m%d_%H%M%S')
    try:
        (dbname, dbext) = os.path.splitext(DB_FILE_NAME)
        bkp_name = DB_BKP_DIR_NAME + '/' + dbname + '_' + time_str + dbext
        if copy_flag:
            if not os.path.exists(DB_BKP_DIR_NAME):
                os.makedirs(DB_BKP_DIR_NAME)
            shutil.copy2(DB_FILE_NAME, bkp_name);
            server_log('Copied database file to:  ' + bkp_name)
        else:
            os.renames(DB_FILE_NAME, bkp_name);
            server_log('Moved old database file to:  ' + bkp_name)
    except Exception as ex:
        server_log('Error backing up database file:  ' + str(ex))
    return bkp_name

def query_table_data(class_type, filter_crit=None, filter_value=0):
    try:
        if filter_crit is None:
            return class_type.query.all()
        return class_type.query.filter(filter_crit==filter_value).all()
    except Exception:
        server_log('Unable to read "{0}" table from previous database'.format(class_type.__name__))

def restore_table(class_type, table_query_data, match_name='name'):
    if table_query_data:
        try:
            for row_data in table_query_data:
                if (class_type is not Pilot) or getattr(row_data, 'callsign', '') != '-' or \
                                              getattr(row_data, 'name', '') != '-None-':
                    db_update = class_type.query.filter(getattr(class_type,match_name)==getattr(row_data,match_name)).first()
                    if db_update is None:
                        new_data = class_type()
                        for col in class_type.__table__.columns.keys():
                            if col != 'id':
                                setattr(new_data, col, getattr(row_data, col))
                        #server_log('DEBUG row_data add:  ' + str(getattr(new_data, match_name)))
                        DB.session.add(new_data)
                    else:
                        #server_log('DEBUG row_data update:  ' + str(getattr(row_data, match_name)))
                        for col in class_type.__table__.columns.keys():
                            if col != 'id':
                                setattr(db_update, col, getattr(row_data, col))
                    DB.session.flush()
            server_log('Database table "{0}" restored'.format(class_type.__name__))
        except Exception as ex:
            server_log('Error restoring "{0}" table from previous database:  {1}'.format(class_type.__name__, ex))

def recover_database():
    try:
        server_log('Recovering data from previous database')
        pilot_query_data = query_table_data(Pilot)
        raceFormat_query_data = query_table_data(RaceFormat)
        profiles_query_data = query_table_data(Profiles)
        raceClass_query_data = query_table_data(RaceClass)
        heat_query_data = query_table_data(Heat, Heat.heat_id, 1)

        carryoverOpts = [
            "timerName",
            "timerLogo",
            "hue_0",
            "sat_0",
            "lum_0_low",
            "lum_0_high",
            "contrast_0_low",
            "contrast_0_high",
            "hue_1",
            "sat_1",
            "lum_1_low",
            "lum_1_high",
            "contrast_1_low",
            "contrast_1_high",
            "currentLanguage",
            "currentProfile",
            "currentFormat",
            "MinLapSec",
        ]
        carryOver = {}
        for opt in carryoverOpts:
            val = getOption(opt, None)
            if val is not None:
                carryOver[opt] = val

        # RSSI reduced by half for 2.0.0
        if int(getOption('server_api')) < 23:
            for profile in profiles_query_data:
                if profile.enter_ats:
                    enter_ats = json.loads(profile.enter_ats)
                    enter_ats["v"] = [val/2 for val in enter_ats["v"]]
                    profile.enter_ats = json.dumps(enter_ats)
                if profile.exit_ats:
                    exit_ats = json.loads(profile.exit_ats)
                    exit_ats["v"] = [val/2 for val in exit_ats["v"]]
                    profile.exit_ats = json.dumps(exit_ats)

    except Exception as ex:
        server_log('Error reading data from previous database:  ' + str(ex))

    backup_db_file(False)  # rename and move DB file
    db_init()
    try:
        if pilot_query_data:
            DB.session.query(Pilot).delete()
            restore_table(Pilot, pilot_query_data, 'callsign')
        restore_table(RaceFormat, raceFormat_query_data)
        restore_table(Profiles, profiles_query_data)
        restore_table(RaceClass, raceClass_query_data)
        if heat_query_data and len(heat_query_data) == RACE.num_nodes:
            DB.session.query(Heat).delete()
            restore_table(Heat, heat_query_data, 'node_index')

        for opt in carryOver:
            setOption(opt, carryOver[opt])
        server_log('UI Options restored')

    except Exception as ex:
        server_log('Error while writing data from previous database:  ' + str(ex))

    DB.session.commit()

def expand_heats():
    for heat_ids in Heat.query.with_entities(Heat.heat_id).distinct():
        for node in range(RACE.num_nodes):
            heat_row = Heat.query.filter_by(heat_id=heat_ids.heat_id, node_index=node)
            if not heat_row.count():
                DB.session.add(Heat(heat_id=heat_ids.heat_id, node_index=node, pilot_id=PILOT_ID_NONE, class_id=CLASS_ID_NONE))

    DB.session.commit()

#
# Program Initialize
#

# set callback functions invoked by interface module
INTERFACE.pass_record_callback = pass_record_callback
INTERFACE.new_enter_or_exit_at_callback = new_enter_or_exit_at_callback
INTERFACE.node_crossing_callback = node_crossing_callback
INTERFACE.hardware_log_callback = hardware_log_callback

# Save number of nodes found
RACE.num_nodes = len(INTERFACE.nodes)
if RACE.num_nodes == 0:
    print '*** WARNING: NO RECEIVER NODES FOUND ***'
else:
    print 'Number of nodes found: {0}'.format(RACE.num_nodes)

# Delay to get I2C addresses through interface class initialization
gevent.sleep(0.500)

# if no DB file then create it now (before "__()" fn used in 'buildServerInfo()')
db_inited_flag = False
if not os.path.exists(DB_FILE_NAME):
    server_log('No database.db file found; creating initial database')
    db_init()
    db_inited_flag = True

primeGlobalsCache()

# collect server info for About panel
serverInfo = buildServerInfo()
server_log('Release: {0} / Server API: {1} / Latest Node API: {2}'.format(RELEASE_VERSION, SERVER_API, NODE_API_BEST))
if serverInfo['node_api_match'] is False:
    server_log('** WARNING: Node API mismatch. **')

if RACE.num_nodes > 0:
    if serverInfo['node_api_lowest'] < NODE_API_SUPPORTED:
        server_log('** WARNING: Node firmware is out of date and may not function properly **')
    elif serverInfo['node_api_lowest'] < NODE_API_BEST:
        server_log('** NOTICE: Node firmware update is available **')
    elif serverInfo['node_api_lowest'] > NODE_API_BEST:
        server_log('** WARNING: Node firmware is newer than this server version supports **')

if not db_inited_flag:
    if int(getOption('server_api')) < SERVER_API:
        server_log('Old server API version; resetting database')
        recover_database()
    elif not Heat.query.count():
        server_log('Heats are empty; resetting database')
        recover_database()
    elif not Profiles.query.count():
        server_log('Profiles are empty; resetting database')
        recover_database()
    elif not RaceFormat.query.count():
        server_log('Formats are empty; resetting database')
        recover_database()

# Expand heats (if number of nodes increases)
expand_heats()

# internal slave race format for LiveTime (needs to be created after initial DB setup)
global SLAVE_RACE_FORMAT
SLAVE_RACE_FORMAT = RHRaceFormat(name=__("Slave"),
                         race_mode=1,
                         race_time_sec=0,
                         start_delay_min=0,
                         start_delay_max=0,
                         number_laps_win=0,
                         win_condition=WIN_CONDITION_NONE,
                         team_racing_mode=False)

# Import IMDTabler
if os.path.exists(IMDTABLER_JAR_NAME):  # if 'IMDTabler.jar' is available
    try:
        java_ver = subprocess.check_output('java -version', stderr=subprocess.STDOUT, shell=True)
        server_log('Found installed:  ' + java_ver.split('\n')[0])
    except:
        java_ver = None
        server_log('Unable to find java; for IMDTabler functionality try:')
        server_log('sudo apt-get install openjdk-8-jdk')
    if java_ver:
        try:
            imdtabler_ver = subprocess.check_output( \
                        'java -jar ' + IMDTABLER_JAR_NAME + ' -v', \
                        stderr=subprocess.STDOUT, shell=True).rstrip()
            Use_imdtabler_jar_flag = True  # indicate IMDTabler.jar available
            server_log('Found installed:  ' + imdtabler_ver)
        except Exception as ex:
            server_log('Error checking IMDTabler:  ' + str(ex))
else:
    server_log('IMDTabler lib not found at: ' + IMDTABLER_JAR_NAME)


# Clear any current laps from the database on each program start
# DB session commit needed to prevent 'application context' errors
db_reset_current_laps()

# Send initial profile values to nodes
current_profile = int(getOption("currentProfile"))
on_set_profile({'profile': current_profile}, False)

# Set current heat on startup
if Heat.query.first():
    RACE.current_heat = Heat.query.first().heat_id

#
# LED Code
#

class NoLEDHandler(LEDHandler):
    def __init__(self):
        LEDHandler.__init__(self, None)

# Create LED object with appropriate configuration.
strip = None
if Config['LED']['LED_COUNT'] > 0:
    led_type = os.environ.get('RH_LEDS', 'ws281x')
    # note: any calls to 'getOption()' need to happen after the DB initialization,
    #       otherwise it causes problems when run with no existing DB file
    led_brightness = int(getOption("ledBrightness"))
    try:
        ledModule = importlib.import_module(led_type + '_leds')
        strip = ledModule.get_pixel_interface(config=Config['LED'], brightness=led_brightness)
    except ImportError:
        try:
            ledModule = importlib.import_module('ANSI_leds')
            strip = ledModule.get_pixel_interface(config=Config['LED'], brightness=led_brightness)
        except ImportError:
            ledModule = None
            print 'LED: disabled (no modules available)'
else:
    print 'LED: disabled (configured LED_COUNT is <= 0)'

if strip:
    # Initialize the library (must be called once before other functions).
    strip.begin()
    led_handler_name = os.environ.get('RH_LED_HANDLER', Config['LED']['HANDLER'])
    ledHandlerModule = importlib.import_module(led_handler_name + '_led_handler')
    led_handler = ledHandlerModule.get_led_handler(strip=strip, config=Config['LED'])
else:
    led_handler = NoLEDHandler()

def start(port_val = Config['GENERAL']['HTTP_PORT']):
    print "Running http server at port " + str(port_val)
    led_handler.startup()  # show startup indicator on LEDs
    try:
        # the following fn does not return until the server is shutting down
        SOCKET_IO.run(APP, host='0.0.0.0', port=port_val, debug=True, use_reloader=False)
    except KeyboardInterrupt:
        print "Server terminated by keyboard interrupt"
    except Exception as ex:
        print "Server exception:  " + str(ex)
    led_handler.shutdown()  # server is shutting down, so shut off LEDs

# Start HTTP server
if __name__ == '__main__':
    start()<|MERGE_RESOLUTION|>--- conflicted
+++ resolved
@@ -1342,11 +1342,7 @@
 def on_add_heat():
     '''Adds the next available heat number to the database.'''
     max_heat_id = DB.session.query(DB.func.max(Heat.heat_id)).scalar()
-<<<<<<< HEAD
     for node in range(RACE.num_nodes): # Add next heat with empty pilots
-=======
-    for node in range(RACE.num_nodes): # Add next heat with pilots 1 thru 5
->>>>>>> 96dd2ed9
         DB.session.add(Heat(heat_id=max_heat_id+1, node_index=node, pilot_id=PILOT_ID_NONE, class_id=CLASS_ID_NONE))
     DB.session.commit()
     server_log('Heat added: Heat {0}'.format(max_heat_id+1))
@@ -1750,14 +1746,10 @@
         global LAST_RACE_CACHE_VALID
         INTERFACE.enable_calibration_mode() # Nodes reset triggers on next pass
 
-<<<<<<< HEAD
-        led_handler.raceStaging()
-=======
         if int(getOption('calibrationMode')):
             autoUpdateCalibration()
 
-        led_handler.staging()
->>>>>>> 96dd2ed9
+        led_handler.raceStaging()
         clear_laps() # Clear laps before race start
         init_node_cross_fields()  # set 'cur_pilot_id' and 'cross' fields on nodes
         LAST_RACE_CACHE_VALID = False # invalidate last race results cache
