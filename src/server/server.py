'''RotorHazard server script'''
RELEASE_VERSION = "2.2.0 (dev 0)" # Public release version code
SERVER_API = 27 # Server API version
NODE_API_SUPPORTED = 18 # Minimum supported node version
NODE_API_BEST = 22 # Most recent node API
JSON_API = 3 # JSON API version

import gevent
import gevent.monkey
gevent.monkey.patch_all()

import io
import os
import sys
import glob
import shutil
import base64
import subprocess
import importlib
import bisect
import socketio
from monotonic import monotonic
from datetime import datetime
from functools import wraps
from collections import OrderedDict

from flask import Flask, render_template, send_file, request, Response, session
from flask_socketio import SocketIO, emit
from flask_sqlalchemy import SQLAlchemy

import random
import json

# LED imports
from led_event_manager import LEDEventManager, NoLEDManager, LEDEvent, Color, ColorVal, ColorPattern, hexToColor

sys.path.append('../interface')
sys.path.append('/home/pi/RotorHazard/src/interface')  # Needed to run on startup

from RHRace import get_race_state

APP = Flask(__name__, static_url_path='/static')

HEARTBEAT_THREAD = None
HEARTBEAT_DATA_RATE_FACTOR = 5

PILOT_ID_NONE = 0  # indicator value for no pilot configured
HEAT_ID_NONE = 0  # indicator value for practice heat
CLASS_ID_NONE = 0  # indicator value for unclassified heat
FREQUENCY_ID_NONE = 0  # indicator value for node disabled

EVENT_RESULTS_CACHE = {} # Cache of results page leaderboards
EVENT_RESULTS_CACHE_BUILDING = False # Whether results are being calculated
EVENT_RESULTS_CACHE_VALID = False # Whether cache is valid (False = regenerate cache)

LAST_RACE_CACHE = {} # Cache of current race after clearing
LAST_RACE_LAPS_CACHE = {} # Cache of current race after clearing
LAST_RACE_CACHE_VALID = False # Whether cache is valid (False = regenerate cache)

DB_FILE_NAME = 'database.db'
DB_BKP_DIR_NAME = 'db_bkp'
CONFIG_FILE_NAME = 'config.json'
LANGUAGE_FILE_NAME = 'language.json'
IMDTABLER_JAR_NAME = 'static/IMDTabler.jar'

TEAM_NAMES_LIST = [str(unichr(i)) for i in range(65, 91)]  # list of 'A' to 'Z' strings
DEF_TEAM_NAME = 'A'  # default team

BASEDIR = os.getcwd()
APP.config['SQLALCHEMY_DATABASE_URI'] = 'sqlite:///' + os.path.join(BASEDIR, DB_FILE_NAME)
APP.config['SQLALCHEMY_TRACK_MODIFICATIONS'] = False
DB = SQLAlchemy(APP)

Config = {}
Config['GENERAL'] = {}
Config['SENSORS'] = {}
Config['LED'] = {}
Config['SERIAL_PORTS'] = []

# LED strip configuration:
Config['LED']['LED_COUNT']      = 0       # Number of LED pixels.
Config['LED']['LED_PIN']        = 10      # GPIO pin connected to the pixels (10 uses SPI /dev/spidev0.0).
Config['LED']['LED_FREQ_HZ']    = 800000  # LED signal frequency in hertz (usually 800khz)
Config['LED']['LED_DMA']        = 10      # DMA channel to use for generating signal (try 10)
Config['LED']['LED_INVERT']     = False   # True to invert the signal (when using NPN transistor level shift)
Config['LED']['LED_CHANNEL']    = 0       # set to '1' for GPIOs 13, 19, 41, 45 or 53
Config['LED']['LED_STRIP']      = 'GRB'   # Strip type and colour ordering
Config['LED']['LED_ROWS']       = 1       # Number of rows in LED array
Config['LED']['PANEL_ROTATE']   = 0
Config['LED']['INVERTED_PANEL_ROWS'] = False


# other default configurations
Config['GENERAL']['HTTP_PORT'] = 5000
Config['GENERAL']['SECRET_KEY'] = random.random()
Config['GENERAL']['ADMIN_USERNAME'] = 'admin'
Config['GENERAL']['ADMIN_PASSWORD'] = 'rotorhazard'
Config['GENERAL']['SLAVES'] = []
Config['GENERAL']['SLAVE_TIMEOUT'] = 300 # seconds
Config['GENERAL']['DEBUG'] = False
Config['GENERAL']['CORS_ALLOWED_HOSTS'] = '*'

Config['GENERAL']['NODE_DRIFT_CALC_TIME'] = 10

# override defaults above with config from file
try:
    with open(CONFIG_FILE_NAME, 'r') as f:
        ExternalConfig = json.load(f)
    Config['GENERAL'].update(ExternalConfig['GENERAL'])

    if 'LED' in ExternalConfig:
        Config['LED'].update(ExternalConfig['LED'])

#    try:
#        bitmaptree = Config['LED']['BITMAPS']
#        Config['LED'].update(ExternalConfig['LED'])
#        Config['LED']['BITMAPS'] = bitmaptree
#        Config['LED']['BITMAPS'].update(ExternalConfig['LED']['BITMAPS'])
#    except KeyError:
#        if 'LED' in ExternalConfig:
#            Config['LED'].update(ExternalConfig['LED'])
#        else:
#            print "No 'LED' entry found in configuration file "

    if 'SENSORS' in ExternalConfig:
        Config['SENSORS'].update(ExternalConfig['SENSORS'])
    if 'SERIAL_PORTS' in ExternalConfig:
        Config['SERIAL_PORTS'].extend(ExternalConfig['SERIAL_PORTS'])
    Config['GENERAL']['configFile'] = 1
    print 'Configuration file imported'
except IOError:
    Config['GENERAL']['configFile'] = 0
    print 'No configuration file found, using defaults'
except ValueError as ex:
    Config['GENERAL']['configFile'] = -1
    print 'Configuration file invalid, using defaults; error is: ' + str(ex)

# start SocketIO service
SOCKET_IO = SocketIO(APP, async_mode='gevent', cors_allowed_origins=Config['GENERAL']['CORS_ALLOWED_HOSTS'])

interface_type = os.environ.get('RH_INTERFACE', 'RH')
INTERFACE = None
try:
    interfaceModule = importlib.import_module(interface_type + 'Interface')
    INTERFACE = interfaceModule.get_hardware_interface(config=Config)
except (ImportError, RuntimeError, IOError) as ex:
    print 'Unable to initialize nodes via ' + interface_type + 'Interface:  ' + str(ex)
if not INTERFACE or not INTERFACE.nodes or len(INTERFACE.nodes) <= 0:
    if not Config['SERIAL_PORTS'] or len(Config['SERIAL_PORTS']) <= 0:
        interfaceModule = importlib.import_module('MockInterface')
        INTERFACE = interfaceModule.get_hardware_interface(config=Config)
    else:
        print 'Unable to initialize specified serial node(s): {0}'.format(Config['SERIAL_PORTS'])
        sys.exit()

RACE = get_race_state() # For storing race management variables

def diff_milliseconds(t2, t1):
    dt = t2 - t1
    ms = round((dt.days * 24 * 60 * 60 + dt.seconds) * 1000 + dt.microseconds / 1000.0)
    return ms

EPOCH_START = datetime(1970, 1, 1)
PROGRAM_START_TIMESTAMP = diff_milliseconds(datetime.now(), EPOCH_START)
print 'Program started at {0:13f}'.format(PROGRAM_START_TIMESTAMP)
PROGRAM_START = monotonic()
PROGRAM_START_MILLIS_OFFSET = 1000.0*PROGRAM_START - PROGRAM_START_TIMESTAMP

def monotonic_to_milliseconds(secs):
    return 1000.0*secs - PROGRAM_START_MILLIS_OFFSET

RACE_START = monotonic() # Updated on race start commands
RACE_START_TOKEN = False # Check start thread matches correct stage sequence
RACE_DURATION_MS = 0 # Calculated when race is stopped
RACE_END = 0 # Updated when race is stopped

RACE_SCHEDULED = False # Whether to start a race when time
RACE_SCHEDULED_TIME = 0 # Start race when time reaches this value

RACE_STATUS_READY = 0
RACE_STATUS_STAGING = 3
RACE_STATUS_RACING = 1
RACE_STATUS_DONE = 2

Race_laps_winner_name = None  # set to name of winner in first-to-X-laps race
RACE_STATUS_TIED_STR = 'Race is tied; continuing'  # shown when Most Laps Wins race tied
RACE_STATUS_CROSSING = 'Waiting for cross'  # indicator for Most Laps Wins race

Use_imdtabler_jar_flag = False  # set True if IMDTabler.jar is available

import re
def uniqueName(desiredName, otherNames):
    if desiredName in otherNames:
        newName = desiredName
        match = re.match('^(.*) ([0-9]*)$', desiredName)
        if match:
            nextInt = int(match.group(2))
            nextInt += 1
            newName = match.group(1) + ' ' + str(nextInt)
        else:
            newName = desiredName + " 2"

        newName = uniqueName(newName, otherNames)
        return newName
    else:
        return desiredName

#
# Slaves
#

class Slave:

    TIMER_MODE = 'timer'
    MIRROR_MODE = 'mirror'

    def __init__(self, id, info):
        self.id = id
        self.info = info
        addr = info['address']
        if not '://' in addr:
            addr = 'http://'+addr
        self.address = addr
        self.lastContact = -1
        self.sio = socketio.Client()
        self.sio.on('connect', self.on_connect)
        self.sio.on('disconnect', self.on_disconnect)
        self.sio.on('pass_record', self.on_pass_record)

    def reconnect(self):
        if self.lastContact == -1:
            startConnectTime = monotonic()
            print "Slave {0}: connecting to {1}...".format(self.id+1, self.address)
            while monotonic() < startConnectTime + self.info['timeout']:
                try:
                    self.sio.connect(self.address)
                    print "Slave {0}: connected to {1}".format(self.id+1, self.address)
                    return True
                except socketio.exceptions.ConnectionError:
                    gevent.sleep(0.1)
            print "Slave {0}: connection to {1} failed!".format(self.id+1, self.address)
            return False

    def emit(self, event, data = None):
        if self.reconnect():
            self.sio.emit(event, data)
            self.lastContact = monotonic()

    def on_connect(self):
        self.lastContact = monotonic()

    def on_disconnect(self):
        self.lastContact = -1

    def on_pass_record(self, data):
        self.lastContact = monotonic()
        node_index = data['node']
        pilot_id = HeatNode.query.filter_by( \
            heat_id=RACE.current_heat, node_index=node_index).one_or_none().pilot_id

        if pilot_id != PILOT_ID_NONE:

            split_ts = data['timestamp'] + (PROGRAM_START_MILLIS_OFFSET - 1000.0*RACE_START)
            last_lap_id = DB.session.query(DB.func.max(CurrentLap.lap_id)).filter_by(node_index=node_index).scalar()
            if last_lap_id is None: # first lap
                current_lap_id = 0
                last_lap_ts = 0
            else:
                current_lap_id = last_lap_id + 1
                last_lap_ts = CurrentLap.query.filter_by(node_index=node_index, lap_id=last_lap_id).one().lap_time_stamp

            split_id = self.id
            last_split_id = DB.session.query(DB.func.max(LapSplit.split_id)).filter_by(node_index=node_index, lap_id=current_lap_id).scalar()
            if last_split_id is None: # first split for this lap
                if split_id > 0:
                    server_log('Ignoring missing splits before {0} for node {1}'.format(split_id+1, node_index+1))
                last_split_ts = last_lap_ts
            else:
                if split_id > last_split_id:
                    if split_id > last_split_id + 1:
                        server_log('Ignoring missing splits between {0} and {1} for node {2}'.format(last_split_id+1, split_id+1, node_index+1))
                    last_split_ts = LapSplit.query.filter_by(node_index=node_index, lap_id=current_lap_id, split_id=last_split_id).one().split_time_stamp
                else:
                    server_log('Ignoring out-of-order split {0} for node {1}'.format(split_id+1, node_index+1))
                    last_split_ts = None

            if last_split_ts is not None:
                split_time = split_ts - last_split_ts
                split_speed = float(self.info['distance'])*1000.0/float(split_time) if 'distance' in self.info else None
                server_log('Split pass record: Node: {0}, Lap: {1}, Split time: {2}, Split speed: {3}' \
                    .format(node_index+1, current_lap_id+1, time_format(split_time), \
                    ('{0:.2f}'.format(split_speed) if split_speed <> None else 'None')))

                DB.session.add(LapSplit(node_index=node_index, pilot_id=pilot_id, lap_id=current_lap_id, split_id=split_id, \
                    split_time_stamp=split_ts, split_time=split_time, split_time_formatted=time_format(split_time), \
                    split_speed=split_speed))
                DB.session.commit()
                emit_current_laps() # update all laps on the race page
        else:
            server_log('Split pass record dismissed: Node: {0}, Frequency not defined' \
                .format(node_index+1))

class Cluster:
    def __init__(self):
        self.slaves = []

    def addSlave(self, slave):
        slave.emit('join_cluster')
        self.slaves.append(slave)

    def emit(self, event, data = None):
        for slave in self.slaves:
            gevent.spawn(slave.emit, event, data)

    def emitToMirrors(self, event, data = None):
        for slave in self.slaves:
            if slave.info['mode'] == Slave.MIRROR_MODE:
                gevent.spawn(slave.emit, event, data)

    def emitStatus(self):
        now = monotonic()
        SOCKET_IO.emit('cluster_status', {'slaves': [ \
            {'address': slave.address, \
            'last_contact': int(now-slave.lastContact) if slave.lastContact >= 0 else 'connection lost' \
            }] for slave in self.slaves})

CLUSTER = Cluster()
hasMirrors = False
for index, slave_info in enumerate(Config['GENERAL']['SLAVES']):
    if isinstance(slave_info, basestring):
        slave_info = {'address': slave_info, 'mode': Slave.TIMER_MODE}
    if 'timeout' not in slave_info:
        slave_info['timeout'] = Config['GENERAL']['SLAVE_TIMEOUT']
    if 'mode' in slave_info and slave_info['mode'] == Slave.MIRROR_MODE:
        hasMirrors = True
    elif hasMirrors:
        print '** Mirror slaves must be last - ignoring remaining slave config **'
        break
    slave = Slave(index, slave_info)
    CLUSTER.addSlave(slave)

#
# Translation functions
#

Languages = {}
# Load language file
try:
    with open(LANGUAGE_FILE_NAME, 'r') as f:
        Languages = json.load(f)
    print 'Language file imported'
except IOError:
    print 'No language file found, using defaults'
except ValueError:
    print 'Language file invalid, using defaults'

def __(text, domain=''):
    # return translated string
    if not domain:
        lang = getOption('currentLanguage')

    if lang:
        if lang in Languages:
            if text in Languages[lang]['values']:
                return Languages[lang]['values'][text]
    return text

def getLanguages():
    # get list of available languages
    langs = []
    for lang in Languages:
        l = {}
        l['id'] = lang
        l['name'] = Languages[lang]['name']
        langs.append(l)
    return langs

def getAllLanguages():
    # return full language dictionary
    return Languages

#
# Server Info
#

def buildServerInfo():
    serverInfo = {}

    serverInfo['about_html'] = "<ul>"

    # Release Version
    serverInfo['release_version'] = RELEASE_VERSION
    serverInfo['about_html'] += "<li>" + __("Version") + ": " + str(RELEASE_VERSION) + "</li>"

    # Server API
    serverInfo['server_api'] = SERVER_API
    serverInfo['about_html'] += "<li>" + __("Server API") + ": " + str(SERVER_API) + "</li>"

    # Server API
    serverInfo['json_api'] = JSON_API

    # Node API levels
    node_api_level = False
    serverInfo['node_api_match'] = True

    serverInfo['node_api_lowest'] = None
    serverInfo['node_api_levels'] = [None]

    if len(INTERFACE.nodes):
        if INTERFACE.nodes[0].api_level:
            node_api_level = INTERFACE.nodes[0].api_level
            serverInfo['node_api_lowest'] = node_api_level
            serverInfo['node_api_levels'] = []
            for node in INTERFACE.nodes:
                serverInfo['node_api_levels'].append(node.api_level)

                if node.api_level is not node_api_level:
                    serverInfo['node_api_match'] = False

                if node.api_level < serverInfo['node_api_lowest']:
                    serverInfo['node_api_lowest'] = node.api_level

    serverInfo['about_html'] += "<li>" + __("Node API") + ": "
    if node_api_level:
        if serverInfo['node_api_match']:
            serverInfo['about_html'] += str(node_api_level)
        else:
            serverInfo['about_html'] += "[ "
            for idx, level in enumerate(serverInfo['node_api_levels']):
                serverInfo['about_html'] += str(idx+1) + ":" + str(level) + " "
            serverInfo['about_html'] += "]"
    else:
        serverInfo['about_html'] += "None (Delta5)"

    serverInfo['about_html'] += "</li>"

    serverInfo['node_api_best'] = NODE_API_BEST
    if serverInfo['node_api_match'] is False or node_api_level < NODE_API_BEST:
        # Show Recommended API notice
        serverInfo['about_html'] += "<li><strong>" + __("Node Update Available") + ": " + str(NODE_API_BEST) + "</strong></li>"

    serverInfo['about_html'] += "</ul>"

    return serverInfo

#
# Database Models
#
# pilot 1-N node
# node 1-N lap
# lap 1-N splits
# heat 1-N node
# round 1-N heat

class Pilot(DB.Model):
    __tablename__ = 'pilot'
    id = DB.Column(DB.Integer, primary_key=True)
    callsign = DB.Column(DB.String(80), nullable=False)
    team = DB.Column(DB.String(80), nullable=False, default=DEF_TEAM_NAME)
    phonetic = DB.Column(DB.String(80), nullable=False)
    name = DB.Column(DB.String(120), nullable=False)

    def __repr__(self):
        return '<Pilot %r>' % self.id

class Heat(DB.Model):
    __tablename__ = 'heat'
    id = DB.Column(DB.Integer, primary_key=True)
    note = DB.Column(DB.String(80), nullable=True)
    class_id = DB.Column(DB.Integer, DB.ForeignKey("race_class.id"), nullable=False)

    def __repr__(self):
        return '<Heat %r>' % self.id

class HeatNode(DB.Model):
    __tablename__ = 'heat_node'
    __table_args__ = (
        DB.UniqueConstraint('heat_id', 'node_index'),
    )
    id = DB.Column(DB.Integer, primary_key=True)
    heat_id = DB.Column(DB.Integer, DB.ForeignKey("heat.id"), nullable=False)
    node_index = DB.Column(DB.Integer, nullable=False)
    pilot_id = DB.Column(DB.Integer, DB.ForeignKey("pilot.id"), nullable=False)

    def __repr__(self):
        return '<HeatNode %r>' % self._id

class RaceClass(DB.Model):
    __tablename__ = 'race_class'
    id = DB.Column(DB.Integer, primary_key=True)
    name = DB.Column(DB.String(80), nullable=True)
    description = DB.Column(DB.String(256), nullable=True)
    format_id = DB.Column(DB.Integer, DB.ForeignKey("race_format.id"), nullable=False)

    def __repr__(self):
        return '<RaceClass %r>' % self.id

class CurrentLap(DB.Model):
    __tablename__ = 'current_lap'
    __table_args__ = (
        DB.UniqueConstraint('node_index', 'lap_id'),
    )
    id = DB.Column(DB.Integer, primary_key=True)
    node_index = DB.Column(DB.Integer, nullable=False)
    pilot_id = DB.Column(DB.Integer, DB.ForeignKey("pilot.id"), nullable=False)
    lap_id = DB.Column(DB.Integer, nullable=False)
    lap_time_stamp = DB.Column(DB.Integer, nullable=False)
    lap_time = DB.Column(DB.Integer, nullable=False)
    lap_time_formatted = DB.Column(DB.Integer, nullable=False)
    source = DB.Column(DB.Integer, nullable=False)
    deleted = DB.Column(DB.Boolean, nullable=False)

    def __repr__(self):
        return '<CurrentLap %r>' % self.pilot_id

class LapSplit(DB.Model):
    __tablename__ = 'lap_split'
    __table_args__ = (
        DB.UniqueConstraint('node_index', 'lap_id', 'split_id'),
    )
    id = DB.Column(DB.Integer, primary_key=True)
    node_index = DB.Column(DB.Integer, nullable=False)
    pilot_id = DB.Column(DB.Integer, DB.ForeignKey("pilot.id"), nullable=False)
    lap_id = DB.Column(DB.Integer, nullable=False)
    split_id = DB.Column(DB.Integer, nullable=False)
    split_time_stamp = DB.Column(DB.Integer, nullable=False)
    split_time = DB.Column(DB.Integer, nullable=False)
    split_time_formatted = DB.Column(DB.Integer, nullable=False)
    split_speed = DB.Column(DB.Float, nullable=True)

    def __repr__(self):
        return '<LapSplit %r>' % self.pilot_id

class SavedRaceMeta(DB.Model):
    __tablename__ = 'saved_race_meta'
    __table_args__ = (
        DB.UniqueConstraint('round_id', 'heat_id'),
    )
    id = DB.Column(DB.Integer, primary_key=True)
    round_id = DB.Column(DB.Integer, nullable=False)
    heat_id = DB.Column(DB.Integer, DB.ForeignKey("heat.id"), nullable=False)
    class_id = DB.Column(DB.Integer, DB.ForeignKey("race_class.id"), nullable=False)
    format_id = DB.Column(DB.Integer, DB.ForeignKey("race_format.id"), nullable=False)
    start_time = DB.Column(DB.Integer, nullable=False) # internal monotonic time
    start_time_formatted = DB.Column(DB.String, nullable=False) # local human-readable time

    def __repr__(self):
        return '<SavedRaceMeta %r>' % self.id

class SavedPilotRace(DB.Model):
    __tablename__ = 'saved_pilot_race'
    __table_args__ = (
        DB.UniqueConstraint('race_id', 'node_index'),
    )
    id = DB.Column(DB.Integer, primary_key=True)
    race_id = DB.Column(DB.Integer, DB.ForeignKey("saved_race_meta.id"), nullable=False)
    node_index = DB.Column(DB.Integer, nullable=False)
    pilot_id = DB.Column(DB.Integer, DB.ForeignKey("pilot.id"), nullable=False)
    history_values = DB.Column(DB.String, nullable=True)
    history_times = DB.Column(DB.String, nullable=True)
    penalty_time = DB.Column(DB.Integer, nullable=False)
    penalty_desc = DB.Column(DB.String, nullable=True)
    enter_at = DB.Column(DB.Integer, nullable=False)
    exit_at = DB.Column(DB.Integer, nullable=False)

    def __repr__(self):
        return '<SavedPilotRace %r>' % self.id

class SavedRaceLap(DB.Model):
    __tablename__ = 'saved_race_lap'
    id = DB.Column(DB.Integer, primary_key=True)
    race_id = DB.Column(DB.Integer, DB.ForeignKey("saved_race_meta.id"), nullable=False)
    pilotrace_id = DB.Column(DB.Integer, DB.ForeignKey("saved_pilot_race.id"), nullable=False)
    node_index = DB.Column(DB.Integer, nullable=False)
    pilot_id = DB.Column(DB.Integer, DB.ForeignKey("pilot.id"), nullable=False)
    lap_time_stamp = DB.Column(DB.Integer, nullable=False)
    lap_time = DB.Column(DB.Integer, nullable=False)
    lap_time_formatted = DB.Column(DB.String, nullable=False)
    source = DB.Column(DB.Integer, nullable=False)
    deleted = DB.Column(DB.Boolean, nullable=False)

    def __repr__(self):
        return '<SavedRaceLap %r>' % self.id

LAP_SOURCE_REALTIME = 0
LAP_SOURCE_MANUAL = 1
LAP_SOURCE_RECALC = 2

class Profiles(DB.Model):
    __tablename__ = 'profiles'
    id = DB.Column(DB.Integer, primary_key=True)
    name = DB.Column(DB.String(80), nullable=False)
    description = DB.Column(DB.String(256), nullable=True)
    frequencies = DB.Column(DB.String(80), nullable=False)
    enter_ats = DB.Column(DB.String(80), nullable=True)
    exit_ats = DB.Column(DB.String(80), nullable=True)
    f_ratio = DB.Column(DB.Integer, nullable=True)

class RaceFormat(DB.Model):
    __tablename__ = 'race_format'
    id = DB.Column(DB.Integer, primary_key=True)
    name = DB.Column(DB.String(80), nullable=False)
    race_mode = DB.Column(DB.Integer, nullable=False)
    race_time_sec = DB.Column(DB.Integer, nullable=False)
    start_delay_min = DB.Column(DB.Integer, nullable=False)
    start_delay_max = DB.Column(DB.Integer, nullable=False)
    number_laps_win = DB.Column(DB.Integer, nullable=False)
    win_condition = DB.Column(DB.Integer, nullable=False)
    team_racing_mode = DB.Column(DB.Boolean, nullable=False)

WIN_CONDITION_NONE = 0
WIN_CONDITION_MOST_LAPS = 1
WIN_CONDITION_FIRST_TO_LAP_X = 2
WIN_CONDITION_FASTEST_LAP = 3 # Not yet implemented
WIN_CONDITION_FASTEST_3_CONSECUTIVE = 4 # Not yet implemented

class GlobalSettings(DB.Model):
    __tablename__ = 'global_settings'
    id = DB.Column(DB.Integer, primary_key=True)
    option_name = DB.Column(DB.String(40), nullable=False)
    option_value = DB.Column(DB.String(256), nullable=False)

#
# Option helpers
#

GLOBALS_CACHE = {} # Local Python cache for global settings
def primeGlobalsCache():
    global GLOBALS_CACHE

    settings = GlobalSettings.query.all()
    for setting in settings:
        GLOBALS_CACHE[setting.option_name] = setting.option_value

def getOption(option, default_value=False):
    try:
        val = GLOBALS_CACHE[option]
        if val or val == "":
            return val
        else:
            return default_value
    except:
        return default_value

def setOption(option, value):
    GLOBALS_CACHE[option] = value

    settings = GlobalSettings.query.filter_by(option_name=option).one_or_none()
    if settings:
        settings.option_value = value
    else:
        DB.session.add(GlobalSettings(option_name=option, option_value=value))
    DB.session.commit()

def getCurrentProfile():
    current_profile = int(getOption('currentProfile'))
    return Profiles.query.get(current_profile)

def getCurrentRaceFormat():
    if RACE.format is None:
        val = int(getOption('currentFormat'))
        race_format = RaceFormat.query.get(val)
        # create a shared instance
        RACE.format = RHRaceFormat.copy(race_format)
        RACE.format.id = race_format.id
    return RACE.format

def getCurrentDbRaceFormat():
    if RACE.format is None or RHRaceFormat.isDbBased(RACE.format):
        val = int(getOption('currentFormat'))
        return RaceFormat.query.get(val)
    else:
        return None

def setCurrentRaceFormat(race_format):
    if RHRaceFormat.isDbBased(race_format): # stored in DB, not internal race format
        setOption('currentFormat', race_format.id)
        # create a shared instance
        RACE.format = RHRaceFormat.copy(race_format)
        RACE.format.id = race_format.id
    else:
        RACE.format = race_format

class RHRaceFormat():
    def __init__(self, name, race_mode, race_time_sec, start_delay_min, start_delay_max, number_laps_win, win_condition, team_racing_mode):
        self.name = name
        self.race_mode = race_mode
        self.race_time_sec = race_time_sec
        self.start_delay_min = start_delay_min
        self.start_delay_max = start_delay_max
        self.number_laps_win = number_laps_win
        self.win_condition = win_condition
        self.team_racing_mode = team_racing_mode

    @classmethod
    def copy(cls, race_format):
        return RHRaceFormat(name=race_format.name,
                            race_mode=race_format.race_mode,
                            race_time_sec=race_format.race_time_sec,
                            start_delay_min=race_format.start_delay_min,
                            start_delay_max=race_format.start_delay_max,
                            number_laps_win=race_format.number_laps_win,
                            win_condition=race_format.win_condition,
                            team_racing_mode=race_format.team_racing_mode)

    @classmethod
    def isDbBased(cls, race_format):
        return hasattr(race_format, 'id')

#
# Authentication
#

def check_auth(username, password):
    '''Check if a username password combination is valid.'''
    return username == Config['GENERAL']['ADMIN_USERNAME'] and password == Config['GENERAL']['ADMIN_PASSWORD']

def authenticate():
    '''Sends a 401 response that enables basic auth.'''
    return Response(
        'Could not verify your access level for that URL.\n'
        'You have to login with proper credentials', 401,
        {'WWW-Authenticate': 'Basic realm="Login Required"'})

def requires_auth(f):
    @wraps(f)
    def decorated(*args, **kwargs):
        auth = request.authorization
        if not auth or not check_auth(auth.username, auth.password):
            return authenticate()
        return f(*args, **kwargs)
    return decorated

#
# Routes
#

@APP.route('/')
def index():
    '''Route to home page.'''
    return render_template('home.html', serverInfo=serverInfo,
                           getOption=getOption, __=__, Debug=Config['GENERAL']['DEBUG'])

@APP.route('/heats')
def heats():
    '''Route to heat summary page.'''
    return render_template('heats.html', serverInfo=serverInfo, getOption=getOption, __=__)

@APP.route('/results')
def results():
    '''Route to round summary page.'''
    return render_template('rounds.html', serverInfo=serverInfo, getOption=getOption, __=__)

@APP.route('/race')
@requires_auth
def race():
    '''Route to race management page.'''
    frequencies = [node.frequency for node in INTERFACE.nodes]
    nodes = []
    for idx, freq in enumerate(frequencies):
        if freq:
            nodes.append({
                'freq': freq,
                'index': idx
            })

    return render_template('race.html', serverInfo=serverInfo, getOption=getOption, __=__,
        led_enabled=led_manager.isEnabled(),
        num_nodes=RACE.num_nodes,
        current_heat=RACE.current_heat, pilots=Pilot,
        nodes=nodes)

@APP.route('/current')
def racepublic():
    '''Route to race management page.'''
    frequencies = [node.frequency for node in INTERFACE.nodes]
    nodes = []
    for idx, freq in enumerate(frequencies):
        if freq:
            nodes.append({
                'freq': freq,
                'index': idx
            })

    return render_template('racepublic.html', serverInfo=serverInfo, getOption=getOption, __=__,
        num_nodes=RACE.num_nodes,
        nodes=nodes)

@APP.route('/marshal')
@requires_auth
def marshal():
    '''Route to race management page.'''
    return render_template('marshal.html', serverInfo=serverInfo, getOption=getOption, __=__,
        num_nodes=RACE.num_nodes)

@APP.route('/settings')
@requires_auth
def settings():
    '''Route to settings page.'''
    return render_template('settings.html', serverInfo=serverInfo, getOption=getOption, __=__,
        led_enabled=led_manager.isEnabled(),
        num_nodes=RACE.num_nodes,
        ConfigFile=Config['GENERAL']['configFile'],
        Debug=Config['GENERAL']['DEBUG'])

@APP.route('/scanner')
@requires_auth
def scanner():
    '''Route to scanner page.'''

    return render_template('scanner.html', serverInfo=serverInfo, getOption=getOption, __=__,
        num_nodes=RACE.num_nodes)

@APP.route('/imdtabler')
def imdtabler():
    '''Route to IMDTabler page.'''

    return render_template('imdtabler.html', serverInfo=serverInfo, getOption=getOption, __=__)

# Debug Routes

@APP.route('/hardwarelog')
@requires_auth
def hardwarelog():
    '''Route to hardware log page.'''
    return render_template('hardwarelog.html', serverInfo=serverInfo, getOption=getOption, __=__)

@APP.route('/database')
@requires_auth
def database():
    '''Route to database page.'''
    return render_template('database.html', serverInfo=serverInfo, getOption=getOption, __=__,
        pilots=Pilot,
        heats=Heat,
        heatnodes=HeatNode,
        race_class=RaceClass,
        currentlaps=CurrentLap,
        savedraceMeta=SavedRaceMeta,
        savedraceLap=SavedRaceLap,
        profiles=Profiles,
        race_format=RaceFormat,
        globalSettings=GlobalSettings)

@APP.route('/docs')
def viewDocs():
    '''Route to doc viewer.'''
    docfile = request.args.get('d')

    language = getOption("currentLanguage")
    if language:
        translation = language + '-' + docfile
        if os.path.isfile('../../doc/' + translation):
            docfile = translation

    with io.open('../../doc/' + docfile, 'r', encoding="utf-8") as f:
        doc = f.read()

    return render_template('viewdocs.html',
        serverInfo=serverInfo,
        getOption=getOption,
        __=__,
        doc=doc
        )

@APP.route('/img/<path:imgfile>')
def viewImg(imgfile):
    '''Route to img called within doc viewer.'''
    return send_file('../../doc/img/' + imgfile)

# JSON API

from sqlalchemy.ext.declarative import DeclarativeMeta

class AlchemyEncoder(json.JSONEncoder):
    def default(self, obj):
        if isinstance(obj.__class__, DeclarativeMeta):
            # an SQLAlchemy class
            fields = {}
            for field in [x for x in dir(obj) if not x.startswith('_') and x != 'metadata']:
                data = obj.__getattribute__(field)
                if field is not "query" \
                    and field is not "query_class":
                    try:
                        json.dumps(data) # this will fail on non-encodable values, like other classes
                        if field is "frequencies":
                            fields[field] = json.loads(data)["f"]
                        elif field is "enter_ats" or field is "exit_ats":
                            fields[field] = json.loads(data)["v"]
                        else:
                            fields[field] = data
                    except TypeError:
                        fields[field] = None
            # a json-encodable dict
            return fields

        return json.JSONEncoder.default(self, obj)

@APP.route('/api/pilot/all')
def api_pilot_all():
    pilots = Pilot.query.all()
    payload = []
    for pilot in pilots:
        payload.append(pilot)

    return json.dumps({"pilots": payload}, cls=AlchemyEncoder), 201, {'Content-Type': 'application/json', 'Access-Control-Allow-Origin': '*'}

@APP.route('/api/pilot/<int:pilot_id>')
def api_pilot(pilot_id):
    pilot = Pilot.query.get(pilot_id)

    return json.dumps({"pilot": pilot}, cls=AlchemyEncoder), 201, {'Content-Type': 'application/json', 'Access-Control-Allow-Origin': '*'}

@APP.route('/api/heat/all')
def api_heat_all():
    all_heats = {}
    for heat in Heat.query.all():
        heat_id = heat.id
        note = heat.note
        race_class = heat.class_id

        heatnodes = HeatNode.query.filter_by(heat_id=heat.id).all()
        pilots = {}
        for pilot in heatnodes:
            pilots[pilot.node_index] = pilot.pilot_id

        has_race = SavedRaceMeta.query.filter_by(heat_id=heat.id).first()
        if has_race:
            locked = True
        else:
            locked = False

        all_heats[heat_id] = {
            'note': note,
            'heat_id': heat_id,
            'class_id': race_class,
            'nodes_pilots': pilots,
            'locked': locked
        }

    return json.dumps({"heats": all_heats}, cls=AlchemyEncoder), 201, {'Content-Type': 'application/json', 'Access-Control-Allow-Origin': '*'}

@APP.route('/api/heat/<int:heat_id>')
def api_heat(heat_id):
    heat = Heat.query.get(heat_id)
    if heat:
        note = heat.note
        race_class = heat.class_id

        heatnodes = HeatNode.query.filter_by(heat_id=heat.id).all()
        pilots = {}
        for pilot in heatnodes:
            pilots[pilot.node_index] = pilot.pilot_id

        has_race = SavedRaceMeta.query.filter_by(heat_id=heat.id).first()
        if has_race:
            locked = True
        else:
            locked = False

        heat = {
            'note': note,
            'heat_id': heat_id,
            'class_id': race_class,
            'nodes_pilots': pilots,
            'locked': locked
        }
    else:
        heat = None

    payload = {
        'setup': heat,
        'leaderboard': calc_leaderboard(heat_id=heat_id)
    }

    return json.dumps({"heat": payload}, cls=AlchemyEncoder), 201, {'Content-Type': 'application/json', 'Access-Control-Allow-Origin': '*'}

@APP.route('/api/class/all')
def api_class_all():
    race_classes = RaceClass.query.all()
    payload = []
    for race_class in race_classes:
        payload.append(race_class)

    return json.dumps({"classes": payload}, cls=AlchemyEncoder), 201, {'Content-Type': 'application/json', 'Access-Control-Allow-Origin': '*'}

@APP.route('/api/class/<int:class_id>')
def api_class(class_id):
    race_class = RaceClass.query.get(class_id)

    return json.dumps({"class": race_class}, cls=AlchemyEncoder), 201, {'Content-Type': 'application/json', 'Access-Control-Allow-Origin': '*'}

@APP.route('/api/format/all')
def api_format_all():
    formats = RaceFormat.query.all()
    payload = []
    for race_format in formats:
        payload.append(race_format)

    return json.dumps({"formats": payload}, cls=AlchemyEncoder), 201, {'Content-Type': 'application/json', 'Access-Control-Allow-Origin': '*'}

@APP.route('/api/format/<int:format_id>')
def api_format(format_id):
    raceformat = RaceFormat.query.get(format_id)

    return json.dumps({"format": raceformat}, cls=AlchemyEncoder), 201, {'Content-Type': 'application/json', 'Access-Control-Allow-Origin': '*'}

@APP.route('/api/profile/all')
def api_profile_all():
    profiles = Profiles.query.all()
    payload = []
    for profile in profiles:
        payload.append(profile)

    return json.dumps({"profiles": payload}, cls=AlchemyEncoder), 201, {'Content-Type': 'application/json', 'Access-Control-Allow-Origin': '*'}

@APP.route('/api/profile/<int:profile_id>')
def api_profile(profile_id):
    profile = Profiles.query.get(profile_id)

    return json.dumps({"profile": profile}, cls=AlchemyEncoder), 201, {'Content-Type': 'application/json', 'Access-Control-Allow-Origin': '*'}

@APP.route('/api/race/current')
def api_race_current():
    query = CurrentLap.query.all()
    laps = []
    for lap in query:
        laps.append(lap)

    payload = {
        "raw_laps": laps,
        "leaderboard": calc_leaderboard(current_race=True)
    }

    return json.dumps({"race": payload}, cls=AlchemyEncoder), 201, {'Content-Type': 'application/json', 'Access-Control-Allow-Origin': '*'}

@APP.route('/api/race/all')
def api_race_all():
    heats = []
    for heat in SavedRaceMeta.query.with_entities(SavedRaceMeta.heat_id).distinct().order_by(SavedRaceMeta.heat_id):
        max_rounds = DB.session.query(DB.func.max(SavedRaceMeta.round_id)).filter_by(heat_id=heat.heat_id).scalar()
        heats.append({
            "id": heat.heat_id,
            "rounds": max_rounds
        })

    payload = {
        "heats": heats,
        "leaderboard": calc_leaderboard()
    }

    return json.dumps({"races": payload}, cls=AlchemyEncoder), 201, {'Content-Type': 'application/json', 'Access-Control-Allow-Origin': '*'}

@APP.route('/api/race/<int:heat_id>/<int:round_id>')
def api_race(heat_id, round_id):
    race = SavedRaceMeta.query.filter_by(heat_id=heat_id, round_id=round_id).one()

    pilotraces = []
    for pilotrace in SavedPilotRace.query.filter_by(race_id=race.id).all():
        laps = []
        for lap in SavedRaceLap.query.filter_by(pilotrace_id=pilotrace.id).all():
            laps.append({
                    'id': lap.id,
                    'lap_time_stamp': lap.lap_time_stamp,
                    'lap_time': lap.lap_time,
                    'lap_time_formatted': lap.lap_time_formatted,
                    'source': lap.source,
                    'deleted': lap.deleted
                })

        pilot_data = Pilot.query.filter_by(id=pilotrace.pilot_id).first()
        if pilot_data:
            nodepilot = pilot_data.callsign
        else:
            nodepilot = None

        pilotraces.append({
            'callsign': nodepilot,
            'pilot_id': pilotrace.pilot_id,
            'node_index': pilotrace.node_index,
            'laps': laps
        })
    payload = {
        'start_time_formatted': race.start_time_formatted,
        'nodes': pilotraces,
        'leaderboard': calc_leaderboard(heat_id=heat_id, round_id=round_id)
    }

    return json.dumps({"race": payload}, cls=AlchemyEncoder), 201, {'Content-Type': 'application/json', 'Access-Control-Allow-Origin': '*'}

@APP.route('/api/status')
def api_status():
    data = {
        "server_info": {
            "server_api": serverInfo['server_api'],
            "json_api": serverInfo['json_api'],
            "node_api_best": serverInfo['node_api_best'],
            "release_version": serverInfo['release_version'],
            "node_api_match": serverInfo['node_api_match'],
            "node_api_lowest": serverInfo['node_api_lowest'],
            "node_api_levels": serverInfo['node_api_levels']
        },
        "state": {
            "current_heat": RACE.current_heat,
            "num_nodes": RACE.num_nodes,
            "race_status": RACE.race_status,
            "currentProfile": getOption('currentProfile'),
            "currentFormat": getOption('currentFormat'),
        }
    }

    return json.dumps({"status": data}), 201, {'Content-Type': 'application/json', 'Access-Control-Allow-Origin': '*'}

@APP.route('/api/options')
def api_options():
    opt_query = GlobalSettings.query.all()
    options = {}
    if opt_query:
        for opt in opt_query:
            options[opt.option_name] = opt.option_value

        payload = options
    else:
        payload = None

    return json.dumps({"options": payload}, cls=AlchemyEncoder), 201, {'Content-Type': 'application/json', 'Access-Control-Allow-Origin': '*'}

#
# Socket IO Events
#

@SOCKET_IO.on('connect')
def connect_handler():
    '''Starts the interface and a heartbeat thread for rssi.'''
    server_log('Client connected')
    heartbeat_thread_function.iter_tracker = 0  # declare/init variables for HB function
    heartbeat_thread_function.imdtabler_flag = False
    INTERFACE.start()
    global HEARTBEAT_THREAD
    if HEARTBEAT_THREAD is None:
        HEARTBEAT_THREAD = gevent.spawn(heartbeat_thread_function)
        server_log('Heartbeat thread started')

@SOCKET_IO.on('disconnect')
def disconnect_handler():
    '''Emit disconnect event.'''
    server_log('Client disconnected')

# LiveTime compatible events

@SOCKET_IO.on('get_version')
def on_get_version():
    session['LiveTime'] = True
    ver_parts = RELEASE_VERSION.split('.')
    return {'major': ver_parts[0], 'minor': ver_parts[1]}

@SOCKET_IO.on('get_timestamp')
def on_get_timestamp():
    if RACE.race_status == RACE_STATUS_STAGING:
        now = RACE_START
    else:
        now = monotonic()
    return {'timestamp': monotonic_to_milliseconds(now)}

@SOCKET_IO.on('get_settings')
def on_get_settings():
    return {'nodes': [{
        'frequency': node.frequency,
        'trigger_rssi': node.enter_at_level
        } for node in INTERFACE.nodes
    ]}

@SOCKET_IO.on('reset_auto_calibration')
def on_reset_auto_calibration(data):
    on_stop_race()
    on_discard_laps()
    setCurrentRaceFormat(SLAVE_RACE_FORMAT)
    emit_race_format()
    setOption("MinLapSec", "0")
    setOption("MinLapBehavior", "0")
    on_stage_race()

# Cluster events

@SOCKET_IO.on('join_cluster')
def on_join_cluster():
    setCurrentRaceFormat(SLAVE_RACE_FORMAT)
    emit_race_format()
    setOption("MinLapSec", "0")
    setOption("MinLapBehavior", "0")
    server_log('Joined cluster')

# RotorHazard events

@SOCKET_IO.on('load_data')
def on_load_data(data):
    '''Allow pages to load needed data'''
    load_types = data['load_types']
    for load_type in load_types:
        if load_type == 'node_data':
            emit_node_data(nobroadcast=True)
        elif load_type == 'environmental_data':
            emit_environmental_data(nobroadcast=True)
        elif load_type == 'frequency_data':
            emit_frequency_data(nobroadcast=True)
        elif load_type == 'heat_data':
            emit_heat_data(nobroadcast=True)
        elif load_type == 'class_data':
            emit_class_data(nobroadcast=True)
        elif load_type == 'pilot_data':
            emit_pilot_data(nobroadcast=True)
        elif load_type == 'round_data':
            emit_round_data(nobroadcast=True)
        elif load_type == 'race_format':
            emit_race_format(nobroadcast=True)
        elif load_type == 'node_tuning':
            emit_node_tuning(nobroadcast=True)
        elif load_type == 'enter_and_exit_at_levels':
            emit_enter_and_exit_at_levels(nobroadcast=True)
        elif load_type == 'min_lap':
            emit_min_lap(nobroadcast=True)
        elif load_type == 'leaderboard':
            emit_leaderboard(nobroadcast=True)
        elif load_type == 'leaderboard_cache':
            emit_leaderboard(nobroadcast=True, use_cache=True)
        elif load_type == 'current_laps':
            emit_current_laps(nobroadcast=True)
        elif load_type == 'race_status':
            emit_race_status(nobroadcast=True)
        elif load_type == 'current_heat':
            emit_current_heat(nobroadcast=True)
        elif load_type == 'team_racing_stat_if_enb':
            emit_team_racing_stat_if_enb(nobroadcast=True)
        elif load_type == 'race_list':
            emit_race_list(nobroadcast=True)
        elif load_type == 'language':
            emit_language(nobroadcast=True)
        elif load_type == 'all_languages':
            emit_all_languages(nobroadcast=True)
        elif load_type == 'led_effect_setup':
            emit_led_effect_setup()
        elif load_type == 'led_effects':
            emit_led_effects()
        elif load_type == 'imdtabler_page':
            emit_imdtabler_page(nobroadcast=True)
        elif load_type == 'cluster_status':
            CLUSTER.emitStatus()

@SOCKET_IO.on('broadcast_message')
def on_broadcast_message(data):
    emit_priority_message(data['message'], data['interrupt'])

# Settings socket io events

@SOCKET_IO.on('set_frequency')
def on_set_frequency(data):
    '''Set node frequency.'''
    CLUSTER.emit('set_frequency', data)
    if isinstance(data, basestring): # LiveTime compatibility
        data = json.loads(data)
    node_index = data['node']
    frequency = data['frequency']

    profile = getCurrentProfile()
    freqs = json.loads(profile.frequencies)
    freqs["f"][node_index] = frequency
    profile.frequencies = json.dumps(freqs)

    DB.session.commit()

    '''Set node frequency.'''
    server_log('Frequency set: Node {0} Frequency {1}'.format(node_index+1, frequency))
    INTERFACE.set_frequency(node_index, frequency)
    if session.get('LiveTime', False):
        emit('frequency_set', data)
    else:
        emit_frequency_data()

@SOCKET_IO.on('set_frequency_preset')
def on_set_frequency_preset(data):
    ''' Apply preset frequencies '''
    CLUSTER.emit('set_frequency_preset', data)
    freqs = []
    if data['preset'] == 'All-N1':
        profile = getCurrentProfile()
        profile_freqs = json.loads(profile.frequencies)
        frequency = profile_freqs["f"][0]
        for idx in range(RACE.num_nodes):
            freqs.append(frequency)
    else:
        if data['preset'] == 'RB-4':
            freqs = [5658, 5732, 5843, 5880, FREQUENCY_ID_NONE, FREQUENCY_ID_NONE, FREQUENCY_ID_NONE, FREQUENCY_ID_NONE]
        elif data['preset'] == 'RB-8':
            freqs = [5658, 5695, 5732, 5769, 5806, 5843, 5880, 5917]
        elif data['preset'] == 'IMD5C':
            freqs = [5658, 5695, 5760, 5800, 5885, FREQUENCY_ID_NONE, FREQUENCY_ID_NONE, FREQUENCY_ID_NONE]
        else: #IMD6C is default
            freqs = [5658, 5695, 5760, 5800, 5880, 5917, FREQUENCY_ID_NONE, FREQUENCY_ID_NONE]

    set_all_frequencies(freqs)
    emit_frequency_data()
    hardware_set_all_frequencies(freqs)

def set_all_frequencies(freqs):
    ''' Set frequencies for all nodes (but do not update hardware) '''
    # Set DB
    profile = getCurrentProfile()
    profile_freqs = json.loads(profile.frequencies)

    for idx in range(RACE.num_nodes):
        profile_freqs["f"][idx] = freqs[idx]
        server_log('Frequency set: Node {0} Frequency {1}'.format(idx+1, freqs[idx]))

    profile.frequencies = json.dumps(profile_freqs)
    DB.session.commit()

def hardware_set_all_frequencies(freqs):
    '''do hardware update for frequencies'''
    for idx in range(RACE.num_nodes):
        INTERFACE.set_frequency(idx, freqs[idx])

def restore_node_frequency(node_index):
    ''' Restore frequency for given node index (update hardware) '''
    gevent.sleep(0.250)  # pause to get clear of heartbeat actions for scanner
    profile = getCurrentProfile()
    profile_freqs = json.loads(profile.frequencies)
    freq = profile_freqs["f"][node_index]
    INTERFACE.set_frequency(node_index, freq)
    server_log('Frequency restored: Node {0} Frequency {1}'.format(node_index+1, freq))

@SOCKET_IO.on('set_enter_at_level')
def on_set_enter_at_level(data):
    '''Set node enter-at level.'''
    node_index = data['node']
    enter_at_level = data['enter_at_level']

    if not enter_at_level:
        server_log('Node enter-at set null; getting from node: Node {0}'.format(node_index+1))
        enter_at_level = INTERFACE.nodes[node_index].enter_at_level

    profile = getCurrentProfile()
    enter_ats = json.loads(profile.enter_ats)
    enter_ats["v"][node_index] = enter_at_level
    profile.enter_ats = json.dumps(enter_ats)
    DB.session.commit()

    INTERFACE.set_enter_at_level(node_index, enter_at_level)
    server_log('Node enter-at set: Node {0} Level {1}'.format(node_index+1, enter_at_level))

@SOCKET_IO.on('set_exit_at_level')
def on_set_exit_at_level(data):
    '''Set node exit-at level.'''
    node_index = data['node']
    exit_at_level = data['exit_at_level']

    if not exit_at_level:
        server_log('Node exit-at set null; getting from node: Node {0}'.format(node_index+1))
        exit_at_level = INTERFACE.nodes[node_index].exit_at_level

    profile = getCurrentProfile()
    exit_ats = json.loads(profile.exit_ats)
    exit_ats["v"][node_index] = exit_at_level
    profile.exit_ats = json.dumps(exit_ats)
    DB.session.commit()

    INTERFACE.set_exit_at_level(node_index, exit_at_level)
    server_log('Node exit-at set: Node {0} Level {1}'.format(node_index+1, exit_at_level))

def hardware_set_all_enter_ats(enter_at_levels):
    '''send update to nodes'''
    for idx in range(RACE.num_nodes):
        if enter_at_levels[idx]:
            INTERFACE.set_enter_at_level(idx, enter_at_levels[idx])
        else:
            on_set_enter_at_level({
                'node': idx,
                'enter_at_level': INTERFACE.nodes[idx].enter_at_level
                })

def hardware_set_all_exit_ats(exit_at_levels):
    '''send update to nodes'''
    for idx in range(RACE.num_nodes):
        if exit_at_levels[idx]:
            INTERFACE.set_exit_at_level(idx, exit_at_levels[idx])
        else:
            on_set_exit_at_level({
                'node': idx,
                'exit_at_level': INTERFACE.nodes[idx].exit_at_level
                })


@SOCKET_IO.on('set_language')
def on_set_language(data):
    '''Set interface language.'''
    setOption('currentLanguage', data['language'])
    DB.session.commit()

@SOCKET_IO.on('cap_enter_at_btn')
def on_cap_enter_at_btn(data):
    '''Capture enter-at level.'''
    node_index = data['node_index']
    if INTERFACE.start_capture_enter_at_level(node_index):
        server_log('Starting capture of enter-at level for node {0}'.format(node_index+1))

@SOCKET_IO.on('cap_exit_at_btn')
def on_cap_exit_at_btn(data):
    '''Capture exit-at level.'''
    node_index = data['node_index']
    if INTERFACE.start_capture_exit_at_level(node_index):
        server_log('Starting capture of exit-at level for node {0}'.format(node_index+1))

@SOCKET_IO.on('set_scan')
def on_set_scan(data):
    node_index = data['node']
    minScanFreq = data['min_scan_frequency']
    maxScanFreq = data['max_scan_frequency']
    maxScanInterval = data['max_scan_interval']
    minScanInterval = data['min_scan_interval']
    scanZoom = data['scan_zoom']
    node = INTERFACE.nodes[node_index]
    node.set_scan_interval(minScanFreq, maxScanFreq, maxScanInterval, minScanInterval, scanZoom)
    if node.scan_enabled:
        HEARTBEAT_DATA_RATE_FACTOR = 50
    else:
        HEARTBEAT_DATA_RATE_FACTOR = 5
        gevent.sleep(0.100)  # pause/spawn to get clear of heartbeat actions for scanner
        gevent.spawn(restore_node_frequency(node_index))

@SOCKET_IO.on('add_heat')
def on_add_heat():
    '''Adds the next available heat number to the database.'''
    new_heat = Heat(class_id=CLASS_ID_NONE)
    DB.session.add(new_heat)
    DB.session.flush()
    DB.session.refresh(new_heat)

    for node in range(RACE.num_nodes): # Add next heat with empty pilots
        DB.session.add(HeatNode(heat_id=new_heat.id, node_index=node, pilot_id=PILOT_ID_NONE))

    DB.session.commit()
    server_log('Heat added: Heat {0}'.format(new_heat.id))
    emit_heat_data()

@SOCKET_IO.on('alter_heat')
def on_alter_heat(data):
    '''Update heat.'''
    heat_id = data['heat']
    heat = Heat.query.get(heat_id)

    if 'note' in data:
        global EVENT_RESULTS_CACHE_VALID
        EVENT_RESULTS_CACHE_VALID = False
        heat.note = data['note']
    if 'class' in data:
        heat.class_id = data['class']
    if 'pilot' in data:
        node_index = data['node']
        heatnode = HeatNode.query.filter_by(heat_id=heat.id, node_index=node_index).one()
        heatnode.pilot_id = data['pilot']

    DB.session.commit()
    server_log('Heat {0} altered with {1}'.format(heat_id, data))
    emit_heat_data(noself=True)

@SOCKET_IO.on('delete_heat')
def on_alter_heat(data):
    '''Delete heat.'''
    if (DB.session.query(Heat).count() > 1): # keep one profile
        heat_id = data['heat']
        heat = Heat.query.get(heat_id)
        heatnodes = HeatNode.query.filter_by(heat_id=heat.id, node_index=node_index).all()
        DB.session.delete(heat)
        for heatnode in heatnodes:
            DB.session.delete(heatnode)
        DB.session.commit()

        if RACE.current_heat == heat:
            RACE.current_heat == Heat.query.first()

        server_log('Heat {0} deleted'.format(heat))
        emit_heat_data(noself=True)
    else:
        server_log('Refusing to delete only heat')

@SOCKET_IO.on('add_race_class')
def on_add_race_class():
    '''Adds the next available pilot id number in the database.'''
    new_race_class = RaceClass(name='New class', format_id=0)
    DB.session.add(new_race_class)
    DB.session.flush()
    DB.session.refresh(new_race_class)
    new_race_class.name = __('Class %d') % (new_race_class.id)
    new_race_class.description = __('Class %d') % (new_race_class.id)
    DB.session.commit()
    server_log('Class added: Class {0}'.format(new_race_class))
    emit_class_data()
    emit_heat_data() # Update class selections in heat displays

@SOCKET_IO.on('alter_race_class')
def on_alter_race_class(data):
    '''Update race class.'''
    race_class = data['class_id']
    db_update = RaceClass.query.get(race_class)
    if 'class_name' in data:
        global EVENT_RESULTS_CACHE_VALID
        EVENT_RESULTS_CACHE_VALID = False
        db_update.name = data['class_name']
    if 'class_format' in data:
        db_update.format_id = data['class_format']
    if 'class_description' in data:
        db_update.description = data['class_description']
    DB.session.commit()
    server_log('Altered race class {0} to {1}'.format(race_class, data))
    emit_class_data(noself=True)
    if 'class_name' in data:
        emit_heat_data() # Update class names in heat displays
    if 'class_format' in data:
        emit_current_heat(noself=True) # in case race operator is a different client, update locked format dropdown

@SOCKET_IO.on('add_pilot')
def on_add_pilot():
    '''Adds the next available pilot id number in the database.'''
    new_pilot = Pilot(name='New Pilot',
                           callsign='New Callsign',
                           team=DEF_TEAM_NAME,
                           phonetic = '')
    DB.session.add(new_pilot)
    DB.session.flush()
    DB.session.refresh(new_pilot)
    new_pilot.name = __('Pilot %d Name') % (new_pilot.id)
    new_pilot.callsign = __('Callsign %d') % (new_pilot.id)
    new_pilot.team = DEF_TEAM_NAME
    new_pilot.phonetic = ''
    DB.session.commit()
    server_log('Pilot added: Pilot {0}'.format(new_pilot.id))
    emit_pilot_data()

@SOCKET_IO.on('alter_pilot')
def on_alter_pilot(data):
    '''Update pilot.'''
    global EVENT_RESULTS_CACHE_VALID
    pilot_id = data['pilot_id']
    db_update = Pilot.query.get(pilot_id)
    if 'callsign' in data:
        EVENT_RESULTS_CACHE_VALID = False
        db_update.callsign = data['callsign']
    if 'team_name' in data:
        db_update.team = data['team_name']
    if 'phonetic' in data:
        db_update.phonetic = data['phonetic']
    if 'name' in data:
        EVENT_RESULTS_CACHE_VALID = False
        db_update.name = data['name']
    DB.session.commit()
    server_log('Altered pilot {0} to {1}'.format(pilot_id, data))
    emit_pilot_data(noself=True) # Settings page, new pilot settings
    if 'callsign' in data:
        emit_heat_data() # Settings page, new pilot callsign in heats
    if 'phonetic' in data:
        emit_heat_data() # Settings page, new pilot phonetic in heats. Needed?

@SOCKET_IO.on('add_profile')
def on_add_profile():
    '''Adds new profile in the database.'''
    profile = getCurrentProfile()
    new_freqs = {}
    new_freqs["f"] = default_frequencies()

    new_profile = Profiles(name=__('New Profile'),
                           description = __('New Profile'),
                           frequencies = json.dumps(new_freqs),
                           enter_ats = profile.enter_ats,
                           exit_ats = profile.exit_ats,
                           f_ratio = 100)
    DB.session.add(new_profile)
    DB.session.flush()
    DB.session.refresh(new_profile)
    new_profile.name = __('Profile %s') % new_profile.id
    DB.session.commit()
    on_set_profile(data={ 'profile': new_profile.id })

@SOCKET_IO.on('delete_profile')
def on_delete_profile():
    '''Delete profile'''
    if (DB.session.query(Profiles).count() > 1): # keep one profile
        profile = getCurrentProfile()
        DB.session.delete(profile)
        DB.session.commit()
        first_profile_id = Profiles.query.first().id
        setOption("currentProfile", first_profile_id)
        on_set_profile(data={ 'profile': first_profile_id })
    else:
        server_log('Refusing to delete only profile')

@SOCKET_IO.on('alter_profile')
def on_alter_profile(data):
    ''' update profile '''
    profile = getCurrentProfile()
    if 'profile_name' in data:
        profile.name = data['profile_name']
    if 'profile_description' in data:
        profile.description = data['profile_description']
    DB.session.commit()
    server_log('Altered current profile to %s' % (data))
    emit_node_tuning(noself=True)

@SOCKET_IO.on("set_profile")
def on_set_profile(data, emit_vals=True):
    ''' set current profile '''
    CLUSTER.emit('set_profile', data)
    profile_val = int(data['profile'])
    profile = Profiles.query.get(profile_val)
    if profile:
        setOption("currentProfile", data['profile'])
        server_log("Set Profile to '%s'" % profile_val)
        # set freqs, enter_ats, and exit_ats
        freqs_loaded = json.loads(profile.frequencies)
        freqs = freqs_loaded["f"]

        if profile.enter_ats:
            enter_ats_loaded = json.loads(profile.enter_ats)
            enter_ats = enter_ats_loaded["v"]
        else: #handle null data by copying in hardware values
            enter_at_levels = {}
            enter_at_levels["v"] = [node.enter_at_level for node in INTERFACE.nodes]
            enter_levels_serial = json.dumps(enter_at_levels)
            profile.enter_ats = enter_levels_serial
            enter_ats = enter_at_levels["v"]

        if profile.exit_ats:
            exit_ats_loaded = json.loads(profile.exit_ats)
            exit_ats = exit_ats_loaded["v"]
        else: #handle null data by copying in hardware values
            exit_at_levels = {}
            exit_at_levels["v"] = [node.exit_at_level for node in INTERFACE.nodes]
            exit_levels_serial = json.dumps(exit_at_levels)
            profile.exit_ats = exit_levels_serial
            exit_ats = exit_at_levels["v"]

        DB.session.commit()
        if emit_vals:
            emit_node_tuning()
            emit_enter_and_exit_at_levels()
            emit_frequency_data()

        hardware_set_all_frequencies(freqs)
        hardware_set_all_enter_ats(enter_ats)
        hardware_set_all_exit_ats(exit_ats)

    else:
        server_log('Invalid set_profile value: ' + str(profile_val))

@SOCKET_IO.on('backup_database')
def on_backup_database():
    '''Backup database.'''
    bkp_name = backup_db_file(True)  # make copy of DB file
         # read DB data and convert to Base64
    with open(bkp_name, mode='rb') as file:
        file_content = base64.encodestring(file.read())
    emit_payload = {
        'file_name': os.path.basename(bkp_name),
        'file_data' : file_content
    }
    SOCKET_IO.emit('database_bkp_done', emit_payload)

@SOCKET_IO.on('reset_database')
def on_reset_database(data):
    '''Reset database.'''
    global EVENT_RESULTS_CACHE_VALID
    EVENT_RESULTS_CACHE_VALID = False

    reset_type = data['reset_type']
    if reset_type == 'races':
        db_reset_saved_races()
        db_reset_current_laps()
    elif reset_type == 'heats':
        db_reset_heats()
        db_reset_saved_races()
        db_reset_current_laps()
    elif reset_type == 'classes':
        db_reset_heats()
        db_reset_classes()
        db_reset_saved_races()
        db_reset_current_laps()
    elif reset_type == 'pilots':
        db_reset_pilots()
        db_reset_heats()
        db_reset_saved_races()
        db_reset_current_laps()
    elif reset_type == 'all':
        db_reset_pilots()
        db_reset_heats()
        db_reset_classes()
        db_reset_saved_races()
        db_reset_current_laps()
    emit_heat_data()
    emit_pilot_data()
    emit_race_format()
    emit_class_data()
    emit_current_laps()
    emit_round_data_notify()
    emit('reset_confirm')

@SOCKET_IO.on('shutdown_pi')
def on_shutdown_pi():
    '''Shutdown the raspberry pi.'''
    led_manager.eventDirect(LEDEvent.SHUTDOWN)  # server is shutting down, so shut off LEDs
    CLUSTER.emit('shutdown_pi')
    emit_priority_message(__('Server has shut down.'), True)
    server_log('Shutdown pi')
    gevent.sleep(1);
    os.system("sudo shutdown now")

@SOCKET_IO.on('reboot_pi')
def on_reboot_pi():
    '''Shutdown the raspberry pi.'''
    led_manager.eventDirect(LEDEvent.SHUTDOWN)  # server is shutting down, so shut off LEDs
    CLUSTER.emit('reboot_pi')
    emit_priority_message(__('Server is rebooting.'), True)
    server_log('Rebooting pi')
    gevent.sleep(1);
    os.system("sudo reboot now")

@SOCKET_IO.on("set_min_lap")
def on_set_min_lap(data):
    min_lap = data['min_lap']
    setOption("MinLapSec", data['min_lap'])
    server_log("set min lap time to %s seconds" % min_lap)
    emit_min_lap(noself=True)

@SOCKET_IO.on("set_min_lap_behavior")
def on_set_min_lap_behavior(data):
    min_lap_behavior = data['min_lap_behavior']
    setOption("MinLapBehavior", data['min_lap_behavior'])
    server_log("set min lap behavior to %s" % min_lap_behavior)
    emit_min_lap(noself=True)

@SOCKET_IO.on("set_race_format")
def on_set_race_format(data):
    ''' set current race_format '''
    if RACE.race_status == RACE_STATUS_READY: # prevent format change if race running
        race_format_val = data['race_format']
        race_format = RaceFormat.query.get(race_format_val)
        DB.session.flush()
        setCurrentRaceFormat(race_format)
        DB.session.commit()
        emit_race_format()
        server_log("set race format to '%s' (%s)" % (race_format.name, race_format.id))
        CLUSTER.emitToMirrors('set_race_format', data)
    else:
        emit_priority_message(__('Format change prevented by active race: Stop and save/discard laps'), False, nobroadcast=True)
        server_log("Format change prevented by active race")
        emit_race_format()

@SOCKET_IO.on('add_race_format')
def on_add_race_format():
    '''Adds new format in the database by duplicating an existing one.'''
    source_format = getCurrentRaceFormat()
    all_format_names = [format.name for format in RaceFormat.query.all()]
    new_format = RaceFormat(name=uniqueName(source_format.name, all_format_names),
                             race_mode=source_format.race_mode,
                             race_time_sec=source_format.race_time_sec ,
                             start_delay_min=source_format.start_delay_min,
                             start_delay_max=source_format.start_delay_max,
                             number_laps_win=source_format.number_laps_win,
                             win_condition=source_format.win_condition,
                             team_racing_mode=source_format.team_racing_mode)
    DB.session.add(new_format)
    DB.session.flush()
    DB.session.refresh(new_format)
    DB.session.commit()
    on_set_race_format(data={ 'race_format': new_format.id })

@SOCKET_IO.on('delete_race_format')
def on_delete_race_format():
    '''Delete profile'''
    if RACE.race_status == RACE_STATUS_READY: # prevent format change if race running
        raceformat = getCurrentDbRaceFormat()
        if raceformat and (DB.session.query(RaceFormat).count() > 1): # keep one format
            DB.session.delete(raceformat)
            DB.session.commit()
            first_raceFormat = RaceFormat.query.first()
            setCurrentRaceFormat(first_raceFormat)
            emit_race_format()
        else:
            server_log('Refusing to delete only format')
    else:
        emit_priority_message(__('Format change prevented by active race: Stop and save/discard laps'), False, nobroadcast=True)
        server_log("Format change prevented by active race")

@SOCKET_IO.on('alter_race_format')
def on_alter_race_format(data):
    ''' update race format '''
    race_format = getCurrentDbRaceFormat()
    if race_format:
        emit = False
        if 'format_name' in data:
            race_format.name = data['format_name']
            emit = True
        if 'race_mode' in data:
            race_format.race_mode = data['race_mode']
        if 'race_time' in data:
            race_format.race_time_sec = data['race_time']
        if 'start_delay_min' in data:
            race_format.start_delay_min = data['start_delay_min']
        if 'start_delay_max' in data:
            race_format.start_delay_max = data['start_delay_max']
        if 'number_laps_win' in data:
            race_format.number_laps_win = data['number_laps_win']
        if 'win_condition' in data:
            race_format.win_condition = data['win_condition']
        if 'team_racing_mode' in data:
            race_format.team_racing_mode = (True if data['team_racing_mode'] else False)
        DB.session.commit()
        setCurrentRaceFormat(race_format)
        server_log('Altered race format to %s' % (data))
        if emit:
            emit_race_format()
            emit_class_data()

# LED Effects

def emit_led_effect_setup(**params):
    '''Emits LED event/effect wiring options.'''
    if led_manager.isEnabled():
        effects = led_manager.getRegisteredEffects()

        emit_payload = {
            'events': []
        }

        for event in LEDEvent.configurable_events:
            selectedEffect = led_manager.getEventEffect(event['event'])

            effect_list = []

            for effect in effects:
                if event['event'] in effects[effect]['validEvents']:
                    effect_list.append({
                        'name': effect,
                        'label': __(effects[effect]['label'])
                    })

            emit_payload['events'].append({
                'event': event["event"],
                'label': __(event["label"]),
                'selected': selectedEffect,
                'effects': effect_list
            })

        # never broadcast
        emit('led_effect_setup_data', emit_payload)

def emit_led_effects(**params):
    if led_manager.isEnabled():
        effects = led_manager.getRegisteredEffects()

        effect_list = []
        for effect in effects:
            if LEDEvent.NOCONTROL not in effects[effect]['validEvents']:
                effect_list.append({
                    'name': effect,
                    'label': __(effects[effect]['label'])
                })

        emit_payload = {
            'effects': effect_list
        }

        # never broadcast
        emit('led_effects', emit_payload)

@SOCKET_IO.on('set_led_event_effect')
def on_set_led_effect(data):
    '''Set effect for event.'''
    if led_manager.isEnabled() and 'event' in data and 'effect' in data:
        led_manager.setEventEffect(data['event'], data['effect'])

        effect_opt = getOption('ledEffects')
        if effect_opt:
            effects = json.loads(effect_opt)
        else:
            effects = {}

        effects[data['event']] = data['effect']
        setOption('ledEffects', json.dumps(effects))

        server_log('Set LED event {0} to effect {1}'.format(data['event'], data['effect']))

@SOCKET_IO.on('use_led_effect')
def on_use_led_effect(data):
    '''Activate arbitrary LED Effect.'''
    if led_manager.isEnabled() and 'effect' in data:
        led_manager.setEventEffect(LEDEvent.MANUAL, data['effect'])

        args = None
        if 'args' in data:
            args = data['args']

        led_manager.event(LEDEvent.MANUAL, args)

# Race management socket io events

@SOCKET_IO.on('schedule_race')
def on_schedule_race(data):
    global RACE_SCHEDULED
    global RACE_SCHEDULED_TIME

    RACE_SCHEDULED_TIME = monotonic() + (data['m'] * 60) + data['s']
    RACE_SCHEDULED = True

    SOCKET_IO.emit('race_scheduled', {
        'scheduled': RACE_SCHEDULED,
        'scheduled_at': RACE_SCHEDULED_TIME
        })

    emit_priority_message(__("Next race begins in {0:01d}:{1:02d}".format(data['m'], data['s'])), True)

@SOCKET_IO.on('cancel_schedule_race')
def cancel_schedule_race():
    global RACE_SCHEDULED

    RACE_SCHEDULED = False

    SOCKET_IO.emit('race_scheduled', {
        'scheduled': RACE_SCHEDULED,
        'scheduled_at': RACE_SCHEDULED_TIME
        })

    emit_priority_message(__("Scheduled race cancelled"), False)

@SOCKET_IO.on('get_pi_time')
def on_get_pi_time():
    # never broadcasts to all (client must make request)
    emit('pi_time', {
        'pi_time_s': monotonic()
    })

@SOCKET_IO.on('stage_race')
def on_stage_race():
    CLUSTER.emit('stage_race')
    if RACE.race_status == RACE_STATUS_READY: # only initiate staging if ready
        '''Common race start events (do early to prevent processing delay when start is called)'''
        global RACE_START
        global RACE_START_TOKEN
        global LAST_RACE_CACHE_VALID
        INTERFACE.enable_calibration_mode() # Nodes reset triggers on next pass

        led_manager.event(LEDEvent.RACESTAGE)
        clear_laps() # Clear laps before race start
        init_node_cross_fields()  # set 'cur_pilot_id' and 'cross' fields on nodes
        LAST_RACE_CACHE_VALID = False # invalidate last race results cache
        RACE.timer_running = 0 # indicate race timer not running
        RACE.race_status = RACE_STATUS_STAGING
        INTERFACE.set_race_status(RACE_STATUS_STAGING)
        emit_current_laps() # Race page, blank laps to the web client
        emit_leaderboard() # Race page, blank leaderboard to the web client
        emit_race_status()

        race_format = getCurrentRaceFormat()
        if race_format.team_racing_mode:
            check_emit_team_racing_status()  # Show initial team-racing status info
        MIN = min(race_format.start_delay_min, race_format.start_delay_max) # in case values are reversed
        MAX = max(race_format.start_delay_min, race_format.start_delay_max)
        DELAY = random.randint(MIN, MAX) + 0.9 # Add ~1 for prestage (<1 to prevent timer beep)

        RACE_START = monotonic() + DELAY
        RACE_START_TOKEN = random.random()
        gevent.spawn(race_start_thread, RACE_START_TOKEN)

        SOCKET_IO.emit('stage_ready', {
            'hide_stage_timer': MIN != MAX,
            'race_mode': race_format.race_mode,
            'race_time_sec': race_format.race_time_sec,
            'pi_starts_at_s': RACE_START
        }) # Announce staging with chosen delay

def autoUpdateCalibration():
    ''' Apply best tuning values to nodes '''
    for node_index, node in enumerate(INTERFACE.nodes):
        calibration = findBestValues(node, node_index)

        if node.enter_at_level is not calibration['enter_at_level']:
            on_set_enter_at_level({
                'node': node_index,
                'enter_at_level': calibration['enter_at_level']
            })

        if node.exit_at_level is not calibration['exit_at_level']:
            on_set_exit_at_level({
                'node': node_index,
                'exit_at_level': calibration['exit_at_level']
            })

    emit_enter_and_exit_at_levels()

def findBestValues(node, node_index):
    ''' Search race history for best tuning values '''

    # get commonly used values
    heat = Heat.query.get(RACE.current_heat)
    pilot = HeatNode.query.filter_by(heat_id=RACE.current_heat, node_index=node_index).first().pilot_id
    current_class = heat.class_id

    # test for disabled node
    if pilot is PILOT_ID_NONE or node.frequency is FREQUENCY_ID_NONE:
        server_log('Node {0} calibration: skipping disabled node'.format(node.index+1))
        return {
            'enter_at_level': node.enter_at_level,
            'exit_at_level': node.exit_at_level
        }

    # test for same heat, same node
    race_query = SavedRaceMeta.query.filter_by(heat_id=heat.id).order_by(-SavedRaceMeta.id).first()
    if race_query:
        pilotrace_query = SavedPilotRace.query.filter_by(race_id=race_query.id, pilot_id=pilot).order_by(-SavedPilotRace.id).first()
        if pilotrace_query:
            server_log('Node {0} calibration: found same pilot+node in same heat'.format(node.index+1))
            return {
                'enter_at_level': pilotrace_query.enter_at,
                'exit_at_level': pilotrace_query.exit_at
            }

    # test for same class, same pilot, same node
    race_query = SavedRaceMeta.query.filter_by(class_id=current_class).order_by(-SavedRaceMeta.id).first()
    if race_query:
        pilotrace_query = SavedPilotRace.query.filter_by(race_id=race_query.id, node_index=node_index, pilot_id=pilot).order_by(-SavedPilotRace.id).first()
        if pilotrace_query:
            server_log('Node {0} calibration: found same pilot+node in other heat with same class'.format(node.index+1))
            return {
                'enter_at_level': pilotrace_query.enter_at,
                'exit_at_level': pilotrace_query.exit_at
            }

    # test for same pilot, same node
    pilotrace_query = SavedPilotRace.query.filter_by(node_index=node_index, pilot_id=pilot).order_by(-SavedPilotRace.id).first()
    if pilotrace_query:
        server_log('Node {0} calibration: found same pilot+node in other heat with other class'.format(node.index+1))
        return {
            'enter_at_level': pilotrace_query.enter_at,
            'exit_at_level': pilotrace_query.exit_at
        }

    # test for same node
    pilotrace_query = SavedPilotRace.query.filter_by(node_index=node_index).order_by(-SavedPilotRace.id).first()
    if pilotrace_query:
        server_log('Node {0} calibration: found same node in other heat'.format(node.index+1))
        return {
            'enter_at_level': pilotrace_query.enter_at,
            'exit_at_level': pilotrace_query.exit_at
        }

    # fallback
    server_log('Node {0} calibration: no calibration hints found, no change.format(node.index+1)')
    return {
        'enter_at_level': node.enter_at_level,
        'exit_at_level': node.exit_at_level
    }

def race_start_thread(start_token):
    global Race_laps_winner_name

    # clear any lingering crossings at staging (if node rssi < enterAt)
    for node in INTERFACE.nodes:
        if node.crossing_flag and node.frequency > 0 and node.current_pilot_id != PILOT_ID_NONE and \
                    node.current_rssi < node.enter_at_level:
            server_log("Forcing end crossing for node {0} at staging (rssi={1}, enterAt={2}, exitAt={3})".\
                       format(node.index+1, node.current_rssi, node.enter_at_level, node.exit_at_level))
            INTERFACE.force_end_crossing(node.index)

    # do non-blocking delay before time-critical code
    while (monotonic() < RACE_START - 0.5):
        gevent.sleep(0.1)

    if RACE.race_status == RACE_STATUS_STAGING and \
        RACE_START_TOKEN == start_token:
        # Only start a race if it is not already in progress
        # Null this thread if token has changed (race stopped/started quickly)

        # do blocking delay until race start
        while monotonic() < RACE_START:
            pass

        # do time-critical tasks
        led_manager.event(LEDEvent.RACESTART)

        # do secondary start tasks (small delay is acceptable)
        RACE.start_time = datetime.now()

        for node in INTERFACE.nodes:
            node.history_values = [] # clear race history
            node.history_times = []
            node.under_min_lap_count = 0
            # clear any lingering crossing (if rssi>enterAt then first crossing starts now)
            if node.crossing_flag and node.frequency > 0 and node.current_pilot_id != PILOT_ID_NONE:
                server_log("Forcing end crossing for node {0} at start (rssi={1}, enterAt={2}, exitAt={3})".\
                           format(node.index+1, node.current_rssi, node.enter_at_level, node.exit_at_level))
                INTERFACE.force_end_crossing(node.index)

        RACE.race_status = RACE_STATUS_RACING # To enable registering passed laps
        INTERFACE.set_race_status(RACE_STATUS_RACING)
        RACE.timer_running = 1 # indicate race timer is running
        Race_laps_winner_name = None  # name of winner in first-to-X-laps race
        emit_race_status() # Race page, to set race button states
        server_log('Race started at {0} ({1:13f})'.format(RACE_START, monotonic_to_milliseconds(RACE_START)))

@SOCKET_IO.on('stop_race')
def on_stop_race():
    '''Stops the race and stops registering laps.'''
    global RACE_END

    CLUSTER.emit('stop_race')
    if RACE.race_status == RACE_STATUS_RACING:
        global RACE_DURATION_MS # To redefine main program variable
        RACE_END = monotonic() # Update the race end time stamp
        delta_time = RACE_END - RACE_START
        milli_sec = delta_time * 1000.0
        RACE_DURATION_MS = milli_sec

        server_log('Race stopped at {0} ({1:13f}), duration {2}ms'.format(RACE_END, monotonic_to_milliseconds(RACE_END), RACE_DURATION_MS))

        min_laps_list = []  # show nodes with laps under minimum (if any)
        for node in INTERFACE.nodes:
            if node.under_min_lap_count > 0:
                min_laps_list.append('Node {0} Count={1}'.format(node.index+1, node.under_min_lap_count))
        if len(min_laps_list) > 0:
            server_log('Nodes with laps under minimum:  ' + ', '.join(min_laps_list))

        RACE.race_status = RACE_STATUS_DONE # To stop registering passed laps, waiting for laps to be cleared
        INTERFACE.set_race_status(RACE_STATUS_DONE)
    else:
        server_log('No active race to stop')
        RACE.race_status = RACE_STATUS_READY # Go back to ready state
        INTERFACE.set_race_status(RACE_STATUS_READY)
        led_manager.clear()

    RACE.timer_running = 0 # indicate race timer not running
    RACE_SCHEDULED = False # also stop any deferred start

    SOCKET_IO.emit('stop_timer') # Loop back to race page to start the timer counting up
    emit_race_status() # Race page, to set race button states
    led_manager.event(LEDEvent.RACESTOP)

@SOCKET_IO.on('save_laps')
def on_save_laps():
    '''Save current laps data to the database.'''
    global EVENT_RESULTS_CACHE_VALID
    EVENT_RESULTS_CACHE_VALID = False
    race_format = getCurrentRaceFormat()
    heat = Heat.query.get(RACE.current_heat)
    # Get the last saved round for the current heat
    max_round = DB.session.query(DB.func.max(SavedRaceMeta.round_id)) \
            .filter_by(heat_id=RACE.current_heat).scalar()
    if max_round is None:
        max_round = 0
    # Loop through laps to copy to saved races
    profile = getCurrentProfile()
    profile_freqs = json.loads(profile.frequencies)

    new_race = SavedRaceMeta( \
        round_id=max_round+1, \
        heat_id=RACE.current_heat, \
        class_id=heat.class_id, \
        format_id=getOption('currentFormat'), \
        start_time = RACE_START, \
        start_time_formatted = RACE.start_time.strftime("%Y-%m-%d %H:%M:%S")
    )
    DB.session.add(new_race)
    DB.session.flush()
    DB.session.refresh(new_race)

    for node_index in range(RACE.num_nodes):
        if profile_freqs["f"][node_index] != FREQUENCY_ID_NONE:
            pilot_id = HeatNode.query.filter_by( \
                heat_id=RACE.current_heat, node_index=node_index).one().pilot_id

            if pilot_id != PILOT_ID_NONE:
                new_pilotrace = SavedPilotRace( \
                    race_id=new_race.id, \
                    node_index=node_index, \
                    pilot_id=pilot_id, \
                    history_values=json.dumps(INTERFACE.nodes[node_index].history_values), \
                    history_times=json.dumps(INTERFACE.nodes[node_index].history_times), \
                    penalty_time=0, \
                    enter_at=INTERFACE.nodes[node_index].enter_at_level, \
                    exit_at=INTERFACE.nodes[node_index].exit_at_level
                )
                DB.session.add(new_pilotrace)
                DB.session.flush()
                DB.session.refresh(new_pilotrace)

                for lap in CurrentLap.query.filter_by(node_index=node_index).all():
                    DB.session.add(SavedRaceLap( \
                        race_id=new_race.id, \
                        pilotrace_id=new_pilotrace.id, \
                        node_index=node_index, \
                        pilot_id=pilot_id, \
                        lap_time_stamp=lap.lap_time_stamp, \
                        lap_time=lap.lap_time, \
                        lap_time_formatted=lap.lap_time_formatted, \
                        source = lap.source, \
                        deleted = lap.deleted
                    ))

    DB.session.commit()
    server_log('Current laps saved: Heat {0} Round {1}'.format(RACE.current_heat, max_round+1))
    on_discard_laps() # Also clear the current laps
    emit_round_data_notify() # live update rounds page

@SOCKET_IO.on('resave_laps')
def on_resave_laps(data):
    global EVENT_RESULTS_CACHE_VALID
    EVENT_RESULTS_CACHE_VALID = False

    heat_id = data['heat_id']
    round_id = data['round_id']
    callsign = data['callsign']

    race_id = data['race_id']
    pilotrace_id = data['pilotrace_id']
    node = data['node']
    pilot_id = data['pilot_id']
    laps = data['laps']
    enter_at = data['enter_at']
    exit_at = data['exit_at']

    Pilotrace = SavedPilotRace.query.filter_by(id=pilotrace_id).one()
    Pilotrace.enter_at = enter_at
    Pilotrace.exit_at = exit_at

    SavedRaceLap.query.filter_by(pilotrace_id=pilotrace_id).delete()

    for lap in laps:
        tmp_lap_time_formatted = lap['lap_time']
        if isinstance(tmp_lap_time_formatted, float):
            tmp_lap_time_formatted = time_format(lap['lap_time'])
        DB.session.add(SavedRaceLap( \
            race_id=race_id, \
            pilotrace_id=pilotrace_id, \
            node_index=node, \
            pilot_id=pilot_id, \
            lap_time_stamp=lap['lap_time_stamp'], \
            lap_time=lap['lap_time'], \
            lap_time_formatted=tmp_lap_time_formatted,\
            source = lap['source'], \
            deleted = lap['deleted']
        ))

    DB.session.commit()
    message = __('Race times adjusted for: Heat {0} Round {1} / {2}').format(heat_id, round_id, callsign)
    emit_priority_message(message, False)
    server_log(message)
    emit_round_data_notify()
    if int(getOption('calibrationMode')):
        autoUpdateCalibration()

@SOCKET_IO.on('discard_laps')
def on_discard_laps():
    '''Clear the current laps without saving.'''
    CLUSTER.emit('discard_laps')
    clear_laps()
    RACE.race_status = RACE_STATUS_READY # Flag status as ready to start next race
    INTERFACE.set_race_status(RACE_STATUS_READY)
    emit_current_laps() # Race page, blank laps to the web client
    emit_leaderboard() # Race page, blank leaderboard to the web client
    emit_race_status() # Race page, to set race button states
    race_format = getCurrentRaceFormat()
    if race_format.team_racing_mode:
        check_emit_team_racing_status()  # Show team-racing status info
    else:
        emit_team_racing_status('')  # clear any displayed "Winner is" text
    led_manager.event(LEDEvent.LAPSCLEAR)

def clear_laps():
    '''Clear the current laps table.'''
    global LAST_RACE_CACHE
    global LAST_RACE_CACHE_VALID
    global Race_laps_winner_name
    LAST_RACE_CACHE = calc_leaderboard(current_race=True)
    LAST_RACE_CACHE_VALID = True
    Race_laps_winner_name = None  # clear winner in first-to-X-laps race
    DB.session.query(CurrentLap).delete() # Clear out the current laps table
    DB.session.query(LapSplit).delete()
    DB.session.commit()
    server_log('Current laps cleared')

def init_node_cross_fields():
    '''Sets the 'current_pilot_id' and 'cross' values on each node.'''
    heatnodes = HeatNode.query.filter_by( \
        heat_id=RACE.current_heat).all()

    for node in INTERFACE.nodes:
        node.current_pilot_id = PILOT_ID_NONE
        if node.frequency and node.frequency > 0:
            for heatnode in heatnodes:
                if heatnode.node_index == node.index:
                    node.current_pilot_id = heatnode.pilot_id
                    break

        node.first_cross_flag = False
        node.show_crossing_flag = False

@SOCKET_IO.on('set_current_heat')
def on_set_current_heat(data):
    '''Update the current heat variable.'''
    new_heat_id = data['heat']
    RACE.current_heat = new_heat_id
    server_log('Current heat set: Heat {0}'.format(new_heat_id))

    if int(getOption('calibrationMode')):
        autoUpdateCalibration()

    emit_current_heat() # Race page, to update heat selection button
    emit_leaderboard() # Race page, to update callsigns in leaderboard
    race_format = getCurrentRaceFormat()
    if race_format.team_racing_mode:
        check_emit_team_racing_status()  # Show initial team-racing status info

@SOCKET_IO.on('delete_lap')
def on_delete_lap(data):
    '''Delete a false lap.'''
    node_index = data['node']
    lap_id = data['lapid']
    db_update = CurrentLap.query.filter_by(node_index=node_index, lap_id=lap_id).one()
    db_update.deleted = True

    db_next = CurrentLap.query.filter( \
        CurrentLap.node_index==node_index, \
        CurrentLap.deleted != 1, \
        CurrentLap.lap_id > lap_id).order_by(CurrentLap.lap_id).first()

    db_last = CurrentLap.query.filter( \
        CurrentLap.node_index==node_index, \
        CurrentLap.deleted != 1, \
        CurrentLap.lap_id < lap_id).order_by(CurrentLap.lap_id.desc()).first()

    if db_next and db_last:
        db_next.lap_time = db_next.lap_time_stamp - db_last.lap_time_stamp
        db_next.lap_time_formatted = time_format(db_next.lap_time)

    DB.session.commit()
    server_log('Lap deleted: Node {0} Lap {1}'.format(node_index+1, lap_id))
    emit_current_laps() # Race page, update web client
    emit_leaderboard() # Race page, update web client
    race_format = getCurrentRaceFormat()
    if race_format.team_racing_mode:
        # update team-racing status info
        if race_format.win_condition != WIN_CONDITION_MOST_LAPS:  # if not Most Laps Wins race
            if race_format.number_laps_win > 0:  # if number-laps-win race
                t_laps_dict, team_name, pilot_team_dict = get_team_laps_info(-1, race_format.number_laps_win)
                check_team_laps_win(t_laps_dict, race_format.number_laps_win, pilot_team_dict)
            else:
                t_laps_dict = get_team_laps_info()[0]
        else:  # if Most Laps Wins race enabled
            t_laps_dict, t_name, pilot_team_dict = get_team_laps_info()
            if ms_from_race_start() > race_format.race_time_sec*1000:  # if race done
                check_most_laps_win(node_index, t_laps_dict, pilot_team_dict)
        check_emit_team_racing_status(t_laps_dict)

@SOCKET_IO.on('simulate_lap')
def on_simulate_lap(data):
    '''Simulates a lap (for debug testing).'''
    node_index = data['node']
    server_log('Simulated lap: Node {0}'.format(node_index+1))
    led_manager.event(LEDEvent.CROSSINGEXIT, {
        'nodeIndex': node_index,
        'color': hexToColor(getOption('colorNode_' + str(node_index), '#ffffff'))
        })
    INTERFACE.intf_simulate_lap(node_index, 0)

@SOCKET_IO.on('LED_solid')
def on_LED_solid(data):
    '''LED Solid Color'''
    led_red = data['red']
    led_green = data['green']
    led_blue = data['blue']

    on_use_led_effect({
        'effect': "stripColor",
        'args': {
            'color': Color(led_red,led_green,led_blue),
            'pattern': ColorPattern.SOLID,
            'time': None
        }
    })

@SOCKET_IO.on('LED_chase')
def on_LED_chase(data):
    '''LED Solid Color Chase'''
    led_red = data['red']
    led_green = data['green']
    led_blue = data['blue']

    on_use_led_effect({
        'effect': "stripColor",
        'args': {
            'color': Color(led_red,led_green,led_blue),
#            'pattern': ColorPattern.CHASE,  # TODO implement chase animation pattern
            'pattern': ColorPattern.ALTERNATING,
            'time': 5
        }
    })


@SOCKET_IO.on('LED_RB')
def on_LED_RB():
    '''LED rainbow'''
    on_use_led_effect({
        'effect': "rainbow",
        'args': {
            'time': 5
        }
    })

@SOCKET_IO.on('LED_RBCYCLE')
def on_LED_RBCYCLE():
    '''LED rainbow Cycle'''
    on_use_led_effect({
        'effect': "rainbowCycle",
        'args': {
            'time': 5
        }
    })

@SOCKET_IO.on('LED_RBCHASE')
def on_LED_RBCHASE():
    '''LED Rainbow Cycle Chase'''
    on_use_led_effect({
        'effect': "rainbowCycleChase",
        'args': {
            'time': 5
        }
    })

@SOCKET_IO.on('LED_brightness')
def on_LED_brightness(data):
    '''Change LED Brightness'''
    brightness = data['brightness']
    strip.setBrightness(brightness)
    strip.show()
    setOption("ledBrightness", brightness)

@SOCKET_IO.on('set_option')
def on_set_option(data):
    setOption(data['option'], data['value'])

@SOCKET_IO.on('get_race_scheduled')
def get_race_elapsed():
    # never broadcasts to all

    emit('race_scheduled', {
        'scheduled': RACE_SCHEDULED,
        'scheduled_at': RACE_SCHEDULED_TIME
    })

@SOCKET_IO.on('imdtabler_update_freqs')
def imdtabler_update_freqs(data):
    ''' Update IMDTabler page with new frequencies list '''
    emit_imdtabler_data(data['freq_list'].replace(',',' ').split())


# Socket io emit functions

def emit_priority_message(message, interrupt=False, **params):
    ''' Emits message to all clients '''
    emit_payload = {
        'message': message,
        'interrupt': interrupt
    }
    if ('nobroadcast' in params):
        emit('priority_message', emit_payload)
    else:
        SOCKET_IO.emit('priority_message', emit_payload)

def emit_race_status(**params):
    '''Emits race status.'''
    race_format = getCurrentRaceFormat()

    emit_payload = {
            'race_status': RACE.race_status,
            'race_mode': race_format.race_mode,
            'race_time_sec': race_format.race_time_sec,
            'hide_stage_timer': race_format.start_delay_min != race_format.start_delay_max,
            'pi_starts_at_s': RACE_START
        }
    if ('nobroadcast' in params):
        emit('race_status', emit_payload)
    else:
        SOCKET_IO.emit('race_status', emit_payload)

def emit_frequency_data(**params):
    '''Emits node data.'''
    profile_freqs = json.loads(getCurrentProfile().frequencies)
    emit_payload = {
            'frequency': profile_freqs["f"][:RACE.num_nodes]
        }
    if ('nobroadcast' in params):
        emit('frequency_data', emit_payload)
    else:
        SOCKET_IO.emit('frequency_data', emit_payload)
    # if IMDTabler.java available then trigger call to
    #  'emit_imdtabler_rating' via heartbeat function:
    if Use_imdtabler_jar_flag:
        heartbeat_thread_function.imdtabler_flag = True

def emit_node_data(**params):
    '''Emits node data.'''
    emit_payload = {
            'node_peak_rssi': [node.node_peak_rssi for node in INTERFACE.nodes],
            'node_nadir_rssi': [node.node_nadir_rssi for node in INTERFACE.nodes],
            'pass_peak_rssi': [node.pass_peak_rssi for node in INTERFACE.nodes],
            'pass_nadir_rssi': [node.pass_nadir_rssi for node in INTERFACE.nodes],
            'debug_pass_count': [node.debug_pass_count for node in INTERFACE.nodes]
        }
    if ('nobroadcast' in params):
        emit('node_data', emit_payload)
    else:
        SOCKET_IO.emit('node_data', emit_payload)

def emit_environmental_data(**params):
    '''Emits environmental data.'''
    emit_payload = []
    for sensor in INTERFACE.sensors:
        emit_payload.append({sensor.name: sensor.getReadings()})

    if ('nobroadcast' in params):
        emit('environmental_data', emit_payload)
    else:
        SOCKET_IO.emit('environmental_data', emit_payload)

def emit_enter_and_exit_at_levels(**params):
    '''Emits enter-at and exit-at levels for nodes.'''
    profile = getCurrentProfile()
    profile_enter_ats = json.loads(profile.enter_ats)
    profile_exit_ats = json.loads(profile.exit_ats)

    emit_payload = {
        'enter_at_levels': profile_enter_ats["v"][:RACE.num_nodes],
        'exit_at_levels': profile_exit_ats["v"][:RACE.num_nodes]
    }
    if ('nobroadcast' in params):
        emit('enter_and_exit_at_levels', emit_payload)
    else:
        SOCKET_IO.emit('enter_and_exit_at_levels', emit_payload)

def emit_node_tuning(**params):
    '''Emits node tuning values.'''
    tune_val = getCurrentProfile()
    emit_payload = {
        'profile_ids': [profile.id for profile in Profiles.query.all()],
        'profile_names': [profile.name for profile in Profiles.query.all()],
        'current_profile': int(getOption('currentProfile')),
        'profile_name': tune_val.name,
        'profile_description': tune_val.description
    }
    if ('nobroadcast' in params):
        emit('node_tuning', emit_payload)
    else:
        SOCKET_IO.emit('node_tuning', emit_payload)

def emit_language(**params):
    '''Emits race status.'''
    emit_payload = {
            'language': getOption("currentLanguage"),
            'languages': getLanguages()
        }
    if ('nobroadcast' in params):
        emit('language', emit_payload)
    else:
        SOCKET_IO.emit('language', emit_payload)

def emit_all_languages(**params):
    '''Emits full language dictionary.'''
    emit_payload = {
            'languages': getAllLanguages()
        }
    if ('nobroadcast' in params):
        emit('all_languages', emit_payload)
    else:
        SOCKET_IO.emit('all_languages', emit_payload)

def emit_min_lap(**params):
    '''Emits current minimum lap.'''
    emit_payload = {
        'min_lap': getOption('MinLapSec'),
        'min_lap_behavior': getOption("MinLapBehavior")
    }
    if ('nobroadcast' in params):
        emit('min_lap', emit_payload)
    else:
        SOCKET_IO.emit('min_lap', emit_payload)

def emit_race_format(**params):
    '''Emits race format values.'''
    race_format = getCurrentRaceFormat()
    is_db_race_format = RHRaceFormat.isDbBased(race_format)
    has_race = not is_db_race_format or SavedRaceMeta.query.filter_by(format_id=race_format.id).first()
    if has_race:
        locked = True
    else:
        locked = False

    emit_payload = {
        'format_ids': [raceformat.id for raceformat in RaceFormat.query.all()],
        'format_names': [raceformat.name for raceformat in RaceFormat.query.all()],
        'current_format': race_format.id if is_db_race_format else None,
        'format_name': race_format.name,
        'race_mode': race_format.race_mode,
        'race_time_sec': race_format.race_time_sec,
        'start_delay_min': race_format.start_delay_min,
        'start_delay_max': race_format.start_delay_max,
        'number_laps_win': race_format.number_laps_win,
        'win_condition': race_format.win_condition,
        'team_racing_mode': 1 if race_format.team_racing_mode else 0,
        'locked': locked
    }
    if ('nobroadcast' in params):
        emit('race_format', emit_payload)
    else:
        SOCKET_IO.emit('race_format', emit_payload)
        emit_team_racing_stat_if_enb()
        emit_leaderboard()

def emit_current_laps(**params):
    '''Emits current laps.'''
    global LAST_RACE_LAPS_CACHE
    if 'use_cache' in params and LAST_RACE_CACHE_VALID:
        emit_payload = LAST_RACE_LAPS_CACHE
    else:
        current_laps = []
        # for node in DB.session.query(CurrentLap.node_index).distinct():
        for node in range(RACE.num_nodes):
            node_laps = []
            last_lap_id = -1
            for lap in CurrentLap.query.filter(CurrentLap.node_index==node, CurrentLap.deleted != 1).order_by(CurrentLap.lap_id).all():
                splits = get_splits(node, lap.lap_id, True)
                node_laps.append({
                    'lap_id': lap.lap_id,
                    'lap_raw': lap.lap_time,
                    'lap_time': lap.lap_time_formatted,
                    'lap_time_stamp': lap.lap_time_stamp,
                    'splits': splits
                })
                last_lap_id = lap.lap_id
            splits = get_splits(node, last_lap_id+1, False)
            if splits:
                node_laps.append({
                    'lap_id': last_lap_id+1,
                    'lap_time': '',
                    'lap_time_stamp': 0,
                    'splits': splits
                })
            current_laps.append({
                'laps': node_laps
            })
        current_laps = {'node_index': current_laps}
        emit_payload = current_laps
        LAST_RACE_LAPS_CACHE = current_laps

    if ('nobroadcast' in params):
        emit('current_laps', emit_payload)
    else:
        SOCKET_IO.emit('current_laps', emit_payload)

def get_splits(node, lap_id, lapCompleted):
    splits = []
    for slave_index in range(len(CLUSTER.slaves)):
        split = LapSplit.query.filter_by(node_index=node,lap_id=lap_id,split_id=slave_index).one_or_none()
        if split:
            split_payload = {
                'split_id': slave_index,
                'split_raw': split.split_time,
                'split_time': split.split_time_formatted,
                'split_speed': '{0:.2f}'.format(split.split_speed) if split.split_speed <> None else '-'
            }
        elif lapCompleted:
            split_payload = {
                'split_id': slave_index,
                'split_time': '-'
            }
        else:
            break
        splits.append(split_payload)

    return splits

def emit_race_list(**params):
    '''Emits race listing'''
    heats = {}
    for heat in SavedRaceMeta.query.with_entities(SavedRaceMeta.heat_id).distinct().order_by(SavedRaceMeta.heat_id):
        heatnote = Heat.query.get(heat.heat_id).note

        rounds = {}
        for round in SavedRaceMeta.query.distinct().filter_by(heat_id=heat.heat_id).order_by(SavedRaceMeta.round_id):
            pilotraces = []
            for pilotrace in SavedPilotRace.query.filter_by(race_id=round.id).all():
                laps = []
                for lap in SavedRaceLap.query.filter_by(pilotrace_id=pilotrace.id).order_by(SavedRaceLap.lap_time_stamp).all():
                    laps.append({
                            'id': lap.id,
                            'lap_time_stamp': lap.lap_time_stamp,
                            'lap_time': lap.lap_time,
                            'lap_time_formatted': lap.lap_time_formatted,
                            'source': lap.source,
                            'deleted': lap.deleted
                        })

                pilot_data = Pilot.query.filter_by(id=pilotrace.pilot_id).first()
                if pilot_data:
                    nodepilot = pilot_data.callsign
                else:
                    nodepilot = None

                pilotraces.append({
                    'pilotrace_id': pilotrace.id,
                    'callsign': nodepilot,
                    'pilot_id': pilotrace.pilot_id,
                    'node_index': pilotrace.node_index,
                    'history_values': json.loads(pilotrace.history_values),
                    'history_times': json.loads(pilotrace.history_times),
                    'laps': laps,
                    'enter_at': pilotrace.enter_at,
                    'exit_at': pilotrace.exit_at,
                })
            rounds[round.round_id] = {
                'race_id': round.id,
                'class_id': round.class_id,
                'format_id': round.format_id,
                'start_time': round.start_time,
                'start_time_formatted': round.start_time_formatted,
                'pilotraces': pilotraces
            }
        heats[heat.heat_id] = {
            'heat_id': heat.heat_id,
            'note': heatnote,
            'rounds': rounds,
        }

    '''
    heats_by_class = {}
    heats_by_class[CLASS_ID_NONE] = [heat.id for heat in Heat.query.filter_by(class_id=CLASS_ID_NONE).all()]
    for race_class in RaceClass.query.all():
        heats_by_class[race_class.id] = [heat.id for heat in Heat.query.filter_by(class_id=race_class.id).all()]

    current_classes = {}
    for race_class in RaceClass.query.all():
        current_class = {}
        current_class['id'] = race_class.id
        current_class['name'] = race_class.name
        current_class['description'] = race_class.name
        current_classes[race_class.id] = current_class
    '''

    emit_payload = {
        'heats': heats,
        # 'heats_by_class': heats_by_class,
        # 'classes': current_classes,
    }

    if ('nobroadcast' in params):
        emit('race_list', emit_payload)
    else:
        SOCKET_IO.emit('race_list', emit_payload)

def emit_round_data_notify(**params):
    '''Let clients know round data is updated so they can request it.'''
    SOCKET_IO.emit('round_data_notify')

def emit_round_data(**params):
    ''' kick off non-blocking thread to generate data'''
    gevent.spawn(emit_round_data_thread, params, request.sid)

def emit_round_data_thread(params, sid):
    with APP.test_request_context():
        '''Emits saved races to rounds page.'''
        global EVENT_RESULTS_CACHE
        global EVENT_RESULTS_CACHE_BUILDING
        global EVENT_RESULTS_CACHE_VALID

        if EVENT_RESULTS_CACHE_VALID: # Output existing calculated results
            emit_payload = EVENT_RESULTS_CACHE

        elif EVENT_RESULTS_CACHE_BUILDING: # Don't restart calculation if another calculation thread exists
            while EVENT_RESULTS_CACHE_BUILDING is True: # Pause thread until calculations are completed
                gevent.sleep(1)

            emit_payload = EVENT_RESULTS_CACHE

        else:
            EVENT_RESULTS_CACHE_BUILDING = True

            heats = {}
            for heat in SavedRaceMeta.query.with_entities(SavedRaceMeta.heat_id).distinct().order_by(SavedRaceMeta.heat_id):
                heatnote = Heat.query.get(heat.heat_id).note

                rounds = []
                for round in SavedRaceMeta.query.distinct().filter_by(heat_id=heat.heat_id).order_by(SavedRaceMeta.round_id):
                    pilotraces = []
                    for pilotrace in SavedPilotRace.query.filter_by(race_id=round.id).all():
                        gevent.sleep()
                        laps = []
                        for lap in SavedRaceLap.query.filter_by(pilotrace_id=pilotrace.id).all():
                            laps.append({
                                    'id': lap.id,
                                    'lap_time_stamp': lap.lap_time_stamp,
                                    'lap_time': lap.lap_time,
                                    'lap_time_formatted': lap.lap_time_formatted,
                                    'source': lap.source,
                                    'deleted': lap.deleted
                                })

                        pilot_data = Pilot.query.filter_by(id=pilotrace.pilot_id).first()
                        if pilot_data:
                            nodepilot = pilot_data.callsign
                        else:
                            nodepilot = None

                        pilotraces.append({
                            'callsign': nodepilot,
                            'pilot_id': pilotrace.pilot_id,
                            'node_index': pilotrace.node_index,
                            'laps': laps
                        })
                    rounds.append({
                        'id': round.round_id,
                        'start_time_formatted': round.start_time_formatted,
                        'nodes': pilotraces,
                        'leaderboard': calc_leaderboard(heat_id=heat.heat_id, round_id=round.round_id)
                    })
                heats[heat.heat_id] = {
                    'heat_id': heat.heat_id,
                    'note': heatnote,
                    'rounds': rounds,
                    'leaderboard': calc_leaderboard(heat_id=heat.heat_id)
                }

            gevent.sleep()
            heats_by_class = {}
            heats_by_class[CLASS_ID_NONE] = [heat.id for heat in Heat.query.filter_by(class_id=CLASS_ID_NONE).all()]
            for race_class in RaceClass.query.all():
                heats_by_class[race_class.id] = [heat.id for heat in Heat.query.filter_by(class_id=race_class.id).all()]

            gevent.sleep()
            current_classes = {}
            for race_class in RaceClass.query.all():
                current_class = {}
                current_class['id'] = race_class.id
                current_class['name'] = race_class.name
                current_class['description'] = race_class.name
                current_class['leaderboard'] = calc_leaderboard(class_id=race_class.id)
                current_classes[race_class.id] = current_class

            gevent.sleep()
            emit_payload = {
                'heats': heats,
                'heats_by_class': heats_by_class,
                'classes': current_classes,
                'event_leaderboard': calc_leaderboard()
            }

            EVENT_RESULTS_CACHE = emit_payload
            EVENT_RESULTS_CACHE_VALID = True
            EVENT_RESULTS_CACHE_BUILDING = False

        if ('nobroadcast' in params):
            emit('round_data', emit_payload, namespace='/', room=sid)
        else:
            SOCKET_IO.emit('round_data', emit_payload, namespace='/')

def calc_leaderboard(**params):
    ''' Generates leaderboards '''
    USE_CURRENT = False
    USE_ROUND = None
    USE_HEAT = None
    USE_CLASS = None

    if ('current_race' in params):
        USE_CURRENT = True

    if ('class_id' in params):
        USE_CLASS = params['class_id']
    elif ('round_id' in params and 'heat_id' in params):
        USE_ROUND = params['round_id']
        USE_HEAT = params['heat_id']
    elif ('heat_id' in params):
        USE_ROUND = None
        USE_HEAT = params['heat_id']

    # Get profile (current), frequencies (current), race query (saved), and race format (all)
    if USE_CURRENT:
        profile = getCurrentProfile()
        profile_freqs = json.loads(profile.frequencies)

        race_format = getCurrentRaceFormat()
    else:
        if USE_CLASS:
            race_query = SavedRaceMeta.query.filter_by(class_id=USE_CLASS)
            if race_query.count() >= 1:
                current_format = RaceClass.query.get(USE_CLASS).format_id
            else:
                current_format = None
        elif USE_HEAT:
            if USE_ROUND:
                race_query = SavedRaceMeta.query.filter_by(heat_id=USE_HEAT, round_id=USE_ROUND)
                current_format = race_query.first().format_id
            else:
                race_query = SavedRaceMeta.query.filter_by(heat_id=USE_HEAT)
                if race_query.count() >= 1:
                    heat_class = race_query.first().class_id
                    if heat_class:
                        current_format = RaceClass.query.get(heat_class).format_id
                    else:
                        current_format = None
                else:
                    current_format = None
        else:
            race_query = SavedRaceMeta.query
            current_format = None

        selected_races = race_query.all()
        racelist = [r.id for r in selected_races]

        if current_format:
            race_format = RaceFormat.query.get(current_format)
        else:
            race_format = None

    gevent.sleep()
    # Get the pilot ids for all relevant races
    # Add pilot callsigns
    # Add pilot team names
    # Get total laps for each pilot
    # Get hole shot laps
    pilot_ids = []
    callsigns = []
    team_names = []
    max_laps = []
    holeshots = []

    for pilot in Pilot.query.filter(Pilot.id != PILOT_ID_NONE):
        gevent.sleep()
        if USE_CURRENT:
            stat_query = DB.session.query(DB.func.count(CurrentLap.lap_id)) \
                .filter(CurrentLap.pilot_id == pilot.id, \
                    CurrentLap.lap_id != 0, \
                    CurrentLap.deleted != 1)
            max_lap = stat_query.scalar()
            current_heat = HeatNode.query.filter_by(heat_id=RACE.current_heat, pilot_id=pilot.id).first()
            if current_heat and profile_freqs["f"][current_heat.node_index] != FREQUENCY_ID_NONE:
                pilot_ids.append(pilot.id)
                callsigns.append(pilot.callsign)
                team_names.append(pilot.team)
                max_laps.append(max_lap)
        else:
            # find hole shots
            holeshot_laps = []
            for race in racelist:
                pilotraces = SavedPilotRace.query \
                    .filter(SavedPilotRace.pilot_id == pilot.id, \
                    SavedPilotRace.race_id == race \
                    ).all()

                for pilotrace in pilotraces:
                    gevent.sleep()
                    holeshot_lap = SavedRaceLap.query \
                        .filter(SavedRaceLap.pilotrace_id == pilotrace.id, \
                            SavedRaceLap.deleted != 1, \
                            ).order_by(SavedRaceLap.lap_time_stamp).first()

                    if holeshot_lap:
                        holeshot_laps.append(holeshot_lap.id)

            # get total laps
            stat_query = DB.session.query(DB.func.count(SavedRaceLap.id)) \
                .filter(SavedRaceLap.pilot_id == pilot.id, \
                    SavedRaceLap.deleted != 1, \
                    SavedRaceLap.race_id.in_(racelist), \
                    ~SavedRaceLap.id.in_(holeshot_laps))

            max_lap = stat_query.scalar()
            if max_lap > 0:
                pilot_ids.append(pilot.id)
                callsigns.append(pilot.callsign)
                team_names.append(pilot.team)
                max_laps.append(max_lap)
                holeshots.append(holeshot_laps)

    total_time = []
    last_lap = []
    average_lap = []
    fastest_lap = []
    consecutives = []

    for i, pilot in enumerate(pilot_ids):
        gevent.sleep()
        # Get the total race time for each pilot
        if max_laps[i] is 0:
            total_time.append(0) # Add zero if no laps completed
        else:
            if USE_CURRENT:
                stat_query = DB.session.query(DB.func.sum(CurrentLap.lap_time)) \
                    .filter(CurrentLap.pilot_id==pilot, CurrentLap.deleted != 1)
            else:
                stat_query = DB.session.query(DB.func.sum(SavedRaceLap.lap_time)) \
                    .filter(SavedRaceLap.pilot_id == pilot, \
                        SavedRaceLap.deleted != 1, \
                        SavedRaceLap.race_id.in_(racelist))

            total_time.append(stat_query.scalar())

        gevent.sleep()
        # Get the last lap for each pilot (current race only)
        if max_laps[i] is 0:
            last_lap.append(None) # Add zero if no laps completed
        else:
            if USE_CURRENT:
                stat_query = CurrentLap.query \
                    .filter(CurrentLap.pilot_id==pilot, CurrentLap.deleted != 1) \
                    .order_by(-CurrentLap.lap_id)
                last_lap.append(stat_query.first().lap_time)
            else:
                last_lap.append(None)

        gevent.sleep()
        # Get the average lap time for each pilot
        if max_laps[i] is 0:
            average_lap.append(0) # Add zero if no laps completed
        else:
            if USE_CURRENT:
                stat_query = DB.session.query(DB.func.avg(CurrentLap.lap_time)) \
                    .filter(CurrentLap.pilot_id == pilot, CurrentLap.lap_id != 0, \
                        CurrentLap.deleted != 1)
            else:
                stat_query = DB.session.query(DB.func.avg(SavedRaceLap.lap_time)) \
                    .filter(SavedRaceLap.pilot_id == pilot, \
                        SavedRaceLap.deleted != 1, \
                        SavedRaceLap.race_id.in_(racelist), \
                        ~SavedRaceLap.id.in_(holeshots[i]))

            avg_lap = stat_query.scalar()
            average_lap.append(avg_lap)

        gevent.sleep()
        # Get the fastest lap time for each pilot
        if max_laps[i] is 0:
            fastest_lap.append(0) # Add zero if no laps completed
        else:
            if USE_CURRENT:
                stat_query = DB.session.query(DB.func.min(CurrentLap.lap_time)) \
                    .filter(CurrentLap.pilot_id == pilot, CurrentLap.lap_id != 0, \
                        CurrentLap.deleted != 1)
            else:
                stat_query = DB.session.query(DB.func.min(SavedRaceLap.lap_time)) \
                    .filter(SavedRaceLap.pilot_id == pilot, \
                        SavedRaceLap.deleted != 1, \
                        SavedRaceLap.race_id.in_(racelist), \
                        ~SavedRaceLap.id.in_(holeshots[i]))

            fast_lap = stat_query.scalar()
            fastest_lap.append(fast_lap)

        gevent.sleep()
        # find best consecutive 3 laps
        if max_laps[i] < 3:
            consecutives.append(None)
        else:
            all_consecutives = []

            if USE_CURRENT:
                thisrace = DB.session.query(CurrentLap.lap_time) \
                    .filter(CurrentLap.lap_id != 0, \
                        CurrentLap.pilot_id == pilot, \
                        CurrentLap.deleted != 1).all()

                for j in range(len(thisrace) - 2):
                    gevent.sleep()
                    all_consecutives.append(thisrace[j].lap_time + thisrace[j+1].lap_time + thisrace[j+2].lap_time)

            else:
                for race_id in racelist:
                    gevent.sleep()
                    thisrace = DB.session.query(SavedRaceLap.lap_time) \
                        .filter(SavedRaceLap.pilot_id == pilot, \
                            SavedRaceLap.race_id == race_id, \
                            SavedRaceLap.deleted != 1, \
                            ~SavedRaceLap.id.in_(holeshots[i]) \
                            ).all()

                    if len(thisrace) >= 3:
                        for j in range(len(thisrace) - 2):
                            gevent.sleep()
                            all_consecutives.append(thisrace[j].lap_time + thisrace[j+1].lap_time + thisrace[j+2].lap_time)

            # Sort consecutives
            all_consecutives = sorted(all_consecutives, key = lambda x: (x is None, x))
            # Get lowest not-none value (if any)

            if all_consecutives:
                consecutives.append(all_consecutives[0])
            else:
                consecutives.append(None)

    gevent.sleep()
    # Combine for sorting
    leaderboard = zip(callsigns, max_laps, total_time, average_lap, fastest_lap, team_names, consecutives)

    # Reverse sort max_laps x[1], then sort on total time x[2]
    leaderboard_by_race_time = sorted(leaderboard, key = lambda x: (-x[1], x[2]))

    leaderboard_total_data = []
    for i, row in enumerate(leaderboard_by_race_time, start=1):
        leaderboard_total_data.append({
            'position': i,
            'callsign': row[0],
            'laps': row[1],
            'behind': (leaderboard_by_race_time[0][1] - row[1]),
            'total_time': time_format(row[2]),
            'average_lap': time_format(row[3]),
            'fastest_lap': time_format(row[4]),
            'team_name': row[5],
            'consecutives': time_format(row[6]),
        })

    gevent.sleep()
    # Sort fastest_laps x[4]
    leaderboard_by_fastest_lap = sorted(leaderboard, key = lambda x: (x[4] if x[4] > 0 else float('inf')))

    leaderboard_fast_lap_data = []
    for i, row in enumerate(leaderboard_by_fastest_lap, start=1):
        leaderboard_fast_lap_data.append({
            'position': i,
            'callsign': row[0],
            'total_time': time_format(row[2]),
            'average_lap': time_format(row[3]),
            'fastest_lap': time_format(row[4]),
            'team_name': row[5],
            'consecutives': time_format(row[6]),
        })

    gevent.sleep()
    # Sort consecutives x[6]
    leaderboard_by_consecutives = sorted(leaderboard, key = lambda x: (x[6] if x[6] > 0 else float('inf')))

    leaderboard_consecutives_data = []
    for i, row in enumerate(leaderboard_by_consecutives, start=1):
        leaderboard_consecutives_data.append({
            'position': i,
            'callsign': row[0],
            'total_time': time_format(row[2]),
            'average_lap': time_format(row[3]),
            'fastest_lap': time_format(row[4]),
            'team_name': row[5],
            'consecutives': time_format(row[6]),
        })

    leaderboard_output = {
        'by_race_time': leaderboard_total_data,
        'by_fastest_lap': leaderboard_fast_lap_data,
        'by_consecutives': leaderboard_consecutives_data
    }

    if race_format:
        leaderboard_output['meta'] = {
            'win_condition': race_format.win_condition,
            'team_racing_mode': race_format.team_racing_mode,
        }
    else:
        leaderboard_output['meta'] = {
            'win_condition': WIN_CONDITION_NONE,
            'team_racing_mode': False
        }

    return leaderboard_output

def emit_leaderboard(**params):
    '''Emits leaderboard.'''
    if 'use_cache' in params and LAST_RACE_CACHE_VALID:
        emit_payload = LAST_RACE_CACHE
    else:
        emit_payload = calc_leaderboard(current_race=True)

    if ('nobroadcast' in params):
        emit('leaderboard', emit_payload)
    else:
        SOCKET_IO.emit('leaderboard', emit_payload)

def emit_heat_data(**params):
    '''Emits heat data.'''
    current_heats = {}
    for heat in Heat.query.all():
        heat_id = heat.id
        note = heat.note
        race_class = heat.class_id

        heatnodes = HeatNode.query.filter_by(heat_id=heat.id).order_by(HeatNode.node_index).all()
        pilots = []
        for heatnode in heatnodes:
            pilots.append(heatnode.pilot_id)

        has_race = SavedRaceMeta.query.filter_by(heat_id=heat.id).first()
        if has_race:
            locked = True
        else:
            locked = False

        current_heats[heat_id] = {'pilots': pilots,
            'note': note,
            'heat_id': heat_id,
            'class_id': race_class,
            'locked': locked}

    current_classes = []
    for race_class in RaceClass.query.all():
        current_class = {}
        current_class['id'] = race_class.id
        current_class['name'] = race_class.name
        current_class['description'] = race_class.description
        current_classes.append(current_class)

    pilots = []
    for pilot in Pilot.query.all():
        pilots.append({
            'pilot_id': pilot.id,
            'callsign': pilot.callsign,
            'name': pilot.name
            })

    emit_payload = {
        'heats': current_heats,
        'pilot_data': pilots,
        'classes': current_classes,
    }
    if ('nobroadcast' in params):
        emit('heat_data', emit_payload)
    elif ('noself' in params):
        emit('heat_data', emit_payload, broadcast=True, include_self=False)
    else:
        SOCKET_IO.emit('heat_data', emit_payload)

def emit_class_data(**params):
    '''Emits class data.'''
    current_classes = []
    for race_class in RaceClass.query.all():
        current_class = {}
        current_class['id'] = race_class.id
        current_class['name'] = race_class.name
        current_class['description'] = race_class.description
        current_class['format'] = race_class.format_id

        has_race = SavedRaceMeta.query.filter_by(class_id=race_class.id).all()
        if has_race:
            current_class['locked'] = True
        else:
            current_class['locked'] = False

        current_classes.append(current_class)

    formats = []
    for race_format in RaceFormat.query.all():
        raceformat = {}
        raceformat['id'] = race_format.id
        raceformat['name'] = race_format.name
        formats.append(raceformat)

    emit_payload = {
        'classes': current_classes,
        'formats': formats
    }
    if ('nobroadcast' in params):
        emit('class_data', emit_payload)
    elif ('noself' in params):
        emit('class_data', emit_payload, broadcast=True, include_self=False)
    else:
        SOCKET_IO.emit('class_data', emit_payload)

def emit_pilot_data(**params):
    '''Emits pilot data.'''
    pilots_list = []
    for pilot in Pilot.query.all():
        opts_str = '' # create team-options string for each pilot, with current team selected
        for name in TEAM_NAMES_LIST:
            opts_str += '<option value="' + name + '"'
            if name == pilot.team:
                opts_str += ' selected'
            opts_str += '>' + name + '</option>'

        pilots_list.append({
            'pilot_id': pilot.id,
            'callsign': pilot.callsign,
            'team': pilot.team,
            'phonetic': pilot.phonetic,
            'name': pilot.name,
            'team_options': opts_str
        })

    emit_payload = {
        'pilots': pilots_list
    }
    if ('nobroadcast' in params):
        emit('pilot_data', emit_payload)
    elif ('noself' in params):
        emit('pilot_data', emit_payload, broadcast=True, include_self=False)
    else:
        SOCKET_IO.emit('pilot_data', emit_payload)

    emit_heat_data()

def emit_current_heat(**params):
    '''Emits the current heat.'''
    callsigns = []
                             # dict for current heat with key=node_index, value=pilot_id
    node_pilot_dict = dict(HeatNode.query.with_entities(HeatNode.node_index, HeatNode.pilot_id). \
        filter(HeatNode.heat_id==RACE.current_heat, HeatNode.pilot_id!=PILOT_ID_NONE).all())

    for node_index in range(RACE.num_nodes):
        pilot_id = node_pilot_dict.get(node_index)
        if pilot_id:
            pilot = Pilot.query.get(pilot_id)
            if pilot:
                callsigns.append(pilot.callsign)
            else:
                callsigns.append(None)
        else:
            callsigns.append(None)

    heat_data = Heat.query.get(RACE.current_heat)

    heat_note = heat_data.note

    heat_format = None
    if heat_data.class_id != CLASS_ID_NONE:
        heat_format = RaceClass.query.get(heat_data.class_id).format_id

    emit_payload = {
        'current_heat': RACE.current_heat,
        'callsign': callsigns,
        'heat_note': heat_note,
        'heat_format': heat_format
    }
    if ('nobroadcast' in params):
        emit('current_heat', emit_payload)
    else:
        SOCKET_IO.emit('current_heat', emit_payload)

def get_team_laps_info(cur_pilot_id=-1, num_laps_win=0):
    '''Calculates and returns team-racing info.'''
              # create dictionary with key=pilot_id, value=team_name
    pilot_team_dict = {}
    profile_freqs = json.loads(getCurrentProfile().frequencies)
                             # dict for current heat with key=node_index, value=pilot_id
    node_pilot_dict = dict(HeatNode.query.with_entities(HeatNode.node_index, HeatNode.pilot_id). \
                      filter(HeatNode.heat_id==RACE.current_heat, HeatNode.pilot_id!=PILOT_ID_NONE).all())
    for node in INTERFACE.nodes:
        if profile_freqs["f"][node.index] != FREQUENCY_ID_NONE:
            pilot_id = node_pilot_dict.get(node.index)
            if pilot_id:
                pilot_team_dict[pilot_id] = Pilot.query.filter_by(id=pilot_id).one().team
    #server_log('DEBUG get_team_laps_info pilot_team_dict: {0}'.format(pilot_team_dict))

    t_laps_dict = {}  # create dictionary (key=team_name, value=[lapCount,timestamp]) with initial zero laps
    for team_name in pilot_team_dict.values():
        if len(team_name) > 0 and team_name not in t_laps_dict:
            t_laps_dict[team_name] = [0, 0]

              # iterate through list of laps, sorted by lap timestamp
    for item in sorted(CurrentLap.query.with_entities(CurrentLap.lap_time_stamp, CurrentLap.lap_id, \
                                                      CurrentLap.pilot_id).filter(CurrentLap.deleted != 1).all()):
        if item[1] > 0:  # current lap is > 0
            team_name = pilot_team_dict[item[2]]
            if team_name in t_laps_dict:
                t_laps_dict[team_name][0] += 1       # increment lap count for team
                if num_laps_win == 0 or t_laps_dict[team_name][0] <= num_laps_win:
                    t_laps_dict[team_name][1] = item[0]  # update lap_time_stamp (if not past winning lap)
                #server_log('DEBUG get_team_laps_info team[{0}]={1} item: {2}'.format(team_name, t_laps_dict[team_name], item))
    #server_log('DEBUG get_team_laps_info t_laps_dict: {0}'.format(t_laps_dict))

    if cur_pilot_id >= 0:  # determine name for 'cur_pilot_id' if given
        cur_team_name = pilot_team_dict[cur_pilot_id]
    else:
        cur_team_name = None

    return t_laps_dict, cur_team_name, pilot_team_dict

def check_emit_team_racing_status(t_laps_dict=None, **params):
    '''Checks and emits team-racing status info.'''
              # if not passed in then determine number of laps for each team
    if t_laps_dict is None:
        t_laps_dict = get_team_laps_info()[0]
    disp_str = ''
    for t_name in sorted(t_laps_dict.keys()):
        disp_str += ' <span class="team-laps">Team ' + t_name + ' Lap: ' + str(t_laps_dict[t_name][0]) + '</span>'
    if Race_laps_winner_name is not None:
        if Race_laps_winner_name is not RACE_STATUS_TIED_STR and \
                Race_laps_winner_name is not RACE_STATUS_CROSSING:
            disp_str += '<span class="team-winner">Winner is Team ' + Race_laps_winner_name + '</span>'
        else:
            disp_str += '<span class="team-winner">' + Race_laps_winner_name + '</span>'
    #server_log('Team racing status: ' + disp_str)
    emit_team_racing_status(disp_str)

def emit_team_racing_stat_if_enb(**params):
    '''Emits team-racing status info if team racing is enabled.'''
    race_format = getCurrentRaceFormat()
    if race_format.team_racing_mode:
        check_emit_team_racing_status(**params)
    else:
        emit_team_racing_status('')

def emit_team_racing_status(disp_str, **params):
    '''Emits given team-racing status info.'''
    emit_payload = {'team_laps_str': disp_str}
    if ('nobroadcast' in params):
        emit('team_racing_status', emit_payload)
    else:
        SOCKET_IO.emit('team_racing_status', emit_payload)

def check_pilot_laps_win(pass_node_index, num_laps_win):
    '''Checks if a pilot has completed enough laps to win.'''
    win_pilot_id = -1
    win_lap_tstamp = 0
    profile_freqs = json.loads(getCurrentProfile().frequencies)
                             # dict for current heat with key=node_index, value=pilot_id
    node_pilot_dict = dict(HeatNode.query.with_entities(HeatNode.node_index, HeatNode.pilot_id). \
                      filter(HeatNode.heat_id==RACE.current_heat, HeatNode.pilot_id!=PILOT_ID_NONE).all())
    for node in INTERFACE.nodes:
        if profile_freqs["f"][node.index] != FREQUENCY_ID_NONE:
            pilot_id = node_pilot_dict.get(node.index)
            if pilot_id:
                lap_id = DB.session.query(DB.func.max(CurrentLap.lap_id)) \
                        .filter(CurrentLap.node_index==node.index, \
                            CurrentLap.deleted != 1).scalar()
                if lap_id is None:
                    lap_id = 0
                            # if (other) pilot crossing for possible winning lap then wait
                            #  in case lap time turns out to be earliest:
                if node.crossing_flag and node.index != pass_node_index and lap_id == num_laps_win - 1:
                    server_log('check_pilot_laps_win waiting for crossing, Node {0}'.format(node.index+1))
                    return -1
                if lap_id >= num_laps_win:
                    lap_data = CurrentLap.query.filter(CurrentLap.node_index==node.index, \
                        CurrentLap.deleted != 1, CurrentLap.lap_id==num_laps_win).one()
                    #server_log('DEBUG check_pilot_laps_win Node {0} pilot_id={1} tstamp={2}'.format(node.index+1, pilot_id, lap_data.lap_time_stamp))
                             # save pilot_id for earliest lap time:
                    if win_pilot_id < 0 or lap_data.lap_time_stamp < win_lap_tstamp:
                        win_pilot_id = pilot_id
                        win_lap_tstamp = lap_data.lap_time_stamp
    #server_log('DEBUG check_pilot_laps_win returned win_pilot_id={0}'.format(win_pilot_id))
    return win_pilot_id

def check_team_laps_win(t_laps_dict, num_laps_win, pilot_team_dict, pass_node_index=-1):
    '''Checks if a team has completed enough laps to win.'''
    global Race_laps_winner_name
         # make sure there's not a pilot in the process of crossing for a winning lap
    if Race_laps_winner_name is None and pilot_team_dict:
        profile_freqs = None
                                  # dict for current heat with key=node_index, value=pilot_id
        node_pilot_dict = dict(HeatNode.query.with_entities(HeatNode.node_index, HeatNode.pilot_id). \
                          filter(HeatNode.heat_id==RACE.current_heat, HeatNode.pilot_id!=PILOT_ID_NONE).all())
        for node in INTERFACE.nodes:  # check if (other) pilot node is crossing gate
            if node.crossing_flag and node.index != pass_node_index:
                if not profile_freqs:
                    profile_freqs = json.loads(getCurrentProfile().frequencies)
                if profile_freqs["f"][node.index] != FREQUENCY_ID_NONE:  # node is enabled
                    pilot_id = node_pilot_dict.get(node.index)
                    if pilot_id:  # node has pilot assigned to it
                        team_name = pilot_team_dict[pilot_id]
                        if team_name:
                            ent = t_laps_dict[team_name]  # entry for team [lapCount,timestamp]
                                        # if pilot crossing for possible winning lap then wait
                                        #  in case lap time turns out to be earliest:
                            if ent and ent[0] == num_laps_win - 1:
                                server_log('check_team_laps_win waiting for crossing, Node {0}'.format(node.index+1))
                                return
    win_name = None
    win_tstamp = -1
         # for each team, check if team has enough laps to win (and, if more
         #  than one has enough laps, pick team with earliest timestamp)
    for team_name in t_laps_dict.keys():
        ent = t_laps_dict[team_name]  # entry for team [lapCount,timestamp]
        if ent[0] >= num_laps_win and (win_tstamp < 0 or ent[1] < win_tstamp):
            win_name = team_name
            win_tstamp = ent[1]
    #server_log('DEBUG check_team_laps_win win_name={0} tstamp={1}'.format(win_name,win_tstamp))
    Race_laps_winner_name = win_name

def check_most_laps_win(pass_node_index=-1, t_laps_dict=None, pilot_team_dict=None):
    '''Checks if pilot or team has most laps for a win.'''
    # pass_node_index: -1 if called from 'check_race_time_expired()'; node.index if called from 'pass_record_callback()'
    global Race_laps_winner_name

    race_format = getCurrentRaceFormat()
    if race_format.team_racing_mode: # team racing mode enabled

             # if not passed in then determine number of laps for each team
        if t_laps_dict is None:
            t_laps_dict, t_name, pilot_team_dict = get_team_laps_info()

        max_lap_count = -1
        win_name = None
        win_tstamp = -1
        tied_flag = False
        num_max_lap = 0
             # find team with most laps
        for team_name in t_laps_dict.keys():
            ent = t_laps_dict[team_name]  # entry for team [lapCount,timestamp]
            if ent[0] >= max_lap_count:
                if ent[0] > max_lap_count:  # if team has highest lap count found so far
                    max_lap_count = ent[0]
                    win_name = team_name
                    win_tstamp = ent[1]
                    tied_flag = False
                    num_max_lap = 1
                else:  # if team is tied for highest lap count found so far
                    # not waiting for crossing
                    if pass_node_index >= 0 and Race_laps_winner_name is not RACE_STATUS_CROSSING:
                        num_max_lap += 1  # count number of teams at max lap
                        if ent[1] < win_tstamp:  # this team has earlier lap time
                            win_name = team_name
                            win_tstamp = ent[1]
                    else:  # waiting for crossing
                        tied_flag = True
        #server_log('DEBUG check_most_laps_win tied={0} win_name={1} tstamp={2}'.format(tied_flag,win_name,win_tstamp))

        if tied_flag or max_lap_count <= 0:
            Race_laps_winner_name = RACE_STATUS_TIED_STR  # indicate status tied
            check_emit_team_racing_status(t_laps_dict)
            emit_phonetic_text('Race tied', 'race_winner')
            return  # wait for next 'pass_record_callback()' event

        if win_name:  # if a team looks like the winner

            # make sure there's not a pilot in the process of crossing for a winning lap
            if (Race_laps_winner_name is None or Race_laps_winner_name is RACE_STATUS_TIED_STR or \
                                Race_laps_winner_name is RACE_STATUS_CROSSING) and pilot_team_dict:
                profile_freqs = None
                node_pilot_dict = None  # dict for current heat with key=node_index, value=pilot_id
                for node in INTERFACE.nodes:  # check if (other) pilot node is crossing gate
                    if node.index != pass_node_index:  # if node is for other pilot
                        if node.crossing_flag:
                            if not profile_freqs:
                                profile_freqs = json.loads(getCurrentProfile().frequencies)
                            if profile_freqs["f"][node.index] != FREQUENCY_ID_NONE:  # node is enabled
                                if not node_pilot_dict:
                                    node_pilot_dict = dict(HeatNode.query.with_entities(HeatNode.node_index, HeatNode.pilot_id). \
                                              filter(HeatNode.heat_id==RACE.current_heat, HeatNode.pilot_id!=PILOT_ID_NONE).all())
                                pilot_id = node_pilot_dict.get(node.index)
                                if pilot_id:  # node has pilot assigned to it
                                    team_name = pilot_team_dict[pilot_id]
                                    if team_name:
                                        ent = t_laps_dict[team_name]  # entry for team [lapCount,timestamp]
                                                    # if pilot crossing for possible winning lap then wait
                                                    #  in case lap time turns out to be earliest:
                                        if ent and ent[0] == max_lap_count - 1:
                                            # allow race tied when gate crossing completes
                                            if pass_node_index < 0:
                                                Race_laps_winner_name = RACE_STATUS_CROSSING
                                            else:  # if called from 'pass_record_callback()' then no more ties
                                                Race_laps_winner_name = RACE_STATUS_TIED_STR
                                            server_log('check_most_laps_win waiting for crossing, Node {0}'.\
                                                                                  format(node.index+1))
                                            return

            # if race currently tied and more than one team at max lap
            #  then don't stop the tied race in progress
            if (Race_laps_winner_name is not RACE_STATUS_TIED_STR) or num_max_lap <= 1:
                Race_laps_winner_name = win_name  # indicate a team has won
                check_emit_team_racing_status(t_laps_dict)
                emit_phonetic_text('Race done, winner is team ' + Race_laps_winner_name, 'race_winner')

        else:    # if no team looks like the winner
            Race_laps_winner_name = RACE_STATUS_TIED_STR  # indicate status tied

    else:  # not team racing mode

        pilots_list = []  # (lap_id, lap_time_stamp, pilot_id, node)
        max_lap_id = 0
        num_max_lap = 0
        profile_freqs = json.loads(getCurrentProfile().frequencies)
                                  # dict for current heat with key=node_index, value=pilot_id
        node_pilot_dict = dict(HeatNode.query.with_entities(HeatNode.node_index, HeatNode.pilot_id). \
                          filter(HeatNode.heat_id==RACE.current_heat, HeatNode.pilot_id!=PILOT_ID_NONE).all())
        for node in INTERFACE.nodes:  # load per-pilot data into 'pilots_list'
            if profile_freqs["f"][node.index] != FREQUENCY_ID_NONE:
                pilot_id = node_pilot_dict.get(node.index)
                if pilot_id:
                    lap_id = DB.session.query(DB.func.max(CurrentLap.lap_id)) \
                            .filter(CurrentLap.node_index==node.index, \
                                CurrentLap.deleted != 1).scalar()
                    if lap_id > 0:
                        lap_data = CurrentLap.query.filter(CurrentLap.node_index==node.index, \
                            CurrentLap.deleted != 1, CurrentLap.lap_id==lap_id).one_or_none()
                        if lap_data:
                            pilots_list.append((lap_id, lap_data.lap_time_stamp, pilot_id, node))
                            if lap_id > max_lap_id:
                                max_lap_id = lap_id
                                num_max_lap = 1
                            elif lap_id == max_lap_id:
                                num_max_lap += 1  # count number of nodes at max lap
        #server_log('DEBUG check_most_laps_win pass_node_index={0} max_lap={1}'.format(pass_node_index, max_lap_id))

        if max_lap_id <= 0:  # if no laps then bail out
            Race_laps_winner_name = RACE_STATUS_TIED_STR  # indicate status tied
            if pass_node_index < 0:  # if called from 'check_race_time_expired()'
                emit_team_racing_status(Race_laps_winner_name)
                emit_phonetic_text('Race tied', 'race_winner')
            return

        # if any (other) pilot is in the process of crossing the gate and within one lap of
        #  winning then bail out (and wait for next 'pass_record_callback()' event)
        pass_node_lap_id = -1
        for item in pilots_list:
            if item[3].index != pass_node_index:  # if node is for other pilot
                if item[3].crossing_flag and item[0] >= max_lap_id - 1:
                    # if called from 'check_race_time_expired()' then allow race tied after crossing
                    if pass_node_index < 0:
                        Race_laps_winner_name = RACE_STATUS_CROSSING
                    else:  # if called from 'pass_record_callback()' then no more ties
                        Race_laps_winner_name = RACE_STATUS_TIED_STR
                    server_log('check_most_laps_win waiting for crossing, Node {0}'.format(item[3].index+1))
                    return
            else:
                pass_node_lap_id = item[0]  # save 'lap_id' for node/pilot that caused current lap pass

        # if race currently tied and called from 'pass_record_callback()'
        #  and current-pass pilot is not only one at max lap
        #  then clear 'pass_node_index' so pass will not stop a tied race in progress
        if Race_laps_winner_name is RACE_STATUS_TIED_STR and pass_node_index >= 0 and \
                (pass_node_lap_id < max_lap_id or (pass_node_lap_id == max_lap_id and num_max_lap > 1)):
            pass_node_index = -1

        # check for pilots with max laps; if more than one then select one with
        #  earliest lap time (if called from 'pass_record_callback()' fn) or
        #  indicate status tied (if called from 'check_race_time_expired()' fn)
        win_pilot_id = -1
        win_lap_tstamp = 0
        for item in pilots_list:
            if item[0] == max_lap_id:
                if win_pilot_id < 0:  # this is first one so far at max_lap
                    win_pilot_id = item[2]
                    win_lap_tstamp = item[1]
                else:  # other pilots found at max_lap
                             # if called from 'pass_record_callback()' and not waiting for crossing
                    if pass_node_index >= 0 and Race_laps_winner_name is not RACE_STATUS_CROSSING:
                        if item[1] < win_lap_tstamp:  # this pilot has earlier lap time
                            win_pilot_id = item[2]
                            win_lap_tstamp = item[1]
                    else:  # called from 'check_race_time_expired()' or was waiting for crossing
                        if Race_laps_winner_name is not RACE_STATUS_TIED_STR:
                            Race_laps_winner_name = RACE_STATUS_TIED_STR  # indicate status tied
                            emit_team_racing_status(Race_laps_winner_name)
                            emit_phonetic_text('Race tied', 'race_winner')
                        return  # wait for next 'pass_record_callback()' event
        #server_log('DEBUG check_most_laps_win win_pilot_id={0}'.format(win_pilot_id))

        if win_pilot_id >= 0:
            win_callsign = Pilot.query.filter_by(id=win_pilot_id).one().callsign
            Race_laps_winner_name = win_callsign  # indicate a pilot has won
            emit_team_racing_status('Winner is ' + Race_laps_winner_name)
            win_phon_name = Pilot.query.filter_by(id=win_pilot_id).one().phonetic
            if len(win_phon_name) <= 0:  # if no phonetic then use callsign
                win_phon_name = win_callsign
            emit_phonetic_text('Race done, winner is ' + win_phon_name, 'race_winner')
        else:
            Race_laps_winner_name = RACE_STATUS_TIED_STR  # indicate status tied

def emit_phonetic_data(pilot_id, lap_id, lap_time, team_name, team_laps, **params):
    '''Emits phonetic data.'''
    raw_time = lap_time
    phonetic_time = phonetictime_format(lap_time)
    phonetic_name = Pilot.query.get(pilot_id).phonetic
    callsign = Pilot.query.get(pilot_id).callsign
    pilot_id = Pilot.query.get(pilot_id).id
    emit_payload = {
        'pilot': phonetic_name,
        'callsign': callsign,
        'pilot_id': pilot_id,
        'lap': lap_id,
        'raw_time': raw_time,
        'phonetic': phonetic_time,
        'team_name' : team_name,
        'team_laps' : team_laps
    }
    if ('nobroadcast' in params):
        emit('phonetic_data', emit_payload)
    else:
        SOCKET_IO.emit('phonetic_data', emit_payload)

def emit_first_pass_registered(node_idx, **params):
    '''Emits when first pass (lap 0) is registered during a race'''
    emit_payload = {
        'node_index': node_idx,
    }
    if ('nobroadcast' in params):
        emit('first_pass_registered', emit_payload)
    else:
        SOCKET_IO.emit('first_pass_registered', emit_payload)

def emit_phonetic_text(text_str, domain=False, **params):
    '''Emits given phonetic text.'''
    emit_payload = {
        'text': text_str,
        'domain': domain
    }
    if ('nobroadcast' in params):
        emit('phonetic_text', emit_payload)
    else:
        SOCKET_IO.emit('phonetic_text', emit_payload)

def emit_enter_at_level(node, **params):
    '''Emits enter-at level for given node.'''
    emit_payload = {
        'node_index': node.index,
        'level': node.enter_at_level
    }
    if ('nobroadcast' in params):
        emit('node_enter_at_level', emit_payload)
    else:
        SOCKET_IO.emit('node_enter_at_level', emit_payload)

def emit_exit_at_level(node, **params):
    '''Emits exit-at level for given node.'''
    emit_payload = {
        'node_index': node.index,
        'level': node.exit_at_level
    }
    if ('nobroadcast' in params):
        emit('node_exit_at_level', emit_payload)
    else:
        SOCKET_IO.emit('node_exit_at_level', emit_payload)

def emit_node_crossing_change(node, **params):
    '''Emits crossing-flag change for given node.'''
    emit_payload = {
        'node_index': node.index,
        'crossing_flag': node.crossing_flag
    }
    if ('nobroadcast' in params):
        emit('node_crossing_change', emit_payload)
    else:
        SOCKET_IO.emit('node_crossing_change', emit_payload)

def emit_imdtabler_page(**params):
    '''Emits IMDTabler page, using current profile frequencies.'''
    if Use_imdtabler_jar_flag:
        try:                          # get IMDTabler version string
            imdtabler_ver = subprocess.check_output( \
                                'java -jar ' + IMDTABLER_JAR_NAME + ' -v', shell=True).rstrip()
            profile_freqs = json.loads(getCurrentProfile().frequencies)
            fi_list = list(OrderedDict.fromkeys(profile_freqs['f']))  # remove duplicates
            fs_list = []
            for val in fi_list:  # convert list of integers to list of strings
                if val > 0:      # drop any zero entries
                    fs_list.append(str(val))
            emit_imdtabler_data(fs_list, imdtabler_ver)
        except Exception as ex:
            server_log('emit_imdtabler_page exception:  ' + str(ex))

def emit_imdtabler_data(fs_list, imdtabler_ver=None, **params):
    '''Emits IMDTabler data for given frequencies.'''
    try:
        imdtabler_data = None
        if len(fs_list) > 2:  # if 3+ then invoke jar; get response
            imdtabler_data = subprocess.check_output( \
                        'java -jar ' + IMDTABLER_JAR_NAME + ' -t ' + ' '.join(fs_list), shell=True)
    except Exception as ex:
        imdtabler_data = None
        server_log('emit_imdtabler_data exception:  ' + str(ex))
    emit_payload = {
        'freq_list': ' '.join(fs_list),
        'table_data': imdtabler_data,
        'version_str': imdtabler_ver
    }
    if ('nobroadcast' in params):
        emit('imdtabler_data', emit_payload)
    else:
        SOCKET_IO.emit('imdtabler_data', emit_payload)

def emit_imdtabler_rating():
    '''Emits IMDTabler rating for current profile frequencies.'''
    try:
        profile_freqs = json.loads(getCurrentProfile().frequencies)
        imd_val = None
        fi_list = list(OrderedDict.fromkeys(profile_freqs['f']))  # remove duplicates
        fs_list = []
        for val in fi_list:  # convert list of integers to list of strings
            if val > 0:      # drop any zero entries
                fs_list.append(str(val))
        if len(fs_list) > 2:
            imd_val = subprocess.check_output(  # invoke jar; get response
                        'java -jar ' + IMDTABLER_JAR_NAME + ' -r ' + ' '.join(fs_list), shell=True).rstrip()
    except Exception as ex:
        imd_val = None
        server_log('emit_imdtabler_rating exception:  ' + str(ex))
    emit_payload = {
            'imd_rating': imd_val
        }
    SOCKET_IO.emit('imdtabler_rating', emit_payload)


#
# Program Functions
#

def heartbeat_thread_function():
    '''Allow time for connection handshake to terminate before emitting data'''
    gevent.sleep(0.010)

    '''Emits current rssi data.'''
    while True:
        node_data = INTERFACE.get_heartbeat_json()

        SOCKET_IO.emit('heartbeat', node_data)
        heartbeat_thread_function.iter_tracker += 1

        # check if race timer is finished
        if RACE.timer_running:
            check_race_time_expired()

        # update displayed IMD rating after freqs changed:
        if heartbeat_thread_function.imdtabler_flag and \
                (heartbeat_thread_function.iter_tracker % HEARTBEAT_DATA_RATE_FACTOR) == 0:
            heartbeat_thread_function.imdtabler_flag = False
            emit_imdtabler_rating()

        # emit rest of node data, but less often:
        if (heartbeat_thread_function.iter_tracker % (4*HEARTBEAT_DATA_RATE_FACTOR)) == 0:
            emit_node_data()

        # emit cluster status less often:
        if (heartbeat_thread_function.iter_tracker % (4*HEARTBEAT_DATA_RATE_FACTOR)) == (2*HEARTBEAT_DATA_RATE_FACTOR):
            CLUSTER.emitStatus()

        # emit environment data less often:
        if (heartbeat_thread_function.iter_tracker % (20*HEARTBEAT_DATA_RATE_FACTOR)) == 0:
            INTERFACE.update_environmental_data()
            emit_environmental_data()

        # check if race is to be started
        global RACE_SCHEDULED
        if RACE_SCHEDULED:
            if monotonic() > RACE_SCHEDULED_TIME:
                on_stage_race()
                RACE_SCHEDULED = False

        gevent.sleep(0.500/HEARTBEAT_DATA_RATE_FACTOR)

def ms_from_race_start():
    '''Return milliseconds since race start.'''
    delta_time = monotonic() - RACE_START
    milli_sec = delta_time * 1000.0
    return milli_sec

def ms_to_race_scheduled():
    '''Return milliseconds since race start.'''
    if RACE_SCHEDULED:
        delta_time = monotonic() - RACE_SCHEDULED_TIME
        milli_sec = delta_time * 1000.0
        return milli_sec
    else:
        return None

def ms_from_program_start():
    '''Returns the elapsed milliseconds since the start of the program.'''
    delta_time = monotonic() - PROGRAM_START
    milli_sec = delta_time * 1000.0
    return milli_sec

def time_format(millis):
    '''Convert milliseconds to 00:00.000'''
    if millis is None:
        return None

    millis = int(millis)
    minutes = millis / 60000
    over = millis % 60000
    seconds = over / 1000
    over = over % 1000
    milliseconds = over
    return '{0:01d}:{1:02d}.{2:03d}'.format(minutes, seconds, milliseconds)

def phonetictime_format(millis):
    '''Convert milliseconds to phonetic'''
    millis = int(millis + 50)  # round to nearest tenth of a second
    minutes = millis / 60000
    over = millis % 60000
    seconds = over / 1000
    over = over % 1000
    tenths = over / 100

    if minutes > 0:
        return '{0:01d} {1:02d}.{2:01d}'.format(minutes, seconds, tenths)
    else:
        return '{0:01d}.{1:01d}'.format(seconds, tenths)

def time_format_mmss(millis):
    '''Convert milliseconds to 00:00'''
    if millis is None:
        return None

    millis = int(millis)
    minutes = millis / 60000
    over = millis % 60000
    seconds = over / 1000
    over = over % 1000
    return '{0:01d}:{1:02d}'.format(minutes, seconds)

def check_race_time_expired():
    race_format = getCurrentRaceFormat()
    if race_format and race_format.race_mode == 0: # count down
        if monotonic() >= RACE_START + race_format.race_time_sec:
            RACE.timer_running = 0 # indicate race timer no longer running
            led_manager.event(LEDEvent.RACEFINISH)
            if race_format.win_condition == WIN_CONDITION_MOST_LAPS:  # Most Laps Wins Enabled
                check_most_laps_win()  # check if pilot or team has most laps for win

def pass_record_callback(node, lap_timestamp_absolute, source):
    '''Handles pass records from the nodes.'''

    server_log('Raw pass record: Node: {0}, MS Since Lap: {1}'.format(node.index+1, lap_timestamp_absolute))
    node.debug_pass_count += 1
    emit_node_data() # For updated triggers and peaks

    global Race_laps_winner_name
    profile_freqs = json.loads(getCurrentProfile().frequencies)
    if profile_freqs["f"][node.index] != FREQUENCY_ID_NONE:
        # always count laps if race is running, otherwise test if lap should have counted before race end (RACE_DURATION_MS is invalid while race is in progress)
        if RACE.race_status is RACE_STATUS_RACING \
            or (RACE.race_status is RACE_STATUS_DONE and \
                lap_timestamp_absolute < RACE_END):

            # Get the current pilot id on the node
            pilot_id = HeatNode.query.filter_by( \
                heat_id=RACE.current_heat, node_index=node.index).one().pilot_id

            # reject passes before race start and with disabled (no-pilot) nodes
            if pilot_id != PILOT_ID_NONE:
                if lap_timestamp_absolute >= RACE_START:

                    lap_time_stamp = (lap_timestamp_absolute - RACE_START)
                    lap_time_stamp *= 1000 # store as milliseconds

                    # Get the last completed lap from the database
                    last_lap_id = DB.session.query(DB.func.max(CurrentLap.lap_id)) \
                        .filter(CurrentLap.node_index==node.index).scalar()

                    if last_lap_id is None: # No previous laps, this is the first pass
                        # Lap zero represents the time from the launch pad to flying through the gate
                        lap_time = lap_time_stamp
                        lap_id = 0
                        node.first_cross_flag = True  # indicate first crossing completed
                    else: # This is a normal completed lap
                        # Find the time stamp of the last lap completed
                        last_lap_time_stamp = CurrentLap.query.filter( \
                            CurrentLap.node_index==node.index, \
                            CurrentLap.deleted != 1).order_by(CurrentLap.lap_id.desc()).first().lap_time_stamp
                        # New lap time is the difference between the current time stamp and the last
                        lap_time = lap_time_stamp - last_lap_time_stamp
                        lap_id = last_lap_id + 1

                    race_format = getCurrentRaceFormat()
                    min_lap = int(getOption("MinLapSec"))
                    min_lap_behavior = int(getOption("MinLapBehavior"))

                    lap_ok_flag = True
                    if lap_id != 0:  # if initial lap then always accept and don't check lap time; else:
                        if lap_time < (min_lap * 1000):  # if lap time less than minimum
                            node.under_min_lap_count += 1
                            server_log('Pass record under lap minimum ({3}): Node={0}, Lap={1}, LapTime={2}, Count={4}' \
                                       .format(node.index+1, lap_id, time_format(lap_time), min_lap, node.under_min_lap_count))
                            if min_lap_behavior != 0:  # if behavior is 'Discard New Short Laps'
                                lap_ok_flag = False

                    if lap_ok_flag:
                        SOCKET_IO.emit('pass_record', {
                            'node': node.index,
                            'frequency': node.frequency,
                            'timestamp': lap_time_stamp + monotonic_to_milliseconds(RACE_START)
                        })
                        # Add the new lap to the database
                        DB.session.add(CurrentLap(node_index=node.index, pilot_id=pilot_id, lap_id=lap_id, \
                            lap_time_stamp=lap_time_stamp, lap_time=lap_time, \
                            lap_time_formatted=time_format(lap_time), source=source, deleted=False))
                        DB.session.commit()

                        #server_log('Pass record: Node: {0}, Lap: {1}, Lap time: {2}' \
                        #    .format(node.index+1, lap_id, time_format(lap_time)))
                        emit_current_laps() # update all laps on the race page
                        emit_leaderboard() # update leaderboard

                        if race_format.team_racing_mode: # team racing mode enabled

                            # if win condition is first-to-x-laps and x is valid
                            #  then check if a team has enough laps to win
                            if race_format.win_condition == WIN_CONDITION_FIRST_TO_LAP_X and race_format.number_laps_win > 0:
                                t_laps_dict, team_name, pilot_team_dict = \
                                    get_team_laps_info(pilot_id, race_format.number_laps_win)
                                team_laps = t_laps_dict[team_name][0]
                                check_team_laps_win(t_laps_dict, race_format.number_laps_win, pilot_team_dict, node.index)
                            else:
                                t_laps_dict, team_name, pilot_team_dict = get_team_laps_info(pilot_id)
                                team_laps = t_laps_dict[team_name][0]
                            check_emit_team_racing_status(t_laps_dict)

                            if lap_id > 0:   # send phonetic data to be spoken
                                emit_phonetic_data(pilot_id, lap_id, lap_time, team_name, team_laps)

                                # if Most Laps Wins race is tied then check for winner
                                if race_format.win_condition == WIN_CONDITION_MOST_LAPS:
                                    if Race_laps_winner_name is RACE_STATUS_TIED_STR or \
                                                Race_laps_winner_name is RACE_STATUS_CROSSING:
                                        check_most_laps_win(node.index, t_laps_dict, pilot_team_dict)

                                # if a team has won the race and this is the winning lap
                                elif Race_laps_winner_name is not None and \
                                            team_name == Race_laps_winner_name and \
                                            team_laps >= race_format.number_laps_win:
                                    emit_phonetic_text('Winner is team ' + Race_laps_winner_name, 'race_winner')
                            elif lap_id == 0:
                                emit_first_pass_registered(node.index) # play first-pass sound

                        else:  # not team racing mode
                            if lap_id > 0:
                                                # send phonetic data to be spoken
                                if race_format.win_condition != WIN_CONDITION_FIRST_TO_LAP_X or race_format.number_laps_win <= 0:
                                    emit_phonetic_data(pilot_id, lap_id, lap_time, None, None)

                                                     # if Most Laps Wins race is tied then check for winner
                                    if race_format.win_condition == WIN_CONDITION_MOST_LAPS:
                                        if Race_laps_winner_name is RACE_STATUS_TIED_STR or \
                                                    Race_laps_winner_name is RACE_STATUS_CROSSING:
                                            check_most_laps_win(node.index)

                                else:           # need to check if any pilot has enough laps to win
                                    if race_format.win_condition == WIN_CONDITION_FIRST_TO_LAP_X:
                                        win_pilot_id = check_pilot_laps_win(node.index, race_format.number_laps_win)
                                        if win_pilot_id >= 0:  # a pilot has won the race
                                            win_callsign = Pilot.query.get(win_pilot_id).callsign
                                            emit_team_racing_status('Winner is ' + win_callsign)
                                            emit_phonetic_data(pilot_id, lap_id, lap_time, None, None)

                                            if Race_laps_winner_name is None:
                                                    # a pilot has won the race and has not yet been announced
                                                win_phon_name = Pilot.query.get(win_pilot_id).phonetic
                                                if len(win_phon_name) <= 0:  # if no phonetic then use callsign
                                                    win_phon_name = win_callsign
                                                Race_laps_winner_name = win_callsign  # call out winner (once)
                                                emit_phonetic_text('Winner is ' + win_phon_name, 'race_winner')

                                        else:  # no pilot has won the race; send phonetic data to be spoken
                                            emit_phonetic_data(pilot_id, lap_id, lap_time, None, None)
                                    else:  # other win conditions
                                            emit_phonetic_data(pilot_id, lap_id, lap_time, None, None)
                            elif lap_id == 0:
                                emit_first_pass_registered(node.index) # play first-pass sound
                    else:
                        DB.session.add(CurrentLap(node_index=node.index, pilot_id=pilot_id, lap_id=lap_id, \
                            lap_time_stamp=lap_time_stamp, lap_time=lap_time, \
                            lap_time_formatted=time_format(lap_time), source=source, deleted=True))
                        DB.session.commit()
                else:
                    server_log('Pass record dismissed: Node: {0}, Race not started' \
                        .format(node.index+1))
            else:
                server_log('Pass record dismissed: Node: {0}, Pilot not defined' \
                    .format(node.index+1))
    else:
        server_log('Pass record dismissed: Node: {0}, Frequency not defined' \
            .format(node.index+1))

def new_enter_or_exit_at_callback(node, is_enter_at_flag):
    if is_enter_at_flag:
        server_log('Finished capture of enter-at level for node {0}, level={1}, count={2}'.format(node.index+1, node.enter_at_level, node.cap_enter_at_count))
        on_set_enter_at_level({
            'node': node.index,
            'enter_at_level': node.enter_at_level
        })
        emit_enter_at_level(node)
    else:
        server_log('Finished capture of exit-at level for node {0}, level={1}, count={2}'.format(node.index+1, node.exit_at_level, node.cap_exit_at_count))
        on_set_exit_at_level({
            'node': node.index,
            'exit_at_level': node.exit_at_level
        })
        emit_exit_at_level(node)

def node_crossing_callback(node):
    emit_node_crossing_change(node)
    # handle LED gate-status indicators:

    if led_manager.isEnabled() and RACE.race_status == RACE_STATUS_RACING:  # if race is in progress
        # if pilot assigned to node and first crossing is complete
        if node.current_pilot_id != PILOT_ID_NONE and node.first_cross_flag:
            # first crossing has happened; if 'enter' then show indicator,
            #  if first event is 'exit' then ignore (because will be end of first crossing)
            if node.crossing_flag:
                led_manager.event(LEDEvent.CROSSINGENTER, {
                    'nodeIndex': node.index,
                    'color': hexToColor(getOption('colorNode_' + str(node.index), '#ffffff'))
                    })
                node.show_crossing_flag = True
            else:
                if node.show_crossing_flag:
                    led_manager.event(LEDEvent.CROSSINGEXIT, {
                        'nodeIndex': node.index,
                        'color': hexToColor(getOption('colorNode_' + str(node.index), '#ffffff'))
                        })
                else:
                    node.show_crossing_flag = True

def server_log(message):
    '''Messages emitted from the server script.'''
    print message
    SOCKET_IO.emit('hardware_log', message)

def hardware_log_callback(message):
    '''Message emitted from the interface class.'''
    print message
    SOCKET_IO.emit('hardware_log', message)

def default_frequencies():
    '''Set node frequencies, R1367 for 4, IMD6C+ for 5+.'''
    if RACE.num_nodes < 5:
        freqs = [5658, 5732, 5843, 5880, FREQUENCY_ID_NONE, FREQUENCY_ID_NONE, FREQUENCY_ID_NONE, FREQUENCY_ID_NONE]
    else:
        freqs = [5658, 5695, 5760, 5800, 5880, 5917, FREQUENCY_ID_NONE, FREQUENCY_ID_NONE]
    return freqs

def assign_frequencies():
    '''Assign frequencies to nodes'''
    profile = getCurrentProfile()
    freqs = json.loads(profile.frequencies)

    for idx in range(RACE.num_nodes):
        INTERFACE.set_frequency(idx, freqs["f"][idx])
        server_log('Frequency set: Node {0} Frequency {1}'.format(idx+1, freqs["f"][idx]))
    DB.session.commit()

def db_init():
    '''Initialize database.'''
    DB.create_all() # Creates tables from database classes/models
    db_reset_pilots()
    db_reset_heats()
    db_reset_current_laps()
    db_reset_saved_races()
    db_reset_profile()
    db_reset_race_formats()
    db_reset_options_defaults()
    assign_frequencies()
    server_log('Database initialized')

def db_reset():
    '''Resets database.'''
    db_reset_pilots()
    db_reset_heats()
    db_reset_current_laps()
    db_reset_saved_races()
    db_reset_profile()
    db_reset_race_formats()
    assign_frequencies()
    server_log('Database reset')

def db_reset_pilots():
    '''Resets database pilots to default.'''
    DB.session.query(Pilot).delete()
    for node in range(RACE.num_nodes):
        DB.session.add(Pilot(callsign='Callsign {0}'.format(node+1), \
            name='Pilot {0} Name'.format(node+1), team=DEF_TEAM_NAME, phonetic=''))
    DB.session.commit()
    server_log('Database pilots reset')

def db_reset_heats():
    '''Resets database heats to default.'''
    DB.session.query(Heat).delete()
    DB.session.query(HeatNode).delete()
    on_add_heat()
    DB.session.commit()
    RACE.current_heat = 1
    server_log('Database heats reset')

def db_reset_classes():
    '''Resets database race classes to default.'''
    DB.session.query(RaceClass).delete()
    DB.session.commit()
    server_log('Database race classes reset')

def db_reset_current_laps():
    '''Resets database current laps to default.'''
    DB.session.query(CurrentLap).delete()
    DB.session.commit()
    server_log('Database current laps reset')

def db_reset_saved_races():
    '''Resets database saved races to default.'''
    DB.session.query(SavedRaceMeta).delete()
    DB.session.query(SavedPilotRace).delete()
    DB.session.query(SavedRaceLap).delete()
    DB.session.commit()
    server_log('Database saved races reset')

def db_reset_profile():
    '''Set default profile'''
    DB.session.query(Profiles).delete()

    new_freqs = {}
    new_freqs["f"] = default_frequencies()

    template = {}
    template["v"] = [None, None, None, None, None, None, None, None]

    DB.session.add(Profiles(name=__("Default"),
                             frequencies = json.dumps(new_freqs),
                             enter_ats = json.dumps(template),
                             exit_ats = json.dumps(template)))
    DB.session.commit()
    setOption("currentProfile", 1)
    server_log("Database set default profiles")

def db_reset_race_formats():
    DB.session.query(RaceFormat).delete()
    DB.session.add(RaceFormat(name=__("MultiGP Standard"),
                             race_mode=0,
                             race_time_sec=120,
                             start_delay_min=2,
                             start_delay_max=5,
                             number_laps_win=0,
                             win_condition=WIN_CONDITION_MOST_LAPS,
                             team_racing_mode=False))
    DB.session.add(RaceFormat(name=__("Whoop Sprint"),
                             race_mode=0,
                             race_time_sec=90,
                             start_delay_min=2,
                             start_delay_max=5,
                             number_laps_win=0,
                             win_condition=WIN_CONDITION_MOST_LAPS,
                             team_racing_mode=False))
    DB.session.add(RaceFormat(name=__("Limited Class"),
                             race_mode=0,
                             race_time_sec=210,
                             start_delay_min=2,
                             start_delay_max=5,
                             number_laps_win=0,
                             win_condition=WIN_CONDITION_MOST_LAPS,
                             team_racing_mode=False))
    DB.session.add(RaceFormat(name=__("First to 3 Laps"),
                             race_mode=1,
                             race_time_sec=0,
                             start_delay_min=2,
                             start_delay_max=5,
                             number_laps_win=3,
                             win_condition=WIN_CONDITION_FIRST_TO_LAP_X,
                             team_racing_mode=False))
    DB.session.add(RaceFormat(name=__("Open Practice"),
                             race_mode=1,
                             race_time_sec=0,
                             start_delay_min=3,
                             start_delay_max=3,
                             number_laps_win=0,
                             win_condition=WIN_CONDITION_NONE,
                             team_racing_mode=False))
    DB.session.add(RaceFormat(name=__("Team / Most Laps Wins"),
                             race_mode=0,
                             race_time_sec=120,
                             start_delay_min=2,
                             start_delay_max=5,
                             number_laps_win=0,
                             win_condition=WIN_CONDITION_MOST_LAPS,
                             team_racing_mode=True))
    DB.session.add(RaceFormat(name=__("Team / First to 7 Laps"),
                             race_mode=0,
                             race_time_sec=120,
                             start_delay_min=2,
                             start_delay_max=5,
                             number_laps_win=7,
                             win_condition=WIN_CONDITION_FIRST_TO_LAP_X,
                             team_racing_mode=True))
    DB.session.commit()
    setCurrentRaceFormat(RaceFormat.query.first())
    server_log("Database reset race formats")

def db_reset_options_defaults():
    DB.session.query(GlobalSettings).delete()
    setOption("server_api", SERVER_API)
    # group identifiers
    setOption("timerName", __("RotorHazard"))
    setOption("timerLogo", "")
    # group colors
    setOption("hue_0", "212")
    setOption("sat_0", "55")
    setOption("lum_0_low", "29.2")
    setOption("lum_0_high", "46.7")
    setOption("contrast_0_low", "#ffffff")
    setOption("contrast_0_high", "#ffffff")

    setOption("hue_1", "25")
    setOption("sat_1", "85.3")
    setOption("lum_1_low", "37.6")
    setOption("lum_1_high", "54.5")
    setOption("contrast_1_low", "#ffffff")
    setOption("contrast_1_high", "#000000")
    # timer state
    setOption("currentLanguage", "")
    setOption("currentProfile", "1")
    setCurrentRaceFormat(RaceFormat.query.first())
    setOption("calibrationMode", "1")
    # minimum lap
    setOption("MinLapSec", "10")
    setOption("MinLapBehavior", "0")
    # event information
    setOption("eventName", __("FPV Race"))
    setOption("eventDescription", "")
    # LED settings
    setOption("ledBrightness", "32")
    # LED colors
    setOption("colorNode_0", "#001fff")
    setOption("colorNode_1", "#ff3f00")
    setOption("colorNode_2", "#7fff00")
    setOption("colorNode_3", "#ffff00")
    setOption("colorNode_4", "#7f00ff")
    setOption("colorNode_5", "#ff007f")
    setOption("colorNode_6", "#3fff3f")
    setOption("colorNode_7", "#00bfff")

    server_log("Reset global settings")

def backup_db_file(copy_flag):
    DB.session.close()
    try:     # generate timestamp from last-modified time of database file
        time_str = datetime.fromtimestamp(os.stat(DB_FILE_NAME).st_mtime).strftime('%Y%m%d_%H%M%S')
    except:  # if error then use 'now' timestamp
        time_str = datetime.now().strftime('%Y%m%d_%H%M%S')
    try:
        (dbname, dbext) = os.path.splitext(DB_FILE_NAME)
        bkp_name = DB_BKP_DIR_NAME + '/' + dbname + '_' + time_str + dbext
        if not os.path.exists(DB_BKP_DIR_NAME):
            os.makedirs(DB_BKP_DIR_NAME)
        if os.path.isfile(bkp_name):  # if target file exists then use 'now' timestamp
            time_str = datetime.now().strftime('%Y%m%d_%H%M%S')
            bkp_name = DB_BKP_DIR_NAME + '/' + dbname + '_' + time_str + dbext
        if copy_flag:
            shutil.copy2(DB_FILE_NAME, bkp_name);
            server_log('Copied database file to:  ' + bkp_name)
        else:
            os.renames(DB_FILE_NAME, bkp_name);
            server_log('Moved old database file to:  ' + bkp_name)
    except Exception as ex:
        server_log('Error backing up database file:  ' + str(ex))
    return bkp_name

def query_table_data(class_type, filter_crit=None, filter_value=0):
    try:
        if filter_crit is None:
            return class_type.query.all()
        return class_type.query.filter(filter_crit==filter_value).all()
    except Exception:
        server_log('Unable to read "{0}" table from previous database'.format(class_type.__name__))

def restore_table(class_type, table_query_data, match_name='name'):
    if table_query_data:
        try:
            for row_data in table_query_data:
                if (class_type is not Pilot) or getattr(row_data, 'callsign', '') != '-' or \
                                              getattr(row_data, 'name', '') != '-None-':
                    db_update = class_type.query.filter(getattr(class_type,match_name)==getattr(row_data,match_name)).first()
                    if db_update is None:
                        new_data = class_type()
                        for col in class_type.__table__.columns.keys():
                            if col != 'id':
                                setattr(new_data, col, getattr(row_data, col))
                        #server_log('DEBUG row_data add:  ' + str(getattr(new_data, match_name)))
                        DB.session.add(new_data)
                    else:
                        #server_log('DEBUG row_data update:  ' + str(getattr(row_data, match_name)))
                        for col in class_type.__table__.columns.keys():
                            if col != 'id':
                                setattr(db_update, col, getattr(row_data, col))
                    DB.session.flush()
            server_log('Database table "{0}" restored'.format(class_type.__name__))
        except Exception as ex:
            server_log('Error restoring "{0}" table from previous database:  {1}'.format(class_type.__name__, ex))

def recover_database():
    try:
        server_log('Recovering data from previous database')
        pilot_query_data = query_table_data(Pilot)
        raceFormat_query_data = query_table_data(RaceFormat)
        profiles_query_data = query_table_data(Profiles)
        raceClass_query_data = query_table_data(RaceClass)

        carryoverOpts = [
            "timerName",
            "timerLogo",
            "hue_0",
            "sat_0",
            "lum_0_low",
            "lum_0_high",
            "contrast_0_low",
            "contrast_0_high",
            "hue_1",
            "sat_1",
            "lum_1_low",
            "lum_1_high",
            "contrast_1_low",
            "contrast_1_high",
            "currentLanguage",
            "currentProfile",
            "currentFormat",
            "calibrationMode",
            "MinLapSec",
            "MinLapBehavior",
            "ledBrightness",
            "colorNode_0",
            "colorNode_1",
            "colorNode_2",
            "colorNode_3",
            "colorNode_4",
            "colorNode_5",
            "colorNode_6",
            "colorNode_7",
        ]
        carryOver = {}
        for opt in carryoverOpts:
            val = getOption(opt, None)
            if val is not None:
                carryOver[opt] = val

        # RSSI reduced by half for 2.0.0
        if int(getOption('server_api')) < 23:
            for profile in profiles_query_data:
                if profile.enter_ats:
                    enter_ats = json.loads(profile.enter_ats)
                    enter_ats["v"] = [val/2 for val in enter_ats["v"]]
                    profile.enter_ats = json.dumps(enter_ats)
                if profile.exit_ats:
                    exit_ats = json.loads(profile.exit_ats)
                    exit_ats["v"] = [val/2 for val in exit_ats["v"]]
                    profile.exit_ats = json.dumps(exit_ats)

    except Exception as ex:
        server_log('Error reading data from previous database:  ' + str(ex))

    backup_db_file(False)  # rename and move DB file
    db_init()
    try:
        if pilot_query_data:
            DB.session.query(Pilot).delete()
            restore_table(Pilot, pilot_query_data, 'callsign')
        restore_table(RaceFormat, raceFormat_query_data)
        restore_table(Profiles, profiles_query_data)
        restore_table(RaceClass, raceClass_query_data)

        for opt in carryOver:
            setOption(opt, carryOver[opt])
        server_log('UI Options restored')

    except Exception as ex:
        server_log('Error while writing data from previous database:  ' + str(ex))

    DB.session.commit()

def expand_heats():
    for heat_ids in Heat.query.all():
        for node in range(RACE.num_nodes):
            heat_row = HeatNode.query.filter_by(heat_id=heat_ids.id, node_index=node)
            if not heat_row.count():
                DB.session.add(HeatNode(heat_id=heat_ids.heat_id, node_index=node, pilot_id=PILOT_ID_NONE))

    DB.session.commit()

def init_LED_effects():
    # start with defaults
    effects = {
        LEDEvent.RACESTAGE: "stripColorOrange2_1",
        LEDEvent.RACESTART: "stripColorGreenSolid",
        LEDEvent.RACEFINISH: "stripColorWhite4_4",
        LEDEvent.RACESTOP: "stripColorRedSolid",
        LEDEvent.LAPSCLEAR: "clear",
        LEDEvent.CROSSINGENTER: "stripColorSolid",
        LEDEvent.CROSSINGEXIT: "stripColor1_1_4s",
        LEDEvent.STARTUP: "rainbowCycle",
        LEDEvent.SHUTDOWN: "clear"
    }
    # update with DB values (if any)
    effect_opt = getOption('ledEffects')
    if effect_opt:
        effects.update(json.loads(effect_opt))
    # set effects
    led_manager.setEventEffect("manualColor", "stripColor")
    for item in effects:
        led_manager.setEventEffect(item, effects[item])

#
# Program Initialize
#

# set callback functions invoked by interface module
INTERFACE.pass_record_callback = pass_record_callback
INTERFACE.new_enter_or_exit_at_callback = new_enter_or_exit_at_callback
INTERFACE.node_crossing_callback = node_crossing_callback
INTERFACE.hardware_log_callback = hardware_log_callback

# Save number of nodes found
RACE.num_nodes = len(INTERFACE.nodes)
if RACE.num_nodes == 0:
    print '*** WARNING: NO RECEIVER NODES FOUND ***'
else:
    print 'Number of nodes found: {0}'.format(RACE.num_nodes)

# Delay to get I2C addresses through interface class initialization
gevent.sleep(0.500)

# if no DB file then create it now (before "__()" fn used in 'buildServerInfo()')
db_inited_flag = False
if not os.path.exists(DB_FILE_NAME):
    server_log('No database.db file found; creating initial database')
    db_init()
    db_inited_flag = True

primeGlobalsCache()

# collect server info for About panel
serverInfo = buildServerInfo()
server_log('Release: {0} / Server API: {1} / Latest Node API: {2}'.format(RELEASE_VERSION, SERVER_API, NODE_API_BEST))
if serverInfo['node_api_match'] is False:
    server_log('** WARNING: Node API mismatch. **')

if RACE.num_nodes > 0:
    if serverInfo['node_api_lowest'] < NODE_API_SUPPORTED:
        server_log('** WARNING: Node firmware is out of date and may not function properly **')
    elif serverInfo['node_api_lowest'] < NODE_API_BEST:
        server_log('** NOTICE: Node firmware update is available **')
    elif serverInfo['node_api_lowest'] > NODE_API_BEST:
        server_log('** WARNING: Node firmware is newer than this server version supports **')

if not db_inited_flag:
<<<<<<< HEAD
    if int(getOption('server_api')) < SERVER_API:
        server_log('Old server API version; resetting database')
        recover_database()
    elif not Heat.query.count():
        server_log('Heats are empty; resetting database')
        recover_database()
    elif not HeatNode.query.count():
        server_log('Heats are empty; resetting database')
        recover_database()
    elif not Profiles.query.count():
        server_log('Profiles are empty; resetting database')
        recover_database()
    elif not RaceFormat.query.count():
        server_log('Formats are empty; resetting database')
=======
    try:
        if int(getOption('server_api')) < SERVER_API:
            server_log('Old server API version; resetting database')
            recover_database()
        elif not Heat.query.count():
            server_log('Heats are empty; resetting database')
            recover_database()
        elif not Profiles.query.count():
            server_log('Profiles are empty; resetting database')
            recover_database()
        elif not RaceFormat.query.count():
            server_log('Formats are empty; resetting database')
            recover_database()
    except Exception as ex:
        server_log('Resetting data after DB-check exception:  ' + str(ex))
>>>>>>> 6944158b
        recover_database()

# Expand heats (if number of nodes increases)
expand_heats()

# internal slave race format for LiveTime (needs to be created after initial DB setup)
global SLAVE_RACE_FORMAT
SLAVE_RACE_FORMAT = RHRaceFormat(name=__("Slave"),
                         race_mode=1,
                         race_time_sec=0,
                         start_delay_min=0,
                         start_delay_max=0,
                         number_laps_win=0,
                         win_condition=WIN_CONDITION_NONE,
                         team_racing_mode=False)

# Import IMDTabler
if os.path.exists(IMDTABLER_JAR_NAME):  # if 'IMDTabler.jar' is available
    try:
        java_ver = subprocess.check_output('java -version', stderr=subprocess.STDOUT, shell=True)
        server_log('Found installed:  ' + java_ver.split('\n')[0])
    except:
        java_ver = None
        server_log('Unable to find java; for IMDTabler functionality try:')
        server_log('sudo apt-get install openjdk-8-jdk')
    if java_ver:
        try:
            imdtabler_ver = subprocess.check_output( \
                        'java -jar ' + IMDTABLER_JAR_NAME + ' -v', \
                        stderr=subprocess.STDOUT, shell=True).rstrip()
            Use_imdtabler_jar_flag = True  # indicate IMDTabler.jar available
            server_log('Found installed:  ' + imdtabler_ver)
        except Exception as ex:
            server_log('Error checking IMDTabler:  ' + str(ex))
else:
    server_log('IMDTabler lib not found at: ' + IMDTABLER_JAR_NAME)


# Clear any current laps from the database on each program start
# DB session commit needed to prevent 'application context' errors
db_reset_current_laps()

# Send initial profile values to nodes
current_profile = int(getOption("currentProfile"))
on_set_profile({'profile': current_profile}, False)

# Set current heat on startup
if Heat.query.first():
    RACE.current_heat = Heat.query.first().id

# Create LED object with appropriate configuration
strip = None
if Config['LED']['LED_COUNT'] > 0:
    led_type = os.environ.get('RH_LEDS', 'ws281x')
    # note: any calls to 'getOption()' need to happen after the DB initialization,
    #       otherwise it causes problems when run with no existing DB file
    led_brightness = int(getOption("ledBrightness"))
    try:
        ledModule = importlib.import_module(led_type + '_leds')
        strip = ledModule.get_pixel_interface(config=Config['LED'], brightness=led_brightness)
    except ImportError:
        try:
            ledModule = importlib.import_module('ANSI_leds')
            strip = ledModule.get_pixel_interface(config=Config['LED'], brightness=led_brightness)
        except ImportError:
            ledModule = None
            print 'LED: disabled (no modules available)'
else:
    print 'LED: disabled (configured LED_COUNT is <= 0)'
if strip:
    # Initialize the library (must be called once before other functions).
    strip.begin()
    led_manager = LEDEventManager(strip, Config['LED'])
    LEDHandlerFiles = [item.replace('.py', '') for item in glob.glob("led_handler_*.py")]
    for handlerFile in LEDHandlerFiles:
        try:
            lib = importlib.import_module(handlerFile)
            lib.registerEffects(led_manager)
        except ImportError:
            print 'Handler {0} not imported (may require additional dependencies)'.format(handlerFile)
    init_LED_effects()
else:
    led_manager = NoLEDManager()

def start(port_val = Config['GENERAL']['HTTP_PORT']):
    if not getOption("secret_key"):
        setOption("secret_key", unicode(os.urandom(50), errors='ignore'))

    APP.config['SECRET_KEY'] = getOption("secret_key")

    print "Running http server at port " + str(port_val)

    led_manager.event(LEDEvent.STARTUP) # show startup indicator on LEDs
    try:
        # the following fn does not return until the server is shutting down
        SOCKET_IO.run(APP, host='0.0.0.0', port=port_val, debug=True, use_reloader=False)
    except KeyboardInterrupt:
        print "Server terminated by keyboard interrupt"
    except Exception as ex:
        print "Server exception:  " + str(ex)
    led_manager.eventDirect(LEDEvent.SHUTDOWN)  # server is shutting down, so shut off LEDs

# Start HTTP server
if __name__ == '__main__':
    start()<|MERGE_RESOLUTION|>--- conflicted
+++ resolved
@@ -4531,22 +4531,6 @@
         server_log('** WARNING: Node firmware is newer than this server version supports **')
 
 if not db_inited_flag:
-<<<<<<< HEAD
-    if int(getOption('server_api')) < SERVER_API:
-        server_log('Old server API version; resetting database')
-        recover_database()
-    elif not Heat.query.count():
-        server_log('Heats are empty; resetting database')
-        recover_database()
-    elif not HeatNode.query.count():
-        server_log('Heats are empty; resetting database')
-        recover_database()
-    elif not Profiles.query.count():
-        server_log('Profiles are empty; resetting database')
-        recover_database()
-    elif not RaceFormat.query.count():
-        server_log('Formats are empty; resetting database')
-=======
     try:
         if int(getOption('server_api')) < SERVER_API:
             server_log('Old server API version; resetting database')
@@ -4562,7 +4546,6 @@
             recover_database()
     except Exception as ex:
         server_log('Resetting data after DB-check exception:  ' + str(ex))
->>>>>>> 6944158b
         recover_database()
 
 # Expand heats (if number of nodes increases)
