--- conflicted
+++ resolved
@@ -1,11 +1,6 @@
 '''RotorHazard server script'''
-<<<<<<< HEAD
-RELEASE_VERSION = "3.0.0-dev.1" # Public release version code
+RELEASE_VERSION = "3.0.0-dev.2" # Public release version code
 SERVER_API = 30 # Server API version
-=======
-RELEASE_VERSION = "3.0.0-dev.2" # Public release version code
-SERVER_API = 29 # Server API version
->>>>>>> ec688eed
 NODE_API_SUPPORTED = 18 # Minimum supported node version
 NODE_API_BEST = 33 # Most recent node API
 JSON_API = 3 # JSON API version
