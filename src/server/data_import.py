#
# Data import handlers
#

#
# name should be unique and acts as an identifier
# label becomes visible in the UI and becomes translatable
#

from typing import List
from RHUI import UIField
from eventmanager import Evt
import logging

logger = logging.getLogger(__name__)

class DataImportManager():
    def __init__(self, RHAPI, Events):
        self._importers = {}

        self._rhapi = RHAPI

<<<<<<< HEAD
        Events.trigger('Import_Initialize', {
            'register_fn': self.registerImporter
=======
        Events.trigger(Evt.DATA_IMPORT_INITIALIZE, {
            'registerFn': self.registerImporter
>>>>>>> abe5f6d2
            })

    def registerImporter(self, importer):
        if isinstance(importer, DataImporter):
            if importer.name in self._importers:
                logger.warning('Overwriting data importer "{0}"'.format(importer['name']))

            self._importers[importer.name] = importer
        else:
            logger.warning('Invalid importer')

    def hasImporter(self, importer_id):
        return importer_id in self._importers

    @property
    def importers(self):
        return self._importers

    def run_import(self, importer_id, data, import_args=None):
        return self._importers[importer_id].run_import(self._rhapi, data, import_args)

class DataImporter():
    def __init__(self, name, label, import_fn, default_args=None, settings:List[UIField]=None):
        self.name = name
        self.label = label
        self.import_fn = import_fn
        self.default_args = default_args
        self.settings = settings

    def run_import(self, rhapi, data, import_args=None):
        args = {**(self.default_args if self.default_args else {}), **(import_args if import_args else {})}

        return self.import_fn(rhapi, data, args)<|MERGE_RESOLUTION|>--- conflicted
+++ resolved
@@ -20,13 +20,8 @@
 
         self._rhapi = RHAPI
 
-<<<<<<< HEAD
-        Events.trigger('Import_Initialize', {
+        Events.trigger(Evt.DATA_IMPORT_INITIALIZE, {
             'register_fn': self.registerImporter
-=======
-        Events.trigger(Evt.DATA_IMPORT_INITIALIZE, {
-            'registerFn': self.registerImporter
->>>>>>> abe5f6d2
             })
 
     def registerImporter(self, importer):
