#
# Data import handlers
#

#
# name should be unique and acts as an identifier
# label becomes visible in the UI and becomes translatable
#

<<<<<<< HEAD
from RHUtils import catchLogExceptionsWrapper
=======
from typing import List
from RHUI import UIField
from eventmanager import Evt
>>>>>>> d97e0d51
import logging

logger = logging.getLogger(__name__)

class DataImportManager():
    def __init__(self, RHAPI, Events):
        self._importers = {}

        self._rhapi = RHAPI

        Events.trigger(Evt.DATA_IMPORT_INITIALIZE, {
            'register_fn': self.registerImporter
            })

    def registerImporter(self, importer):
        if isinstance(importer, DataImporter):
            if importer.name in self._importers:
                logger.warning('Overwriting data importer "{0}"'.format(importer['name']))

            self._importers[importer.name] = importer
        else:
            logger.warning('Invalid importer')

    def hasImporter(self, importer_id):
        return importer_id in self._importers

    @property
    def importers(self):
        return self._importers

<<<<<<< HEAD
    @catchLogExceptionsWrapper
    def runImport(self, importer_id, data, import_args=None):
        return self._importers[importer_id].runImport(self._racecontext, data, import_args)
=======
    def run_import(self, importer_id, data, import_args=None):
        return self._importers[importer_id].run_import(self._rhapi, data, import_args)
>>>>>>> d97e0d51

class DataImporter():
    def __init__(self, name, label, import_fn, default_args=None, settings:List[UIField]=None):
        self.name = name
        self.label = label
        self.import_fn = import_fn
        self.default_args = default_args
        self.settings = settings

    def run_import(self, rhapi, data, import_args=None):
        args = {**(self.default_args if self.default_args else {}), **(import_args if import_args else {})}

        return self.import_fn(rhapi, data, args)<|MERGE_RESOLUTION|>--- conflicted
+++ resolved
@@ -7,13 +7,10 @@
 # label becomes visible in the UI and becomes translatable
 #
 
-<<<<<<< HEAD
 from RHUtils import catchLogExceptionsWrapper
-=======
 from typing import List
 from RHUI import UIField
 from eventmanager import Evt
->>>>>>> d97e0d51
 import logging
 
 logger = logging.getLogger(__name__)
@@ -44,14 +41,8 @@
     def importers(self):
         return self._importers
 
-<<<<<<< HEAD
     @catchLogExceptionsWrapper
-    def runImport(self, importer_id, data, import_args=None):
-        return self._importers[importer_id].runImport(self._racecontext, data, import_args)
-=======
-    def run_import(self, importer_id, data, import_args=None):
         return self._importers[importer_id].run_import(self._rhapi, data, import_args)
->>>>>>> d97e0d51
 
 class DataImporter():
     def __init__(self, name, label, import_fn, default_args=None, settings:List[UIField]=None):
