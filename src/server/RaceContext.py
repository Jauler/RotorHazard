--- conflicted
+++ resolved
@@ -266,7 +266,6 @@
     # race format used in secondary mode (must be initialized after database)
     secondary_race_format = None
 
-<<<<<<< HEAD
     _seat_color_defaults = [
         "#0022ff",  # Blue
         "#ff5500",  # Orange
@@ -281,7 +280,6 @@
     @property
     def seat_color_defaults(self):
         return copy.copy(self._seat_color_defaults)
-=======
+
     # enable processing of Evt.ALL events when Evt.HEARTBEAT is triggered
-    enable_heartbeat_event = False
->>>>>>> f9e4ec88
+    enable_heartbeat_event = False