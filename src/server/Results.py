#
# Results generators and caching
#

import copy
import json
import gevent
import RHUtils
from RHUtils import catchLogExceptionsWrapper
import logging
from monotonic import monotonic
from RHRace import RaceStatus, StartBehavior, WinCondition, WinStatus

logger = logging.getLogger(__name__)

class RaceClassRankManager():
    def __init__(self, racecontext, Events):
        self._methods = {}
        self._racecontext = racecontext

        Events.trigger('RaceClassRanking_Initialize', {
            'registerFn': self.registerMethod
            })

    def registerMethod(self, method):
        if hasattr(method, 'name'):
            if method.name in self.methods:
                logger.warning('Overwriting method "{0}"'.format(method['name']))

            self.methods[method.name] = method
        else:
            logger.warning('Invalid method')

    @property
    def methods(self):
        return self._methods

    def rank(self, method_id, race_class, args={}):
        if method_id is "":
            return False

        return self.methods[method_id].rank(self._racecontext, race_class, args)

class RaceClassRankMethod():
    def __init__(self, name, label, rankFn, defaultArgs={}):
        self.name = name
        self.label = label
        self.rankFn = rankFn
        self.defaultArgs = defaultArgs

    def rank(self, racecontext, race_class, localArgs):
        return self.rankFn(racecontext, race_class, {**self.defaultArgs, **localArgs})

def init_builtin_rank_methods(rankmanager):
    rankmanager.registerMethod(RaceClassRankMethod(
        'best_round',
        'Best Round',
        rank_best_rounds,
        {
            'rounds': 1,
        }))

    rankmanager.registerMethod(RaceClassRankMethod(
        'best_rounds_3',
        'Best 3 Rounds',
        rank_best_rounds,
        {
            'rounds': 3,
        }))

    rankmanager.registerMethod(RaceClassRankMethod(
        'best_rounds_5',
        'Best 5 Rounds',
        rank_best_rounds,
        {
            'rounds': 5,
        }))

def rank_best_rounds(racecontext, race_class, args):
    if 'rounds' not in args or not args['rounds'] or args['rounds'] < 1:
        return False

    rounds = args['rounds']

    race_format = racecontext.rhdata.get_raceFormat(race_class.format_id)
    heats = racecontext.rhdata.get_heats_by_class(race_class.id)

    pilotresults = {}
    for heat in heats:
        races = racecontext.rhdata.get_savedRaceMetas_by_heat(heat.id)

        for race in races:
            race_result = racecontext.rhdata.get_results_savedRaceMeta(race)
            
            if race_result:
                for pilotresult in race_result['by_race_time']:
                    if pilotresult['pilot_id'] not in pilotresults:
                        pilotresults[pilotresult['pilot_id']] = []
                    pilotresults[pilotresult['pilot_id']].append(pilotresult)
            else:
                logger.warning("Failed building ranking, race result not available")
                return False

    leaderboard = []
    for pilotresultlist in pilotresults:
        pilot_result = sorted(pilotresults[pilotresultlist], key = lambda x: (
            -x['laps'], # reverse lap count
            x['total_time_laps_raw'] if x['total_time_laps_raw'] and x['total_time_laps_raw'] > 0 else float('inf') # total time ascending except 0
        ))
        pilot_result = pilot_result[:rounds]

        new_pilot_result = {}
        new_pilot_result['pilot_id'] = pilot_result[0]['pilot_id']
        new_pilot_result['callsign'] = pilot_result[0]['callsign']
        new_pilot_result['team_name'] = pilot_result[0]['team_name']
        new_pilot_result['node'] = pilot_result[0]['node']
        new_pilot_result['laps'] = 0
        new_pilot_result['starts'] = 0
        new_pilot_result['total_time_raw'] = 0
        new_pilot_result['total_time_laps_raw'] = 0

        for race in pilot_result:
            new_pilot_result['laps'] += race['laps']
            new_pilot_result['starts'] += race['starts']
            new_pilot_result['total_time_raw'] += race['total_time_raw']
            new_pilot_result['total_time_laps_raw'] += race['total_time_laps_raw']

            # new_leaderboard['fastest_lap'] += race['fastest_lap']
            # new_leaderboard['fastest_lap_source'] += race['']
            # new_leaderboard['consecutives'] += race['consecutives']
            # new_leaderboard['consecutives_source'] += race['']

        new_pilot_result['average_lap_raw'] = new_pilot_result['total_time_laps_raw'] / new_pilot_result['laps']

        timeFormat = racecontext.rhdata.get_option('timeFormat')
        new_pilot_result['total_time'] = RHUtils.time_format(new_pilot_result['total_time_raw'], timeFormat)
        new_pilot_result['total_time_laps'] = RHUtils.time_format(new_pilot_result['total_time_laps_raw'], timeFormat)
        new_pilot_result['average_lap'] = RHUtils.time_format(new_pilot_result['average_lap_raw'], timeFormat)

        # result_pilot['fastest_lap_raw'] = result_pilot['fastest_lap']
        # result_pilot['fastest_lap'] = RHUtils.time_format(new_pilot_result['fastest_lap'], timeFormat)
        # result_pilot['consecutives_raw'] = result_pilot['consecutives']
        # result_pilot['consecutives'] = RHUtils.time_format(new_pilot_result['consecutives'], timeFormat)

        leaderboard.append(new_pilot_result)

    if race_format and race_format.start_behavior == StartBehavior.STAGGERED:
        # Sort by laps time
        leaderboard = sorted(leaderboard, key = lambda x: (
            -x['laps'], # reverse lap count
            x['total_time_laps_raw'] if x['total_time_laps_raw'] and x['total_time_laps_raw'] > 0 else float('inf') # total time ascending except 0
        ))

        # determine ranking
        last_rank = None
        last_rank_laps = 0
        last_rank_time = 0
        for i, row in enumerate(leaderboard, start=1):
            pos = i
            if last_rank_laps == row['laps'] and last_rank_time == row['total_time_laps_raw']:
                pos = last_rank
            last_rank = pos
            last_rank_laps = row['laps']
            last_rank_time = row['total_time_laps_raw']

            row['position'] = pos
    else:
        # Sort by race time
        leaderboard = sorted(leaderboard, key = lambda x: (
            -x['laps'], # reverse lap count
            x['total_time_raw'] if x['total_time_raw'] and x['total_time_raw'] > 0 else float('inf') # total time ascending except 0
        ))

        # determine ranking
        last_rank = None
        last_rank_laps = 0
        last_rank_time = 0
        for i, row in enumerate(leaderboard, start=1):
            pos = i
            if last_rank_laps == row['laps'] and last_rank_time == row['total_time_raw']:
                pos = last_rank
            last_rank = pos
            last_rank_laps = row['laps']
            last_rank_time = row['total_time_raw']

            row['position'] = pos

    return leaderboard

@catchLogExceptionsWrapper
def build_atomic_results(rhDataObj, params):
    token = monotonic()
    timing = {
        'start': token
    }

    if 'race_id' in params:
        race = rhDataObj.get_savedRaceMeta(params['race_id'])

    if 'heat_id' in params:
        heat_id = params['heat_id']
        heat = rhDataObj.get_heat(heat_id)
    elif 'race_id' in params:
        heat_id = race.heat_id
        heat = rhDataObj.get_heat(heat_id)

    if 'class_id' in params:
        class_id = params['class_id']
        USE_CLASS = True
    elif 'heat_id' in params and heat.class_id != RHUtils.CLASS_ID_NONE:
        class_id = heat.class_id
        USE_CLASS = True
    else:
        USE_CLASS = False

    # rebuild race result
    if 'race_id' in params:
        gevent.sleep()
        rhDataObj.clear_results_event()
        timing['race'] = monotonic()
        rhDataObj.get_results_savedRaceMeta(race)
        logger.debug('Race {} results built in {}s'.format(params['race_id'], monotonic() - timing['race']))

    # rebuild heat summary
    if 'heat_id' in params:
        gevent.sleep()
        rhDataObj.clear_results_event()
        timing['heat'] = monotonic()
        rhDataObj.get_results_heat(heat)
        logger.debug('Heat {} results built in {}s'.format(heat_id, monotonic() - timing['heat']))

    # rebuild class summary
    if USE_CLASS:
        gevent.sleep()
        rhDataObj.clear_results_event()
        timing['class'] = monotonic()
        rhDataObj.get_results_raceClass(class_id)
        logger.debug('Class {} results built in {}s'.format(class_id, monotonic() - timing['class']))

        gevent.sleep()
        timing['class_rank'] = monotonic()
        rhDataObj.get_ranking_raceClass(class_id)
        logger.debug('Class {} ranking built in {}s'.format(class_id, monotonic() - timing['class_rank']))

    # rebuild event summary
    gevent.sleep()
    timing['event'] = monotonic()
    rhDataObj.get_results_event()
    logger.debug('Event results built in {}s'.format(monotonic() - timing['event']))

    logger.debug('Built result caches in {0}'.format(monotonic() - timing['start']))

def calc_leaderboard(rhDataObj, **params):
    ''' Generates leaderboards '''
    USE_CURRENT = False
    USE_ROUND = None
    USE_HEAT = None
    USE_CLASS = None

    selected_race_laps = []
    timeFormat = rhDataObj.get_option('timeFormat')
    consecutivesCount = rhDataObj.get_optionInt('consecutivesCount', 3)

    if ('current_race' in params):
        USE_CURRENT = True

    if ('class_id' in params):
        USE_CLASS = params['class_id']
    elif ('round_id' in params and 'heat_id' in params):
        USE_ROUND = params['round_id']
        USE_HEAT = params['heat_id']
    elif ('heat_id' in params):
        USE_ROUND = None
        USE_HEAT = params['heat_id']

    # Get profile (current), frequencies (current), race query (saved), and race format (all)
    if USE_CURRENT:
        profile = params['current_profile']
        profile_freqs = json.loads(profile.frequencies)
        raceObj = params['current_race']
        race_format = raceObj.format
    else:
        if USE_CLASS:
            selected_races = rhDataObj.get_savedRaceMetas_by_raceClass(USE_CLASS)
            if len(selected_races) >= 1:
                current_format = rhDataObj.get_raceClass(USE_CLASS).format_id
            else:
                current_format = None
        elif USE_HEAT:
            if USE_ROUND:
                selected_races = [rhDataObj.get_savedRaceMeta_by_heat_round(USE_HEAT, USE_ROUND)]
                current_format = selected_races[0].format_id
            else:
                selected_races = rhDataObj.get_savedRaceMetas_by_heat(USE_HEAT)
                if len(selected_races) >= 1:
                    heat_class = selected_races[0].class_id
                    if heat_class:
                        current_format = rhDataObj.get_raceClass(heat_class).format_id
                    else:
                        current_format = None
                else:
                    current_format = None
        else:
            selected_races = rhDataObj.get_savedRaceMetas()
            current_format = None

        selected_races_keyed = {}
        for race in selected_races:
            selected_races_keyed[race.id] = race

        selected_pilotraces = {}
        racelist = []
        for race in selected_races:
            racelist.append(race.id)
            selected_pilotraces[race.id] = rhDataObj.get_savedPilotRaces_by_savedRaceMeta(race.id)

        # Generate heat list with key
        heats_keyed = {}
        all_heats = rhDataObj.get_heats()
        for heat in all_heats:
            heats_keyed[heat.id] = heat

        if current_format:
            race_format = rhDataObj.get_raceFormat(current_format)
        else:
            race_format = None

        # filter laps
        all_laps = rhDataObj.get_active_savedRaceLaps()
        for lap in all_laps:
            if lap.race_id in racelist:
                selected_race_laps.append(lap)

    gevent.sleep()

    leaderboard = []

    if USE_CURRENT and raceObj.current_heat == RHUtils.HEAT_ID_NONE:
        for node_index in range(raceObj.num_nodes):
            if node_index < raceObj.num_nodes and len(raceObj.get_active_laps()):
                laps = raceObj.get_active_laps()[node_index]

            if laps:
                if race_format and race_format.start_behavior == StartBehavior.FIRST_LAP:
                    total_laps = len(laps)
                else:
                    total_laps = len(laps) - 1
            else:
                total_laps = 0

            if (profile_freqs["b"][node_index] and profile_freqs["c"][node_index]):
                callsign = profile_freqs["b"][node_index] + str(profile_freqs["c"][node_index])
            else:
                callsign = str(profile_freqs["f"][node_index])

            if profile_freqs["f"][node_index] != RHUtils.FREQUENCY_ID_NONE:
                leaderboard.append({
                    'pilot_id': None,
                    'callsign': callsign,
                    'team_name': None,
                    'laps': total_laps,
                    'holeshots': None,
                    'starts': 1 if len(laps) > 0 else 0,
                    'node': node_index,
                    'current_laps': laps
                })
    else:
        for pilot in rhDataObj.get_pilots():
            gevent.sleep()
            if USE_CURRENT:
                found_pilot = False
                node_index = 0
                laps = []
                for node_index in raceObj.node_pilots:
                    if raceObj.node_pilots[node_index] == pilot.id and node_index < raceObj.num_nodes and len(raceObj.get_active_laps()):
                        laps = raceObj.get_active_laps()[node_index]
                        found_pilot = True
                        break

                if laps:
                    if race_format and race_format.start_behavior == StartBehavior.FIRST_LAP:
                        total_laps = len(laps)
                    else:
                        total_laps = len(laps) - 1
                else:
                    total_laps = 0

                if found_pilot and profile_freqs["f"][node_index] != RHUtils.FREQUENCY_ID_NONE:
                    leaderboard.append({
                        'pilot_id': pilot.id,
                        'callsign': pilot.callsign,
                        'team_name': pilot.team,
                        'laps': total_laps,
                        'holeshots': None,
                        'starts': 1 if len(laps) > 0 else 0,
                        'node': node_index,
                        'current_laps': laps
                    })
            else:
                # find hole shots
                holeshot_laps = []
                pilotnode = None
                total_laps = 0
                race_starts = 0

                for race in selected_races:
                    if race_format:
                        this_race_format = race_format
                    else:
                        this_race_format = rhDataObj.get_raceFormat(race.format_id)

                    pilotraces = selected_pilotraces[race.id]

                    if len(pilotraces):
                        pilot_crossings = []
                        for lap in selected_race_laps:
                            if lap.pilot_id == pilot.id:
                                pilot_crossings.append(lap)

                        for pilotrace in pilotraces:
                            if pilotrace.pilot_id == pilot.id:
                                pilotnode = pilotrace.node_index
                                gevent.sleep()

                                race_laps = []
                                for lap in pilot_crossings:
                                    if lap.pilotrace_id == pilotrace.id:
                                        race_laps.append(lap) 

                                total_laps += len(race_laps)

                                if this_race_format and this_race_format.start_behavior == StartBehavior.FIRST_LAP:
                                    if len(race_laps):
                                        race_starts += 1
                                else:
                                    if len(race_laps):
                                        holeshot_lap = race_laps[0]

                                        if holeshot_lap:
                                            holeshot_laps.append(holeshot_lap.id)
                                            race_starts += 1
                                            total_laps -= 1

                        pilot_laps = []
                        if len(holeshot_laps):
                            for lap in selected_race_laps:
                                if lap.pilot_id == pilot.id and \
                                    lap.id not in holeshot_laps:
                                    pilot_laps.append(lap)
                        else:
                            pilot_laps = pilot_crossings

                if race_starts > 0:
                    leaderboard.append({
                        'pilot_id': pilot.id,
                        'callsign': pilot.callsign,
                        'team_name': pilot.team,
                        'laps': total_laps,
                        'holeshots': holeshot_laps,
                        'starts': race_starts,
                        'node': pilotnode,
                        'pilot_crossings': pilot_crossings,
                        'pilot_laps': pilot_laps
                    })

    for result_pilot in leaderboard:
        gevent.sleep()

        # Get the total race time for each pilot
        if USE_CURRENT:
            race_total = 0
            laps_total = 0
            for lap in result_pilot['current_laps']:
                race_total += lap['lap_time']
                if lap['lap_number']:
                    laps_total += lap['lap_time']

            result_pilot['total_time'] = race_total
            result_pilot['total_time_laps'] = laps_total

        else:
            result_pilot['total_time'] = 0
            for lap in result_pilot['pilot_crossings']:
                result_pilot['total_time'] += lap.lap_time

            result_pilot['total_time_laps'] = 0
            for lap in result_pilot['pilot_laps']:
                result_pilot['total_time_laps'] += lap.lap_time

        gevent.sleep()
        # Get the last lap for each pilot (current race only)
        if result_pilot['laps'] == 0:
            result_pilot['last_lap'] = None # Add zero if no laps completed
        else:
            if USE_CURRENT:
                result_pilot['last_lap'] = result_pilot['current_laps'][-1]['lap_time']
            else:
                result_pilot['last_lap'] = None

        gevent.sleep()
        # Get the average lap time for each pilot
        if result_pilot['laps'] == 0:
            result_pilot['average_lap'] = 0 # Add zero if no laps completed
        else:
            if USE_CURRENT:
                if race_format and race_format.start_behavior == StartBehavior.FIRST_LAP:
                    avg_lap = result_pilot['current_laps'][-1]['lap_time_stamp'] / len(result_pilot['current_laps'])
                else:
                    avg_lap = (result_pilot['current_laps'][-1]['lap_time_stamp'] - result_pilot['current_laps'][0]['lap_time_stamp']) / (len(result_pilot['current_laps']) - 1)

            else:
                avg_lap = result_pilot['total_time_laps'] / result_pilot['laps']

            result_pilot['average_lap'] = avg_lap

        gevent.sleep()
        # Get the fastest lap time for each pilot
        if result_pilot['laps'] == 0:
            result_pilot['fastest_lap'] = 0 # Add zero if no laps completed
            result_pilot['fastest_lap_source'] = None
        else:
            if USE_CURRENT:
                if race_format and race_format.start_behavior == StartBehavior.FIRST_LAP:
                    timed_laps = result_pilot['current_laps']
                else:
                    timed_laps = filter(lambda x : x['lap_number'], result_pilot['current_laps'])

                fast_lap = sorted(timed_laps, key=lambda val : val['lap_time'])[0]['lap_time']
                result_pilot['fastest_lap'] = fast_lap
                result_pilot['fastest_lap_source'] = None
            else:
                fast_lap = None

                for lap in result_pilot['pilot_laps']:
                    if fast_lap:
                        if lap.lap_time <= fast_lap.lap_time:
                            fast_lap = lap
                    else:
                        fast_lap = lap

                if USE_HEAT:
                    result_pilot['fastest_lap_source'] = None
                else:
                    for race in selected_races:
                        if race.id == fast_lap.race_id:
                            result_pilot['fastest_lap_source'] = {
                                'round': race.round_id,
                                'heat': race.heat_id,
                                'displayname': heats_keyed[race.heat_id].displayname()
                                }
                            break

                result_pilot['fastest_lap'] = fast_lap.lap_time

        gevent.sleep()
        # find best consecutive X laps
        all_consecutives = []

        if USE_CURRENT:
            if race_format and race_format.start_behavior == StartBehavior.FIRST_LAP:
                thisrace = result_pilot['current_laps']
            else:
                thisrace = result_pilot['current_laps'][1:]

            if len(thisrace) >= consecutivesCount:
                for i in range(len(thisrace) - (consecutivesCount - 1)):
                    gevent.sleep()
                    all_consecutives.append({
                        'laps': consecutivesCount,
                        'time': sum([data['lap_time'] for data in thisrace[i : i + consecutivesCount]]),
                        'race_id': None,
                        'lap_index': i+1
                    })
            else:
                all_consecutives.append({
                    'laps': len(thisrace),
                    'time': sum([data['lap_time'] for data in thisrace]),
                    'race_id': None,
                    'lap_index': None
                })

        else:
            # build race lap store
            race_laps = {}
            for race in selected_races:
                race_laps[race.id] = []
                for lap in result_pilot['pilot_laps']:
                    if lap.race_id == race.id:
                        race_laps[race.id].append(lap)

            for race in selected_races:
                gevent.sleep()

                if len(race_laps[race.id]) >= consecutivesCount:
                    for i in range(len(race_laps[race.id]) - (consecutivesCount - 1)):
                        gevent.sleep()
                        all_consecutives.append({
                            'laps': consecutivesCount,
                            'time': sum([data.lap_time for data in race_laps[race.id][i : i + consecutivesCount]]), 
                            'race_id': race.id,
                            'lap_index': i+1
                        })
                else:
                    all_consecutives.append({
                        'laps': len(race_laps[race.id]),
                        'time': sum([data.lap_time for data in race_laps[race.id]]),
                        'race_id': race.id,
                        'lap_index': None
                    })

        # Get lowest not-none value (if any)
        if all_consecutives:
            # Sort consecutives
            all_consecutives.sort(key = lambda x: (-x['laps'], not bool(x['time']), x['time']))

            result_pilot['consecutives'] = all_consecutives[0]['time']
            result_pilot['consecutives_base'] = all_consecutives[0]['laps']
            result_pilot['consecutive_lap_start'] = all_consecutives[0]['lap_index']

            if USE_CURRENT:
                result_pilot['consecutives_source'] = None
            else:
                source_race = selected_races_keyed[all_consecutives[0]['race_id']]
                if source_race:
                    result_pilot['consecutives_source'] = {
                        'round': source_race.round_id,
                        'heat': source_race.heat_id,
                        'displayname': heats_keyed[source_race.heat_id].displayname()
                        }
                else:
                    result_pilot['consecutives_source'] = None

        else:
            result_pilot['consecutives'] = None
            result_pilot['consecutives_source'] = None
            result_pilot['consecutives_base'] = None
            result_pilot['consecutive_lap_start'] = None


    gevent.sleep()

    # Combine leaderboard
    for result_pilot in leaderboard:
        # Clean up calc data
        if 'current_laps' in result_pilot:
            result_pilot.pop('current_laps')
        if 'holeshots' in result_pilot:
            result_pilot.pop('holeshots')
        if 'pilot_crossings' in result_pilot:
            result_pilot.pop('pilot_crossings')
        if 'pilot_laps' in result_pilot:
            result_pilot.pop('pilot_laps')

        # formatted output
        result_pilot['total_time_raw'] = result_pilot['total_time']
        result_pilot['total_time'] = RHUtils.time_format(result_pilot['total_time'], timeFormat)

        result_pilot['total_time_laps_raw'] = result_pilot['total_time_laps']
        result_pilot['total_time_laps'] = RHUtils.time_format(result_pilot['total_time_laps'], timeFormat)

        result_pilot['average_lap_raw'] = result_pilot['average_lap']
        result_pilot['average_lap'] = RHUtils.time_format(result_pilot['average_lap'], timeFormat)

        result_pilot['fastest_lap_raw'] = result_pilot['fastest_lap']
        result_pilot['fastest_lap'] = RHUtils.time_format(result_pilot['fastest_lap'], timeFormat)

        result_pilot['consecutives_raw'] = result_pilot['consecutives']
        result_pilot['consecutives'] = RHUtils.time_format(result_pilot['consecutives'], timeFormat)

        result_pilot['last_lap_raw'] = result_pilot['last_lap']
        result_pilot['last_lap'] = RHUtils.time_format(result_pilot['last_lap'], timeFormat)

    if race_format and race_format.start_behavior == StartBehavior.STAGGERED:
        # Sort by laps time
        leaderboard_by_race_time = copy.deepcopy(sorted(leaderboard, key = lambda x: (
            -x['laps'], # reverse lap count
            x['total_time_laps_raw'] if x['total_time_laps_raw'] and x['total_time_laps_raw'] > 0 else float('inf') # total time ascending except 0
        )))

        # determine ranking
        last_rank = None
        last_rank_laps = 0
        last_rank_time = 0
        for i, row in enumerate(leaderboard_by_race_time, start=1):
            pos = i
            if last_rank_laps == row['laps'] and last_rank_time == row['total_time_laps_raw']:
                pos = last_rank
            last_rank = pos
            last_rank_laps = row['laps']
            last_rank_time = row['total_time_laps_raw']

            row['position'] = pos
            row['behind'] = leaderboard_by_race_time[0]['laps'] - row['laps']
    else:
        # Sort by race time
        leaderboard_by_race_time = copy.deepcopy(sorted(leaderboard, key = lambda x: (
            -x['laps'], # reverse lap count
            x['total_time_raw'] if x['total_time_raw'] and x['total_time_raw'] > 0 else float('inf') # total time ascending except 0
        )))

        # determine ranking
        last_rank = None
        last_rank_laps = 0
        last_rank_time = 0
        for i, row in enumerate(leaderboard_by_race_time, start=1):
            pos = i
            if last_rank_laps == row['laps'] and last_rank_time == row['total_time_raw']:
                pos = last_rank
            last_rank = pos
            last_rank_laps = row['laps']
            last_rank_time = row['total_time_raw']

            row['position'] = pos
            row['behind'] = leaderboard_by_race_time[0]['laps'] - row['laps']

    gevent.sleep()
    # Sort by fastest laps
    leaderboard_by_fastest_lap = copy.deepcopy(sorted(leaderboard, key = lambda x: (
        x['fastest_lap_raw'] if x['fastest_lap_raw'] and x['fastest_lap_raw'] > 0 else float('inf'), # fastest lap
        x['total_time_raw'] if x['total_time_raw'] and x['total_time_raw'] > 0 else float('inf') # total time
    )))

    # determine ranking
    last_rank = None
    last_rank_fastest_lap = 0
    for i, row in enumerate(leaderboard_by_fastest_lap, start=1):
        pos = i
        if last_rank_fastest_lap == row['fastest_lap_raw']:
            pos = last_rank
        last_rank = pos
        last_rank_fastest_lap = row['fastest_lap_raw']

        row['position'] = pos

    gevent.sleep()
    # Sort by consecutive laps
    leaderboard_by_consecutives = copy.deepcopy(sorted(leaderboard, key = lambda x: (
        -x['consecutives_base'] if x['consecutives_base'] else 0, 
        x['consecutives_raw'] if x['consecutives_raw'] and x['consecutives_raw'] > 0 else float('inf'), # fastest consecutives
    )))

    # determine ranking
    last_rank = None
    last_rank_laps = 0
    last_rank_time = 0
    last_rank_consecutive = 0
    for i, row in enumerate(leaderboard_by_consecutives, start=1):
        pos = i
        if last_rank_consecutive == row['consecutives_raw']:
            if row['laps'] < consecutivesCount:
                if last_rank_laps == row['laps'] and last_rank_time == row['total_time_raw']:
                    pos = last_rank
            else:
                pos = last_rank
        last_rank = pos
        last_rank_laps = row['laps']
        last_rank_time = row['total_time_raw']
        last_rank_consecutive = row['consecutives_raw']

        row['position'] = pos

    leaderboard_output = {
        'by_race_time': leaderboard_by_race_time,
        'by_fastest_lap': leaderboard_by_fastest_lap,
        'by_consecutives': leaderboard_by_consecutives
    }

    if race_format:
        if race_format.win_condition == WinCondition.FASTEST_CONSECUTIVE:
            primary_leaderboard = 'by_consecutives'
        elif race_format.win_condition == WinCondition.FASTEST_LAP:
            primary_leaderboard = 'by_fastest_lap'
        else:
            # WinCondition.NONE
            # WinCondition.MOST_LAPS
            # WinCondition.FIRST_TO_LAP_X
            primary_leaderboard = 'by_race_time'

        leaderboard_output['meta'] = {
            'primary_leaderboard': primary_leaderboard,
            'win_condition': race_format.win_condition,
            'team_racing_mode': race_format.team_racing_mode,
            'start_behavior': race_format.start_behavior,
        }
    else:
        leaderboard_output['meta'] = {
            'primary_leaderboard': 'by_race_time',
            'win_condition': WinCondition.NONE,
            'team_racing_mode': False,
            'start_behavior': StartBehavior.HOLESHOT,
        }

    leaderboard_output['meta']['consecutives_count'] = consecutivesCount

    return leaderboard_output

def calc_team_leaderboard(raceObj, rhDataObj):
    '''Calculates and returns team-racing info.'''
    # Uses current results cache / requires calc_leaderboard to have been run prior
    race_format = raceObj.format
    consecutivesCount = rhDataObj.get_optionInt('consecutivesCount', 3)

    if raceObj.results:
        results = raceObj.results['by_race_time']

        teams = {}

        for line in results:
            contributing = 0
            if race_format and race_format.win_condition == WinCondition.FASTEST_CONSECUTIVE:
                if line['laps'] >= consecutivesCount:
                    contributing = 1
            else:
                # race_format.win_condition == WinCondition.MOST_LAPS or \
                # race_format.win_condition == WinCondition.FIRST_TO_LAP_X or \
                # race_format.win_condition == WinCondition.FASTEST_LAP:
                if line['laps'] > 0:
                    contributing = 1

            if line['team_name'] in teams:
                teams[line['team_name']]['contributing'] += contributing
                teams[line['team_name']]['members'] += 1
                teams[line['team_name']]['laps'] += line['laps']
                teams[line['team_name']]['total_time_raw'] += line['total_time_raw']
                if line['average_lap_raw']:
                    teams[line['team_name']]['combined_average_lap_raw'] += line['average_lap_raw']
                if line['fastest_lap_raw']:
                    teams[line['team_name']]['combined_fastest_lap_raw'] += line['fastest_lap_raw']
                if line['consecutives_raw'] and line['consecutives_base'] >= consecutivesCount:
                    teams[line['team_name']]['combined_consecutives_raw'] += line['consecutives_raw']

            else:
                teams[line['team_name']] = {}
                teams[line['team_name']]['contributing'] = contributing
                teams[line['team_name']]['members'] = 1
                teams[line['team_name']]['laps'] = line['laps']
                teams[line['team_name']]['total_time_raw'] = line['total_time_raw']
                teams[line['team_name']]['combined_average_lap_raw'] = line['average_lap_raw']
                teams[line['team_name']]['combined_fastest_lap_raw'] = line['fastest_lap_raw']
                teams[line['team_name']]['combined_consecutives_raw'] = line['consecutives_raw']

        # convert dict to list
        leaderboard = []
        for team in teams:
            contribution_amt = float(teams[team]['contributing']) / teams[team]['members']

            average_lap_raw = 0
            average_fastest_lap_raw = 0
            average_consecutives_raw = 0
            if teams[team]['contributing']:
                if teams[team]['combined_average_lap_raw']:
                    average_lap_raw = float(teams[team]['combined_average_lap_raw']) / teams[team]['contributing']

                if teams[team]['combined_fastest_lap_raw']:
                    average_fastest_lap_raw = float(teams[team]['combined_fastest_lap_raw']) / teams[team]['contributing']

                if teams[team]['combined_consecutives_raw']:
                    average_consecutives_raw = float(teams[team]['combined_consecutives_raw']) / teams[team]['contributing']

            leaderboard.append({
                'name': team,
                'contributing': teams[team]['contributing'],
                'members': teams[team]['members'],
                'contribution_amt': contribution_amt,
                'laps': teams[team]['laps'],
                'total_time_raw': teams[team]['total_time_raw'],
                'average_lap_raw': average_lap_raw,
                'average_fastest_lap_raw': average_fastest_lap_raw,
                'average_consecutives_raw': average_consecutives_raw,
                'total_time': RHUtils.time_format(teams[team]['total_time_raw'], rhDataObj.get_option('timeFormat')),
                'average_lap': RHUtils.time_format(average_lap_raw, rhDataObj.get_option('timeFormat')),
                'average_fastest_lap': RHUtils.time_format(average_fastest_lap_raw, rhDataObj.get_option('timeFormat')),
                'average_consecutives': RHUtils.time_format(average_consecutives_raw, rhDataObj.get_option('timeFormat')),
            })

        # sort race_time
        leaderboard_by_race_time = copy.deepcopy(sorted(leaderboard, key = lambda x: (
            -x['laps'],
            x['average_lap_raw'] if x['average_lap_raw'] > 0 else float('inf'),
        )))

        # determine ranking
        last_rank = None
        last_rank_laps = 0
        last_rank_time = 0
        for i, row in enumerate(leaderboard_by_race_time, start=1):
            pos = i
            if last_rank_laps == row['laps'] and last_rank_time == row['average_lap_raw']:
                pos = last_rank
            last_rank = pos
            last_rank_laps = row['laps']
            last_rank_time = row['average_lap_raw']
            row['position'] = pos

        # sort fastest lap
        leaderboard_by_fastest_lap = copy.deepcopy(sorted(leaderboard, key = lambda x: (
            -x['contribution_amt'],
            x['average_fastest_lap_raw'] if x['average_fastest_lap_raw'] > 0 else float('inf'),
            -x['laps'],
        )))

        # determine ranking
        last_rank = None
        last_rank_contribution_amt = 0
        last_rank_fastest_lap = 0
        for i, row in enumerate(leaderboard_by_fastest_lap, start=1):
            pos = i
            if row['contribution_amt'] == last_rank_contribution_amt:
                if last_rank_fastest_lap == row['average_fastest_lap_raw']:
                    pos = last_rank
            last_rank = pos
            last_rank_fastest_lap = row['average_fastest_lap_raw']
            row['position'] = pos

        # sort consecutives
        leaderboard_by_consecutives = copy.deepcopy(sorted(leaderboard, key = lambda x: (
            -x['contribution_amt'],
            x['average_consecutives_raw'] if x['average_consecutives_raw'] > 0 else float('inf'),
            -x['laps'],
        )))

        # determine ranking
        last_rank = None
        last_rank_contribution_amt = 0
        last_rank_laps = 0
        last_rank_time = 0
        last_rank_consecutive = 0
        for i, row in enumerate(leaderboard_by_consecutives, start=1):
            pos = i
            if row['contribution_amt'] == last_rank_contribution_amt:
                if last_rank_consecutive == row['average_consecutives_raw']:
                    if row['laps'] < consecutivesCount:
                        if last_rank_laps == row['laps'] and last_rank_time == row['total_time_raw']:
                            pos = last_rank
                    else:
                        pos = last_rank
            last_rank = pos
            last_rank_laps = row['laps']
            last_rank_time = row['total_time_raw']
            last_rank_consecutive = row['average_consecutives_raw']
            row['position'] = pos

        leaderboard_output = {
            'by_race_time': leaderboard_by_race_time,
            'by_avg_fastest_lap': leaderboard_by_fastest_lap,
            'by_avg_consecutives': leaderboard_by_consecutives
        }

        if race_format:
            if race_format.win_condition == WinCondition.FASTEST_CONSECUTIVE:
                primary_leaderboard = 'by_avg_consecutives'
            elif race_format.win_condition == WinCondition.FASTEST_LAP:
                primary_leaderboard = 'by_avg_fastest_lap'
            else:
                # WinCondition.NONE
                # WinCondition.MOST_LAPS
                # WinCondition.FIRST_TO_LAP_X
                primary_leaderboard = 'by_race_time'

            leaderboard_output['meta'] = {
                'primary_leaderboard': primary_leaderboard,
                'win_condition': race_format.win_condition,
                'teams': teams
            }
        else:
            leaderboard_output['meta'] = {
                'primary_leaderboard': 'by_race_time',
                'win_condition': WinCondition.NONE,
                'teams': teams
            }

        return leaderboard_output
    return None

def calc_class_ranking_leaderboard(racecontext, race_class=None, class_id=None):
    if class_id:
        race_class = racecontext.rhdata.get_raceClass(class_id)

    if race_class:
<<<<<<< HEAD
        return racecontext.raceclass_rank_manager.rank(race_class.win_condition, race_class) #TODO: args
=======
        class_win_condition = race_class.win_condition

        if class_win_condition >= 4:
            if rounds is None:
                rounds = class_win_condition - 3 #TODO: Make selection not based on condition ID

            race_format = rhDataObj.get_raceFormat(race_class.format_id)
            heats = rhDataObj.get_heats_by_class(race_class.id)

            pilotresults = {}
            for heat in heats:
                races = rhDataObj.get_savedRaceMetas_by_heat(heat.id)

                for race in races:
                    race_result = rhDataObj.get_results_savedRaceMeta(race)
                    
                    if race_result:
                        for pilotresult in race_result['by_race_time']:
                            if pilotresult['pilot_id'] not in pilotresults:
                                pilotresults[pilotresult['pilot_id']] = []
                            pilotresults[pilotresult['pilot_id']].append(pilotresult)
                    else:
                        logger.warning("Failed building ranking, race result not available")
                        return False

            leaderboard = []
            for pilotresultlist in pilotresults:
                pilot_result = sorted(pilotresults[pilotresultlist], key = lambda x: (
                    -x['laps'], # reverse lap count
                    x['total_time_laps_raw'] if x['total_time_laps_raw'] and x['total_time_laps_raw'] > 0 else float('inf') # total time ascending except 0
                ))
                pilot_result = pilot_result[:rounds]

                new_pilot_result = {}
                new_pilot_result['pilot_id'] = pilot_result[0]['pilot_id']
                new_pilot_result['callsign'] = pilot_result[0]['callsign']
                new_pilot_result['team_name'] = pilot_result[0]['team_name']
                new_pilot_result['node'] = pilot_result[0]['node']
                new_pilot_result['laps'] = 0
                new_pilot_result['starts'] = 0
                new_pilot_result['total_time_raw'] = 0
                new_pilot_result['total_time_laps_raw'] = 0

                for race in pilot_result:
                    new_pilot_result['laps'] += race['laps']
                    new_pilot_result['starts'] += race['starts']
                    new_pilot_result['total_time_raw'] += race['total_time_raw']
                    new_pilot_result['total_time_laps_raw'] += race['total_time_laps_raw']

                    # new_leaderboard['fastest_lap'] += race['fastest_lap']
                    # new_leaderboard['fastest_lap_source'] += race['']
                    # new_leaderboard['consecutives'] += race['consecutives']
                    # new_leaderboard['consecutives_source'] += race['']

                new_pilot_result['average_lap_raw'] = new_pilot_result['total_time_laps_raw'] / new_pilot_result['laps'] if new_pilot_result['laps'] else None

                timeFormat = rhDataObj.get_option('timeFormat')
                new_pilot_result['total_time'] = RHUtils.time_format(new_pilot_result['total_time_raw'], timeFormat)
                new_pilot_result['total_time_laps'] = RHUtils.time_format(new_pilot_result['total_time_laps_raw'], timeFormat)
                new_pilot_result['average_lap'] = RHUtils.time_format(new_pilot_result['average_lap_raw'], timeFormat)

                # result_pilot['fastest_lap_raw'] = result_pilot['fastest_lap']
                # result_pilot['fastest_lap'] = RHUtils.time_format(new_pilot_result['fastest_lap'], timeFormat)
                # result_pilot['consecutives_raw'] = result_pilot['consecutives']
                # result_pilot['consecutives'] = RHUtils.time_format(new_pilot_result['consecutives'], timeFormat)

                leaderboard.append(new_pilot_result)

            if race_format and race_format.start_behavior == StartBehavior.STAGGERED:
                # Sort by laps time
                leaderboard = sorted(leaderboard, key = lambda x: (
                    -x['laps'], # reverse lap count
                    x['total_time_laps_raw'] if x['total_time_laps_raw'] and x['total_time_laps_raw'] > 0 else float('inf') # total time ascending except 0
                ))

                # determine ranking
                last_rank = None
                last_rank_laps = 0
                last_rank_time = 0
                for i, row in enumerate(leaderboard, start=1):
                    pos = i
                    if last_rank_laps == row['laps'] and last_rank_time == row['total_time_laps_raw']:
                        pos = last_rank
                    last_rank = pos
                    last_rank_laps = row['laps']
                    last_rank_time = row['total_time_laps_raw']

                    row['position'] = pos
            else:
                # Sort by race time
                leaderboard = sorted(leaderboard, key = lambda x: (
                    -x['laps'], # reverse lap count
                    x['total_time_raw'] if x['total_time_raw'] and x['total_time_raw'] > 0 else float('inf') # total time ascending except 0
                ))

                # determine ranking
                last_rank = None
                last_rank_laps = 0
                last_rank_time = 0
                for i, row in enumerate(leaderboard, start=1):
                    pos = i
                    if last_rank_laps == row['laps'] and last_rank_time == row['total_time_raw']:
                        pos = last_rank
                    last_rank = pos
                    last_rank_laps = row['laps']
                    last_rank_time = row['total_time_raw']

                    row['position'] = pos
>>>>>>> 4329f936

    return False

class LapInfo():
    class race:
        total_pilots: None
        lap_max: None
        consecutives_base: None
        win_condition = None
        best_lap: None
        best_lap_callsign: None
        split_count: None

    class current:
        pilot_id = None
        seat = None
        position = None
        callsign = None
        lap_number = None
        last_lap_time = None
        total_time = None
        total_time_laps = None
        consecutives = None
        is_best_lap = None
        lap_list = None

    class next_rank:
        pilot_id = None
        seat = None
        position = None
        callsign = None
        split_time = None
        lap_number = None
        last_lap_time = None
        total_time = None

    class first_rank:
        pilot_id = None
        seat = None
        position = None
        callsign = None
        lap_number = None
        last_lap_time = None
        total_time = None

    def __init__(self):
        self.race = self.race()
        self.current = self.current()
        self.next_rank = self.next_rank()
        self.first_rank = self.first_rank()

    def toJSON(self):
        return {
            'race': json.dumps(self.race, default=lambda o: o.__dict__),
            'current': json.dumps(self.current, default=lambda o: o.__dict__),
            'next_rank': json.dumps(self.next_rank, default=lambda o: o.__dict__),
            'first_rank': json.dumps(self.first_rank, default=lambda o: o.__dict__)
        }

    def __repr__(self):
        return json.dumps(self.toJSON())

def get_gap_info(RaceContext, seat_index):
    ''' Assembles current lap information for OSD '''

    # select correct results
    win_condition = RaceContext.race.format.win_condition
    consecutivesCount = RaceContext.rhdata.get_optionInt('consecutivesCount', 3)

    if win_condition == WinCondition.FASTEST_CONSECUTIVE:
        leaderboard = RaceContext.race.results['by_consecutives']
    elif win_condition == WinCondition.FASTEST_LAP:
        leaderboard = RaceContext.race.results['by_fastest_lap']
    else:
        # WinCondition.MOST_LAPS
        # WinCondition.FIRST_TO_LAP_X
        # WinCondition.NONE
        leaderboard = RaceContext.race.results['by_race_time']

    # get this seat's results
    result = None
    for index, result in enumerate(leaderboard):
        if result['node'] == seat_index: #TODO issue408
            rank_index = index
            break
    else: # no break
        logger.error('Failed to find results: Node not in result list')
        return

    # check for best lap
    is_best_lap = False
    if result['fastest_lap_raw'] == result['last_lap_raw']:
        is_best_lap = True

    # get the next faster results
    next_rank_split = None
    next_rank_split_result = None
    if isinstance(result['position'], int) and result['position'] > 1:
        next_rank_split_result = leaderboard[rank_index - 1]

        if next_rank_split_result['total_time_raw']:
            if win_condition == WinCondition.FASTEST_CONSECUTIVE:
                if next_rank_split_result['consecutives_raw'] and next_rank_split_result['consecutives_base'] == consecutivesCount:
                    next_rank_split = result['consecutives_raw'] - next_rank_split_result['consecutives_raw']
            elif win_condition == WinCondition.FASTEST_LAP:
                if next_rank_split_result['fastest_lap_raw']:
                    next_rank_split = result['last_lap_raw'] - next_rank_split_result['fastest_lap_raw']
            else:
                # WinCondition.MOST_LAPS
                # WinCondition.FIRST_TO_LAP_X
                next_rank_split = result['total_time_raw'] - next_rank_split_result['total_time_raw']
    else:
        # check split to self
        next_rank_split_result = leaderboard[rank_index]

        if win_condition == WinCondition.FASTEST_CONSECUTIVE or win_condition == WinCondition.FASTEST_LAP:
            if next_rank_split_result['fastest_lap_raw']:
                if result['last_lap_raw'] > next_rank_split_result['fastest_lap_raw']:
                    next_rank_split = result['last_lap_raw'] - next_rank_split_result['fastest_lap_raw']

    # get the fastest result
    first_rank_split = None
    first_rank_split_result = None
    if isinstance(result['position'], int) and result['position'] > 2:
        first_rank_split_result = leaderboard[0]

        if first_rank_split_result['total_time_raw']:
            if win_condition == WinCondition.FASTEST_CONSECUTIVE and result['consecutives_base'] == consecutivesCount:
                if first_rank_split_result['consecutives_raw']:
                    first_rank_split = result['consecutives_raw'] - first_rank_split_result['consecutives_raw']
            elif win_condition == WinCondition.FASTEST_LAP:
                if first_rank_split_result['fastest_lap_raw']:
                    first_rank_split = result['last_lap_raw'] - first_rank_split_result['fastest_lap_raw']
            else:
                # WinCondition.MOST_LAPS
                # WinCondition.FIRST_TO_LAP_X
                first_rank_split = result['total_time_raw'] - first_rank_split_result['total_time_raw']

    # Set up output objects

    pass_info = LapInfo()

    # Race
    #TODO pass_info.race.total_pilots = None
    #TODO pass_info.race.lap_max = None
    pass_info.race.consecutives_base = consecutivesCount
    pass_info.race.win_condition = win_condition
    #TODO pass_info.race.best_lap = None
    #TODO pass_info.race.best_lap_callsign = None
    #TODO pass_info.race.split_count = None

    # Current pilot
    pass_info.current.lap_list = RaceContext.race.get_lap_results()['node_index'][seat_index]

    pass_info.current.pilot_id = result['pilot_id']
    pass_info.current.seat = int(seat_index)
    pass_info.current.position = int(result['position'] or 0)
    pass_info.current.callsign = str(result['callsign'])
    pass_info.current.lap_number = None
    pass_info.current.last_lap_time = None
    pass_info.current.total_time = int(round(result['total_time_raw'], 0))
    pass_info.current.total_time_laps = int(round(result['total_time_laps_raw'], 0))
    pass_info.current.consecutives = None
    pass_info.current.is_best_lap = bool(is_best_lap)

    if result['laps']:
        pass_info.current.lap_number = result['laps']
        pass_info.current.last_lap_time = int(round(result['last_lap_raw'], 0))
    else:
        pass_info.current.lap_number = 0
        pass_info.current.last_lap_time = int(round(result['total_time_raw'], 0))
        pass_info.current.is_best_lap = False

    if result['consecutives']:
        pass_info.current.consecutives = int(round(result['consecutives_raw'], 0))
        pass_info.current.consecutives_base = int(round(result['consecutives_base'], 0))

    # Next faster pilot
    if next_rank_split:
        pass_info.next_rank.pilot_id = next_rank_split_result['pilot_id']
        pass_info.next_rank.seat = int(next_rank_split_result['node'])
        pass_info.next_rank.position = None
        pass_info.next_rank.callsign = str(next_rank_split_result['callsign'])
        pass_info.next_rank.split_time = int(round(next_rank_split, 0 ))
        pass_info.next_rank.lap_number = next_rank_split_result['laps']
        pass_info.next_rank.last_lap_time = None
        pass_info.next_rank.total_time = int(round(next_rank_split_result['total_time_raw'], 0))

        if next_rank_split_result['position']:
            pass_info.next_rank.position = int(next_rank_split_result['position'])

            if next_rank_split_result['laps'] < 1:
                pass_info.next_rank.last_lap_time = int(round(next_rank_split_result['total_time_raw'], 0))
            else:
                pass_info.next_rank.last_lap_time = int(round(next_rank_split_result['last_lap_raw'], 0))

    # Race Leader
    if first_rank_split:
        pass_info.first_rank.pilot_id = first_rank_split_result['pilot_id']
        pass_info.first_rank.seat = int(first_rank_split_result['node'])
        pass_info.first_rank.position = None
        pass_info.first_rank.callsign = str(first_rank_split_result['callsign'])
        pass_info.first_rank.split_time = int(round(first_rank_split, 0))
        pass_info.first_rank.lap_number = first_rank_split_result['laps']
        pass_info.first_rank.last_lap_time = None
        pass_info.first_rank.total_time = int(round(first_rank_split_result['total_time_raw'], 0))

        if first_rank_split_result['position']:
            pass_info.first_rank.position = int(first_rank_split_result['position'])

            if first_rank_split_result['laps'] < 1:
                pass_info.first_rank.last_lap_time = int(round(first_rank_split_result['total_time_raw'], 0))
            else:
                pass_info.first_rank.last_lap_time = int(round(first_rank_split_result['last_lap_raw'], 0))

    return pass_info

def check_win_condition_result(raceObj, rhDataObj, interfaceObj, **kwargs):
    race_format = raceObj.format
    if race_format:
        consecutivesCount = rhDataObj.get_optionInt('consecutivesCount', 3)
        if race_format.team_racing_mode:
            if race_format.win_condition == WinCondition.MOST_PROGRESS:
                return check_win_team_laps_and_time(raceObj, rhDataObj, interfaceObj, **kwargs)
            elif race_format.win_condition == WinCondition.MOST_LAPS:
                return check_win_team_most_laps(raceObj, rhDataObj, interfaceObj, **kwargs)
            elif race_format.win_condition == WinCondition.FIRST_TO_LAP_X:
                return check_win_team_first_to_x(raceObj, rhDataObj, interfaceObj, **kwargs)
            elif race_format.win_condition == WinCondition.FASTEST_LAP:
                return check_win_team_fastest_lap(raceObj, rhDataObj, **kwargs)
            elif race_format.win_condition == WinCondition.FASTEST_CONSECUTIVE:
                return check_win_team_fastest_consecutive(raceObj, rhDataObj, consecutivesCount, **kwargs)
            elif race_format.win_condition == WinCondition.MOST_LAPS_OVERTIME:
                return check_win_team_laps_and_overtime(raceObj, rhDataObj, interfaceObj, **kwargs)
        else:
            if race_format.win_condition == WinCondition.MOST_PROGRESS:
                return check_win_laps_and_time(raceObj, interfaceObj, **kwargs)
            elif race_format.win_condition == WinCondition.MOST_LAPS:
                return check_win_most_laps(raceObj, interfaceObj, **kwargs)
            elif race_format.win_condition == WinCondition.FIRST_TO_LAP_X:
                return check_win_first_to_x(raceObj, interfaceObj, **kwargs)
            elif race_format.win_condition == WinCondition.FASTEST_LAP:
                return check_win_fastest_lap(raceObj, **kwargs)
            elif race_format.win_condition == WinCondition.FASTEST_CONSECUTIVE:
                return check_win_fastest_consecutive(raceObj, consecutivesCount, **kwargs)
            elif race_format.win_condition == WinCondition.MOST_LAPS_OVERTIME:
                return check_win_laps_and_overtime(raceObj, interfaceObj, **kwargs)
    return None

def check_win_laps_and_time(raceObj, interfaceObj, **kwargs):
    # if racing is stopped, all pilots have completed last lap after time expired,
    # or a forced determination condition, make a final call
    if raceObj.race_status == RaceStatus.DONE or \
                raceObj.check_all_nodes_finished() or 'forced' in kwargs:
        leaderboard = raceObj.results['by_race_time']
        if len(leaderboard) > 1:
            lead_lap = leaderboard[0]['laps']

            if lead_lap > 0: # must have at least one lap
                # if race stopped then don't wait for crossing to finish
                if raceObj.race_status != RaceStatus.DONE:
                    # prevent win declaration if there are active crossings coming onto lead lap
                    for line in leaderboard[1:]:
                        if line['laps'] >= lead_lap - 1:
                            node = interfaceObj.nodes[line['node']]
                            if node.pass_crossing_flag:
                                logger.info('Waiting for node {0} crossing to decide winner'.format(line['node']+1))
                                return {
                                    'status': WinStatus.PENDING_CROSSING
                                }
                        else:
                            # lower results no longer need checked
                            break

                # check for tie
                if leaderboard[1]['laps'] == lead_lap:
                    if leaderboard[1]['total_time_raw'] == leaderboard[0]['total_time_raw']:
                        logger.info('Race tied at {0}/{1}'.format(leaderboard[0]['laps'], leaderboard[0]['total_time']))
                        return {
                            'status': WinStatus.TIE
                        }

                # no tie or active crossings; declare winner
                return {
                    'status': WinStatus.DECLARED,
                    'data': leaderboard[0]
                }
    elif raceObj.race_status == RaceStatus.RACING and raceObj.timer_running == False:
        # time has ended; check if winning is assured
        leaderboard = raceObj.results['by_race_time']
        if len(leaderboard) > 1:
            lead_lap = leaderboard[0]['laps']

            if lead_lap > 0: # must have at least one lap
                # prevent win declaration if there are active crossings coming onto lead lap
                for line in leaderboard[1:]:
                    if line['laps'] >= lead_lap - 1:
                        node = interfaceObj.nodes[line['node']]
                        if node.pass_crossing_flag:
                            logger.info('Waiting for node {0} crossing to decide winner'.format(line['node']+1))
                            return {
                                'status': WinStatus.PENDING_CROSSING
                            }
                    else:
                        # lower results no longer need checked
                        break

                # check if any pilot below lead can potentially pass or tie
                pilots_can_pass = 0
                for line in leaderboard[1:]:
                    if line['laps'] >= lead_lap:
                        # pilot is on lead lap
                        node_index = line['node']

                        if raceObj.get_node_finished_flag(node_index) == False:
                            pilots_can_pass += 1
                    else:
                        # lower results no longer need checked
                        break

                if pilots_can_pass == 0:
                    return check_win_laps_and_time(raceObj, interfaceObj, forced=True, **kwargs)

    return {
        'status': WinStatus.NONE
    }

def check_win_most_laps(raceObj, interfaceObj, **kwargs):
    if raceObj.race_status == RaceStatus.DONE or \
                raceObj.check_all_nodes_finished() or 'forced' in kwargs: # racing must be completed
        leaderboard = raceObj.results['by_race_time']
        if len(leaderboard) > 1:
            lead_lap = leaderboard[0]['laps']

            if lead_lap > 0: # must have at least one lap
                # if race stopped then don't wait for crossing to finish
                if raceObj.race_status != RaceStatus.DONE:
                    # check if there are active crossings coming onto lead lap
                    for line in leaderboard[1:]:
                        if line['laps'] >= lead_lap - 1:
                            node = interfaceObj.nodes[line['node']]
                            if node.pass_crossing_flag:
                                logger.info('Waiting for node {0} crossing to decide winner'.format(line['node']+1))
                                return {
                                    'status': WinStatus.PENDING_CROSSING
                                }
                        else:
                            # lower results no longer need checked
                            break
    
                # check for tie
                if leaderboard[1]['laps'] == lead_lap:
                    logger.info('Race tied at %d laps', leaderboard[1]['laps'])
                    return {
                        'status': WinStatus.TIE
                    }

                # no tie or active crossings; declare winner
                return {
                    'status': WinStatus.DECLARED,
                    'data': leaderboard[0]
                }
    elif raceObj.race_status == RaceStatus.RACING and raceObj.timer_running == False:
        # time has ended; check if winning is assured
        leaderboard = raceObj.results['by_race_time']
        if len(leaderboard) > 1:
            lead_lap = leaderboard[0]['laps']

            if lead_lap > 0: # must have at least one lap
                # check if there are active crossings coming onto lead lap
                for line in leaderboard[1:]:
                    if line['laps'] >= lead_lap - 1:
                        node = interfaceObj.nodes[line['node']]
                        if node.pass_crossing_flag:
                            logger.info('Waiting for node {0} crossing to decide winner'.format(line['node']+1))
                            return {
                                'status': WinStatus.PENDING_CROSSING
                            }
                    else:
                        # lower results no longer need checked
                        break

                # check if any pilot below lead can potentially pass or tie
                pilots_can_pass = 0
                pilots_can_tie = 0
                pilots_tied = 0
                for line in leaderboard[1:]:
                    node_index = line['node']
                    if line['laps'] >= lead_lap: # pilot is on lead lap
                        pilots_tied += 1
                        if raceObj.get_node_finished_flag(node_index) == False:
                            pilots_can_pass += 1
                    elif line['laps'] >= lead_lap - 1: # pilot can reach lead lap
                        if raceObj.get_node_finished_flag(node_index) == False:
                            pilots_can_tie += 1
                    else:
                        # lower results no longer need checked
                        break

                # call race if possible
                if pilots_can_pass == 0:
                    if pilots_can_tie == 0 and pilots_tied == 0:
                        return check_win_most_laps(raceObj, interfaceObj, forced=True, **kwargs)
                    elif pilots_tied > 0: # add "and pilots_can_tie == 0" to wait for 3+-way?
                        node_index = leaderboard[0]['node']
                        if raceObj.get_node_finished_flag(node_index) == True:
                            return check_win_most_laps(raceObj, interfaceObj, forced=True, **kwargs)

    return {
        'status': WinStatus.NONE
    }

def check_win_laps_and_overtime(raceObj, interfaceObj, **kwargs):
    if (raceObj.race_status == RaceStatus.RACING and raceObj.timer_running == False) or \
                    raceObj.race_status == RaceStatus.DONE or 'at_finish' in kwargs:
        race_format = raceObj.format
        leaderboard = raceObj.results['by_race_time']

        if len(leaderboard):
            pilot_crossed_after_time = False
            for line in leaderboard:
                if line['total_time_raw'] > (race_format.race_time_sec * 1000):
                    pilot_crossed_after_time = True
                    break

            if pilot_crossed_after_time:
                return check_win_laps_and_time(raceObj, interfaceObj, **kwargs)
            else:
                win_status = check_win_most_laps(raceObj, interfaceObj, forced=True, **kwargs)
                if win_status['status'] == WinStatus.TIE and raceObj.race_status == RaceStatus.RACING:
                    # ties here change status to overtime
                    win_status['status'] = WinStatus.OVERTIME

                return win_status

    return {
        'status': WinStatus.NONE
    }

def check_win_first_to_x(raceObj, interfaceObj, **_kwargs):
    race_format = raceObj.format
    if race_format.number_laps_win: # must have laps > 0 to win
        leaderboard = raceObj.results['by_race_time']
        if len(leaderboard) > 1:
            lead_lap = leaderboard[0]['laps']

            if lead_lap >= race_format.number_laps_win: # lead lap passes win threshold
                # if race stopped then don't wait for crossing to finish
                if raceObj.race_status != RaceStatus.DONE:
                    # prevent win declaration if there are active crossings coming onto lead lap
                    for line in leaderboard[1:]: # check lower position
                        if line['laps'] >= lead_lap - 1:
                            node = interfaceObj.nodes[line['node']]
                            if node.pass_crossing_flag:
                                logger.info('Waiting for node {0} crossing to decide winner'.format(line['node']+1))
                                return {
                                    'status': WinStatus.PENDING_CROSSING
                                }
                        else:
                            # lower results no longer need checked
                            break

                # check for tie
                if leaderboard[1]['laps'] == lead_lap:
                    if leaderboard[1]['total_time_raw'] == leaderboard[0]['total_time_raw']:
                        logger.info('Race tied at {0}/{1}'.format(leaderboard[0]['laps'], leaderboard[0]['total_time']))
                        return {
                            'status': WinStatus.TIE
                        }

                # no active crossings; declare winner
                return {
                    'status': WinStatus.DECLARED,
                    'data': leaderboard[0]
                }
    return {
        'status': WinStatus.NONE
    }

def check_win_fastest_lap(raceObj, **kwargs):
    if raceObj.race_status == RaceStatus.DONE or \
                raceObj.check_all_nodes_finished() or 'forced' in kwargs: # racing must be completed
        leaderboard = raceObj.results['by_fastest_lap']
        if len(leaderboard) > 1:
            fast_lap = leaderboard[0]['fastest_lap_raw']

            if fast_lap > 0: # must have at least one lap
                # check for tie
                if leaderboard[1]['fastest_lap_raw'] == fast_lap:
                    logger.info('Race tied at %s', leaderboard[1]['fastest_lap'])
                    return {
                        'status': WinStatus.TIE
                    }
                # declare winner
                return {
                    'status': WinStatus.DECLARED,
                    'data': leaderboard[0]
                }
    elif 'at_finish' in kwargs:
        race_format = raceObj.format
        leaderboard = raceObj.results['by_fastest_lap']
        if len(leaderboard) > 1:
            fast_lap = leaderboard[0]['fastest_lap_raw']

            if fast_lap > 0: # must have at least one lap
                max_ttc = 0

                for node in raceObj.node_laps:
                    if len(raceObj.node_laps[node]) > 0:
                        most_recent_lap = raceObj.node_laps[node][-1]['lap_time_stamp']
                        time_to_complete = fast_lap - ((race_format.race_time_sec * 1000) - most_recent_lap)
                        max_ttc = max(max_ttc, time_to_complete)

                max_consideration = min(fast_lap, max_ttc)
                return {
                    'status': WinStatus.NONE,
                    'max_consideration': max_consideration
                }

    return {
        'status': WinStatus.NONE
    }

def check_win_fastest_consecutive(raceObj, consecutivesCount, **kwargs):
    if raceObj.race_status == RaceStatus.DONE or \
                raceObj.check_all_nodes_finished() or 'forced' in kwargs: # racing must be completed
        leaderboard = raceObj.results['by_consecutives']
        if len(leaderboard) > 1:
            fast_lap = leaderboard[0]['consecutives_raw']

            if fast_lap and fast_lap > consecutivesCount: # must have at least [consecutivesCount] laps
                # check for tie
                if leaderboard[1]['consecutives_raw'] == fast_lap:
                    logger.info('Race tied at %s', leaderboard[1]['consecutives'])
                    return {
                        'status': WinStatus.TIE
                    }
                # declare winner
                return {
                    'status': WinStatus.DECLARED,
                    'data': leaderboard[0]
                }
    elif 'at_finish' in kwargs:
        leaderboard = raceObj.results['by_consecutives']
        if len(leaderboard) > 1:
            fast_consecutives = leaderboard[0]['consecutives_raw']

            if fast_consecutives and fast_consecutives > 0: # must have recorded time (otherwise impossible to set bounds)
                max_node_consideration = 0
                for node in raceObj.node_laps:
                    laps = raceObj.node_laps[node]
                    if len(laps) >= (consecutivesCount - 1):
                        last_laps = sum([data['lap_time'] for data in laps[-consecutivesCount:]])
                        max_node_consideration = max(max_node_consideration, (fast_consecutives - last_laps))

                return {
                    'status': WinStatus.NONE,
                    'max_consideration': max_node_consideration
                }

    return {
        'status': WinStatus.NONE
    }

def check_win_team_laps_and_time(raceObj, rhDataObj, interfaceObj, **kwargs):
    if raceObj.race_status == RaceStatus.DONE or \
                raceObj.check_all_nodes_finished() or 'forced' in kwargs: # racing must be completed
        team_info = calc_team_leaderboard(raceObj, rhDataObj)
        team_leaderboard = team_info['by_race_time']
        individual_leaderboard = raceObj.results['by_race_time']
        if len(team_leaderboard) > 1 and len(individual_leaderboard):
            lead_laps = team_leaderboard[0]['laps']
            lead_lap_time = team_leaderboard[0]['total_time_raw']

            if lead_laps > 0: # must have at least one lap
                # if race stopped then don't wait for crossing to finish
                if raceObj.race_status != RaceStatus.DONE:
                    # prevent win declaration if there are active crossings
                    for line in individual_leaderboard:
                        if team_info['meta']['teams'][line['team_name']]['laps'] >= lead_laps - 1: # check for deterministic crossing
                            node = interfaceObj.nodes[line['node']]
                            if node.pass_crossing_flag:
                                logger.info('Waiting for node {0} crossing to decide winner'.format(line['node']+1))
                                return {
                                    'status': WinStatus.PENDING_CROSSING
                                }

                # check for tie
                if team_leaderboard[1]['laps'] == lead_laps:
                    if team_leaderboard[1]['total_time_raw'] == team_leaderboard[0]['total_time_raw']:
                        logger.info('Race tied at {0}/{1}'.format(team_leaderboard[0]['laps'], team_leaderboard[0]['total_time']))
                        return {
                            'status': WinStatus.TIE
                        }

                # no tie or active crossings; declare winner
                return {
                    'status': WinStatus.DECLARED,
                    'data': team_leaderboard[0]
                }
    elif raceObj.race_status == RaceStatus.RACING and raceObj.timer_running == False:
        # time has ended; check if winning is assured
        team_info = calc_team_leaderboard(raceObj, rhDataObj)
        team_leaderboard = team_info['by_race_time']
        individual_leaderboard = raceObj.results['by_race_time']
        if len(team_leaderboard) > 1 and len(individual_leaderboard):
            lead_laps = team_leaderboard[0]['laps']
            lead_lap_time = team_leaderboard[0]['total_time_raw']

            if lead_laps > 0: # must have at least one lap
                # prevent win declaration if there are active crossings
                for line in individual_leaderboard:
                    if team_info['meta']['teams'][line['team_name']]['laps'] >= lead_laps - 1: # check for deterministic crossing
                        node = interfaceObj.nodes[line['node']]
                        if node.pass_crossing_flag:
                            logger.info('Waiting for node {0} crossing to decide winner'.format(line['node']+1))
                            return {
                                'status': WinStatus.PENDING_CROSSING
                            }

                # check if team can potentially pass or tie
                teams_can_pass = 0

                team_members_finished = {}
                for line in individual_leaderboard:
                    node_index = line['node']
                    team = line['team_name']
                    if team not in team_members_finished:
                        team_members_finished[team] = 0

                    if raceObj.get_node_finished_flag(node_index):
                        team_members_finished[team] += 1

                leader_has_finished = team_members_finished[team_leaderboard[0]['name']] == team_leaderboard[0]['members']
                max_consideration = 0

                if 'overtime' in kwargs:
                    if team_members_finished[team_leaderboard[0]['name']]:
                        return check_win_team_laps_and_time(raceObj, rhDataObj, interfaceObj, forced=True, **kwargs)

                for line in team_leaderboard[1:]:
                    max_potential_laps = line['laps'] + line['members'] - team_members_finished[line['name']]
                    if lead_laps <= max_potential_laps:
                        teams_can_pass += 1
                    elif leader_has_finished:
                        time_to_complete = (lead_lap_time - line['total_time_raw']) * (line['members'] - team_members_finished[line['name']])
                        max_consideration = max(max_consideration, time_to_complete)

                if teams_can_pass == 0:
                    return check_win_team_laps_and_time(raceObj, rhDataObj, interfaceObj, forced=True, **kwargs)
                elif leader_has_finished:
                    return {
                        'status': WinStatus.NONE,
                        'max_consideration': max_consideration
                    }

    return {
        'status': WinStatus.NONE
    }

def check_win_team_most_laps(raceObj, rhDataObj, interfaceObj, **kwargs):
    if raceObj.race_status == RaceStatus.DONE or \
                raceObj.check_all_nodes_finished() or 'forced' in kwargs: # racing must be completed
        team_info = calc_team_leaderboard(raceObj, rhDataObj)
        team_leaderboard = team_info['by_race_time']
        individual_leaderboard = raceObj.results['by_race_time']
        if len(team_leaderboard) > 1 and len(individual_leaderboard):
            lead_laps = team_leaderboard[0]['laps']

            if lead_laps > 0: # must have at least one lap
                # if race stopped then don't wait for crossing to finish
                if raceObj.race_status != RaceStatus.DONE:
                    # prevent win declaration if there are active crossings
                    for line in individual_leaderboard:
                        if team_info['meta']['teams'][line['team_name']]['laps'] >= lead_laps - 1: # check for deterministic crossing
                            node = interfaceObj.nodes[line['node']]
                            if node.pass_crossing_flag:
                                logger.info('Waiting for node {0} crossing to decide winner'.format(line['node']+1))
                                return {
                                    'status': WinStatus.PENDING_CROSSING
                                }

                # check for tie
                if team_leaderboard[1]['laps'] == lead_laps:
                    logger.info('Race tied at %d laps', team_leaderboard[1]['laps'])
                    return {
                        'status': WinStatus.TIE
                    }

                # no tie or active crossings; declare winner
                return {
                    'status': WinStatus.DECLARED,
                    'data': team_leaderboard[0]
                }
    elif raceObj.race_status == RaceStatus.RACING and raceObj.timer_running == False:
        # time has ended; check if winning is assured
        team_info = calc_team_leaderboard(raceObj, rhDataObj)
        team_leaderboard = team_info['by_race_time']
        individual_leaderboard = raceObj.results['by_race_time']
        if len(team_leaderboard) > 1 and len(individual_leaderboard):
            lead_laps = team_leaderboard[0]['laps']

            if lead_laps > 0: # must have at least one lap
                # prevent win declaration if there are active crossings
                for line in individual_leaderboard:
                    if team_info['meta']['teams'][line['team_name']]['laps'] >= lead_laps - 1: # check for deterministic crossing
                        node = interfaceObj.nodes[line['node']]
                        if node.pass_crossing_flag:
                            logger.info('Waiting for node {0} crossing to decide winner'.format(line['node']+1))
                            return {
                                'status': WinStatus.PENDING_CROSSING
                            }

                # check if team can potentially pass or tie
                team_members_finished = {}
                for line in individual_leaderboard:
                    node_index = line['node']
                    team = line['team_name']
                    if team not in team_members_finished:
                        team_members_finished[team] = 0

                    if raceObj.get_node_finished_flag(node_index):
                        team_members_finished[team] += 1

                teams_can_pass = 0
                teams_can_tie = 0
                teams_tied = 0
                for line in team_leaderboard[1:]:
                    max_potential_laps = line['laps'] + line['members'] - team_members_finished[line['name']]
                    if lead_laps == line['laps']:
                        teams_tied += 1
                    if lead_laps < max_potential_laps:
                        teams_can_pass += 1
                    elif lead_laps == max_potential_laps:
                        teams_can_tie += 1

                # call race if possible
                if teams_can_pass == 0:
                    if teams_can_tie == 0 and teams_tied == 0:
                        return check_win_team_laps_and_time(raceObj, rhDataObj, interfaceObj, forced=True)
                    elif teams_tied > 0: # add "and teams_can_tie == 0" to wait for 3+-way?
                        leading_team = team_leaderboard[0]
                        if team_members_finished[leading_team['name']] == leading_team['members']:
                            return check_win_team_laps_and_time(raceObj, rhDataObj, interfaceObj, forced=True)

    return {
        'status': WinStatus.NONE
    }

def check_win_team_laps_and_overtime(raceObj, rhDataObj, interfaceObj, **kwargs):
    if (raceObj.race_status == RaceStatus.RACING and raceObj.timer_running == False) or \
                    raceObj.race_status == RaceStatus.DONE or 'at_finish' in kwargs:
        race_format = raceObj.format
        leaderboard = raceObj.results['by_race_time']

        if len(leaderboard):
            pilot_crossed_after_time = False
            for line in leaderboard:
                if line['total_time_raw'] > (race_format.race_time_sec * 1000):
                    pilot_crossed_after_time = True
                    break

            if pilot_crossed_after_time:
                return check_win_team_laps_and_time(raceObj, rhDataObj, interfaceObj, overtime=True, **kwargs)
            else:
                win_status = check_win_team_most_laps(raceObj, rhDataObj, interfaceObj, forced=True, **kwargs)
                if win_status['status'] == WinStatus.TIE and raceObj.race_status == RaceStatus.RACING:
                    # ties here change status to overtime
                    win_status['status'] = WinStatus.OVERTIME

                return win_status

    return {
        'status': WinStatus.NONE
    }

def check_win_team_first_to_x(raceObj, rhDataObj, interfaceObj, **_kwargs):
    race_format = raceObj.format
    if race_format.number_laps_win: # must have laps > 0 to win
        team_leaderboard = calc_team_leaderboard(raceObj, rhDataObj)['by_race_time']
        individual_leaderboard = raceObj.results['by_race_time']
        if len(team_leaderboard) > 1 and len(individual_leaderboard):
            lead_lap = team_leaderboard[0]['laps']

            if lead_lap >= race_format.number_laps_win: # lead lap passes win threshold
                # if race stopped then don't wait for crossing to finish
                if raceObj.race_status != RaceStatus.DONE:
                    # prevent win declaration if there are active crossings
                    for line in individual_leaderboard:
                        node = interfaceObj.nodes[line['node']]
                        if node.pass_crossing_flag:
                            logger.info('Waiting for node {0} crossing to decide winner'.format(line['node']+1))
                            return {
                                'status': WinStatus.PENDING_CROSSING
                            }

                # check for tie
                if team_leaderboard[1]['laps'] == lead_lap:
                    logger.info('Race tied at %d laps', team_leaderboard[1]['laps'])
                    return {
                        'status': WinStatus.TIE
                    }

                # no active crossings; declare winner
                return {
                    'status': WinStatus.DECLARED,
                    'data': team_leaderboard[0]
                }
    return {
        'status': WinStatus.NONE
    }

def check_win_team_fastest_lap(raceObj, rhDataObj, **kwargs):
    if raceObj.race_status == RaceStatus.DONE or \
                raceObj.check_all_nodes_finished() or 'forced' in kwargs: # racing must be completed
        team_leaderboard = calc_team_leaderboard(raceObj, rhDataObj)['by_avg_fastest_lap']
        if len(team_leaderboard) > 1:
            if team_leaderboard[0]['laps'] > 0: # must have at least one lap
                # check for tie
                if team_leaderboard[1]['contribution_amt'] == team_leaderboard[0]['contribution_amt'] and \
                    team_leaderboard[1]['average_fastest_lap_raw'] == team_leaderboard[0]['average_fastest_lap_raw'] and \
                    team_leaderboard[1]['laps'] == team_leaderboard[1]['laps']:

                    logger.info('Race tied at %s', team_leaderboard[1]['average_fastest_lap'])
                    return {
                        'status': WinStatus.TIE
                    }
                # declare winner
                return {
                    'status': WinStatus.DECLARED,
                    'data': team_leaderboard[0]
                }

    elif 'at_finish' in kwargs:
        race_format = raceObj.format
        team_leaderboard = calc_team_leaderboard(raceObj, rhDataObj)['by_avg_fastest_lap']
        if len(team_leaderboard) > 1:
            if team_leaderboard[0]['laps'] > 0: # must have at least one lap

                fast_lap_average = team_leaderboard[0]['average_fastest_lap_raw']
                if fast_lap_average > 0: # must have recorded time (otherwise impossible to set bounds)
                    team_laps = {}
                    for line in team_leaderboard:
                        team = line['name']
                        team_laps[team] = {
                            'spent_time': 0,
                            'members': line['members'],
                        }

                    for node in raceObj.node_laps:
                        if len(raceObj.node_laps[node]) > 0:
                            team = raceObj.node_teams[node]
                            if team is not None:
                                most_recent_lap = raceObj.node_laps[node][-1]['lap_time_stamp']
                                spent_time = ((race_format.race_time_sec * 1000) - most_recent_lap)
                                team_laps[team]['spent_time'] += spent_time

                    max_consideration = 0
                    for team in team_laps:
                        time_to_complete = fast_lap_average * team_laps[team]['members']
                        time_to_complete -= team_laps[team]['spent_time']
                        max_consideration = max(max_consideration, time_to_complete)

                        return {
                            'status': WinStatus.NONE,
                            'max_consideration': max_consideration
                        }

    return {
        'status': WinStatus.NONE
    }

def check_win_team_fastest_consecutive(raceObj, rhDataObj, consecutivesCount, **kwargs):
    if raceObj.race_status == RaceStatus.DONE or \
                raceObj.check_all_nodes_finished() or 'forced' in kwargs: # racing must be completed
        team_leaderboard = calc_team_leaderboard(raceObj, rhDataObj)['by_avg_consecutives']
        if len(team_leaderboard) > 1:
            race_format = raceObj.format
            if team_leaderboard[0]['laps'] > consecutivesCount or \
                (race_format.start_behavior == StartBehavior.FIRST_LAP and team_leaderboard[0]['laps'] > (consecutivesCount - 1)): # must have at least 3 laps
                # check for tie
                if team_leaderboard[1]['contribution_amt'] == team_leaderboard[0]['contribution_amt'] and \
                    team_leaderboard[1]['average_consecutives_raw'] == team_leaderboard[0]['average_consecutives_raw'] and \
                    team_leaderboard[1]['laps'] == team_leaderboard[1]['laps']:

                    logger.info('Race tied at %s', team_leaderboard[1]['average_consecutives'])
                    return {
                        'status': WinStatus.TIE
                    }
                # declare winner
                return {
                    'status': WinStatus.DECLARED,
                    'data': team_leaderboard[0]
                }
    elif 'at_finish' in kwargs:
        team_leaderboard = calc_team_leaderboard(raceObj, rhDataObj)['by_avg_consecutives']
        if len(team_leaderboard) > 1:
            fast_consecutives = team_leaderboard[0]['average_consecutives_raw']
            if fast_consecutives and fast_consecutives > 0: # must have recorded time (otherwise impossible to set bounds)
                team_laps = {}
                for line in team_leaderboard:
                    team = line['name']
                    team_laps[team] = {
                        'time': 0,
                        'members': line['members']
                    }

                for node in raceObj.node_laps:
                    team = raceObj.node_teams[node]
                    if team is not None:
                        laps = raceObj.node_laps[node]
                        if len(laps) >= 2:
                            last_laps = sum([data['lap_time'] for data in laps[-consecutivesCount:]])
                            team_laps[team]['time'] += last_laps

                max_consideration = 0
                for team in team_laps:
                    if team != team_leaderboard[0]['name']: # skip leader
                        team_laps[team]['time'] = team_laps[team]['time'] / team_laps[team]['members']
                        max_consideration = max(max_consideration, fast_consecutives - team_laps[team]['time'] / team_laps[team]['members'])

                return {
                    'status': WinStatus.NONE,
                    'max_consideration': max_consideration
                }

    return {
        'status': WinStatus.NONE
    }

def get_leading_pilot_id(results):
    try:
        primary_leaderboard = results['meta']['primary_leaderboard']
        results_list = results[primary_leaderboard]
        if len(results_list) > 1:  # only return leader if more than one pilot
            return results_list[0]['pilot_id']
    except Exception:
        logger.exception("Error in Results 'get_leading_pilot_id()'")
    return RHUtils.PILOT_ID_NONE

def get_leading_team_name(results):
    try:
        primary_leaderboard = results['meta']['primary_leaderboard']
        results_list = results[primary_leaderboard]
        if len(results_list) > 1:  # only return leader if more than one team
            return results_list[0]['name']
    except Exception:
        logger.exception("Error in Results 'get_leading_team_name()'")
    return ''

def get_pilot_lap_counts_str(results):
    try:
        primary_leaderboard = results['meta']['primary_leaderboard']
        results_list = results[primary_leaderboard]
        lap_strs_list = []
        for res_obj in results_list:
            lap_strs_list.append("{}={}".format(res_obj['callsign'], res_obj['laps']))
        return ", ".join(lap_strs_list)
    except Exception:
        logger.exception("Error in Results 'get_pilot_lap_totals_str()'")
    return ''

def get_team_lap_totals_str(results):
    try:
        primary_leaderboard = results['meta']['primary_leaderboard']
        results_list = results[primary_leaderboard]
        lap_strs_list = []
        for res_obj in results_list:
            lap_strs_list.append("{}={}".format(res_obj['name'], res_obj['laps']))
        lap_strs_list.sort()
        return ", ".join(lap_strs_list)
    except Exception:
        logger.exception("Error in Results 'get_team_lap_totals_str()'")
    return ''<|MERGE_RESOLUTION|>--- conflicted
+++ resolved
@@ -91,7 +91,7 @@
 
         for race in races:
             race_result = racecontext.rhdata.get_results_savedRaceMeta(race)
-            
+
             if race_result:
                 for pilotresult in race_result['by_race_time']:
                     if pilotresult['pilot_id'] not in pilotresults:
@@ -596,7 +596,7 @@
                         gevent.sleep()
                         all_consecutives.append({
                             'laps': consecutivesCount,
-                            'time': sum([data.lap_time for data in race_laps[race.id][i : i + consecutivesCount]]), 
+                            'time': sum([data.lap_time for data in race_laps[race.id][i : i + consecutivesCount]]),
                             'race_id': race.id,
                             'lap_index': i+1
                         })
@@ -735,7 +735,7 @@
     gevent.sleep()
     # Sort by consecutive laps
     leaderboard_by_consecutives = copy.deepcopy(sorted(leaderboard, key = lambda x: (
-        -x['consecutives_base'] if x['consecutives_base'] else 0, 
+        -x['consecutives_base'] if x['consecutives_base'] else 0,
         x['consecutives_raw'] if x['consecutives_raw'] and x['consecutives_raw'] > 0 else float('inf'), # fastest consecutives
     )))
 
@@ -977,118 +977,7 @@
         race_class = racecontext.rhdata.get_raceClass(class_id)
 
     if race_class:
-<<<<<<< HEAD
         return racecontext.raceclass_rank_manager.rank(race_class.win_condition, race_class) #TODO: args
-=======
-        class_win_condition = race_class.win_condition
-
-        if class_win_condition >= 4:
-            if rounds is None:
-                rounds = class_win_condition - 3 #TODO: Make selection not based on condition ID
-
-            race_format = rhDataObj.get_raceFormat(race_class.format_id)
-            heats = rhDataObj.get_heats_by_class(race_class.id)
-
-            pilotresults = {}
-            for heat in heats:
-                races = rhDataObj.get_savedRaceMetas_by_heat(heat.id)
-
-                for race in races:
-                    race_result = rhDataObj.get_results_savedRaceMeta(race)
-                    
-                    if race_result:
-                        for pilotresult in race_result['by_race_time']:
-                            if pilotresult['pilot_id'] not in pilotresults:
-                                pilotresults[pilotresult['pilot_id']] = []
-                            pilotresults[pilotresult['pilot_id']].append(pilotresult)
-                    else:
-                        logger.warning("Failed building ranking, race result not available")
-                        return False
-
-            leaderboard = []
-            for pilotresultlist in pilotresults:
-                pilot_result = sorted(pilotresults[pilotresultlist], key = lambda x: (
-                    -x['laps'], # reverse lap count
-                    x['total_time_laps_raw'] if x['total_time_laps_raw'] and x['total_time_laps_raw'] > 0 else float('inf') # total time ascending except 0
-                ))
-                pilot_result = pilot_result[:rounds]
-
-                new_pilot_result = {}
-                new_pilot_result['pilot_id'] = pilot_result[0]['pilot_id']
-                new_pilot_result['callsign'] = pilot_result[0]['callsign']
-                new_pilot_result['team_name'] = pilot_result[0]['team_name']
-                new_pilot_result['node'] = pilot_result[0]['node']
-                new_pilot_result['laps'] = 0
-                new_pilot_result['starts'] = 0
-                new_pilot_result['total_time_raw'] = 0
-                new_pilot_result['total_time_laps_raw'] = 0
-
-                for race in pilot_result:
-                    new_pilot_result['laps'] += race['laps']
-                    new_pilot_result['starts'] += race['starts']
-                    new_pilot_result['total_time_raw'] += race['total_time_raw']
-                    new_pilot_result['total_time_laps_raw'] += race['total_time_laps_raw']
-
-                    # new_leaderboard['fastest_lap'] += race['fastest_lap']
-                    # new_leaderboard['fastest_lap_source'] += race['']
-                    # new_leaderboard['consecutives'] += race['consecutives']
-                    # new_leaderboard['consecutives_source'] += race['']
-
-                new_pilot_result['average_lap_raw'] = new_pilot_result['total_time_laps_raw'] / new_pilot_result['laps'] if new_pilot_result['laps'] else None
-
-                timeFormat = rhDataObj.get_option('timeFormat')
-                new_pilot_result['total_time'] = RHUtils.time_format(new_pilot_result['total_time_raw'], timeFormat)
-                new_pilot_result['total_time_laps'] = RHUtils.time_format(new_pilot_result['total_time_laps_raw'], timeFormat)
-                new_pilot_result['average_lap'] = RHUtils.time_format(new_pilot_result['average_lap_raw'], timeFormat)
-
-                # result_pilot['fastest_lap_raw'] = result_pilot['fastest_lap']
-                # result_pilot['fastest_lap'] = RHUtils.time_format(new_pilot_result['fastest_lap'], timeFormat)
-                # result_pilot['consecutives_raw'] = result_pilot['consecutives']
-                # result_pilot['consecutives'] = RHUtils.time_format(new_pilot_result['consecutives'], timeFormat)
-
-                leaderboard.append(new_pilot_result)
-
-            if race_format and race_format.start_behavior == StartBehavior.STAGGERED:
-                # Sort by laps time
-                leaderboard = sorted(leaderboard, key = lambda x: (
-                    -x['laps'], # reverse lap count
-                    x['total_time_laps_raw'] if x['total_time_laps_raw'] and x['total_time_laps_raw'] > 0 else float('inf') # total time ascending except 0
-                ))
-
-                # determine ranking
-                last_rank = None
-                last_rank_laps = 0
-                last_rank_time = 0
-                for i, row in enumerate(leaderboard, start=1):
-                    pos = i
-                    if last_rank_laps == row['laps'] and last_rank_time == row['total_time_laps_raw']:
-                        pos = last_rank
-                    last_rank = pos
-                    last_rank_laps = row['laps']
-                    last_rank_time = row['total_time_laps_raw']
-
-                    row['position'] = pos
-            else:
-                # Sort by race time
-                leaderboard = sorted(leaderboard, key = lambda x: (
-                    -x['laps'], # reverse lap count
-                    x['total_time_raw'] if x['total_time_raw'] and x['total_time_raw'] > 0 else float('inf') # total time ascending except 0
-                ))
-
-                # determine ranking
-                last_rank = None
-                last_rank_laps = 0
-                last_rank_time = 0
-                for i, row in enumerate(leaderboard, start=1):
-                    pos = i
-                    if last_rank_laps == row['laps'] and last_rank_time == row['total_time_raw']:
-                        pos = last_rank
-                    last_rank = pos
-                    last_rank_laps = row['laps']
-                    last_rank_time = row['total_time_raw']
-
-                    row['position'] = pos
->>>>>>> 4329f936
 
     return False
 
